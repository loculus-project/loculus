import logging
import os
from dataclasses import field

import dotenv
import yaml
from pydantic import BaseModel

from ena_deposition.ena_types import MoleculeType, Topology

logger = logging.getLogger(__name__)


class MetadataMapping(BaseModel):
    # Map from Biosample key to dict that defines:
    # - which Loculus field(s) to use as input
    # - (optional) function: currently only "match" supported
    # - (optional) args: list of regexes that match against values
    # - (optional) units: units added to sample attribute
    # - (optional) default: default value if field not in input data
    loculus_fields: list[str]
    default: str | None = None
    function: str | None = None
    args: list[str] | None = None
    units: str | None = None


class ManifestFieldDetails(BaseModel):
    loculus_fields: list[str] = field(default_factory=list)
    function: str | None = None
    type: str | None = None
    default: str | int | None = None


class ExternalMetadataField(BaseModel):
    """Definition of an external metadata field to be uploaded to Loculus."""

    externalMetadataUpdater: str  # noqa: N815
    name: str
    type: str


class EnaOrganismDetails(BaseModel):
    """Details about an ENA organism from the config file."""

    molecule_type: MoleculeType
    scientific_name: str
    taxon_id: int
    organismName: str  # noqa: N815
    externalMetadata: list[ExternalMetadataField] = field(default_factory=list)  # noqa: N815
    topology: Topology = Topology.LINEAR


type EnaOrganismName = str


class Config(BaseModel):
    """Configuration for the ENA submission process.
    See config/defaults.yaml for default values."""

    # Details for connecting to the Loculus backend
    backend_url: str
    keycloak_token_url: str
    keycloak_client_id: str
    username: str
    password: str

    # Details for connecting to the ENA submission state database
    db_username: str
    db_password: str
    db_url: str
    db_name: str

    # API host and port for ena-deposition service
    ena_deposition_host: str | None
    ena_deposition_port: int | None

    # ENA specific configuration is set in secure_ena_connection()
    test: bool
    ena_submission_url: str
    ena_submission_password: str
    ena_submission_username: str
    ena_reports_service_url: str
<<<<<<< HEAD
    slack_hook: str
    slack_token: str
    slack_channel_id: str
    # Map from Biosample key to dict that defines:
    # - which Loculus field(s) to use as input
    # - (optional) function: currently only "match" supported
    # - (optional) args: list of regexes that match against values
    # - (optional) units: units added to sample attribute
    # - (optional) default: default value if field not in input data
    metadata_mapping: dict[str, dict[str, str | list[str]]]
    """
    manifest_fields_mapping:
      authors:
        loculus_fields: [authors]
        function: reformat_authors
      program:
        loculus_fields: [consensusSequenceSoftwareName, consensusSequenceSoftwareVersion]
        default: "Unknown"
      ... etc ...
    """
    manifest_fields_mapping: dict[str, dict[str, str | list[str]]]
    ingest_pipeline_submission_group: str
    ena_deposition_host: str
    ena_deposition_port: int
=======
    submit_to_ena_prod: bool = False
    is_broker: bool = False
    allowed_submission_hosts: list[str] = field(
        default_factory=lambda: ["https://backend.pathoplexus.org"]
    )
    approved_list_url: str
    approved_list_test_url: str | None
    suppressed_list_url: str
    suppressed_list_test_url: str | None

    # Slack configuration must be provided via environment variables or config
    slack_hook: str | None
    slack_token: str | None
    slack_channel_id: str | None

    organisms: dict[EnaOrganismName, EnaOrganismDetails]
    unique_project_suffix: str
    metadata_mapping: dict[str, MetadataMapping]
    manifest_fields_mapping: dict[str, ManifestFieldDetails]
    ingest_pipeline_submission_group: int
    ena_checklist: str | None = None
    set_alias_suffix: str | None = None  # Add to test revisions in dev

>>>>>>> 9b099d7e
    ena_http_timeout_seconds: int = 60
    ena_public_search_timeout_seconds: int = 120
    ncbi_public_search_timeout_seconds: int = 120
    ena_http_get_retry_attempts: int = 3
    # By default, don't retry HTTP post requests to ENA
    ena_http_post_retry_attempts: int = 1
<<<<<<< HEAD
    submit_to_ena_prod: bool = False
    is_broker: bool = False
    allowed_submission_hosts: list[str] = field(
        default_factory=lambda: ["https://backend.pathoplexus.org"]
    )
=======
    min_between_github_requests: int = 2
>>>>>>> 9b099d7e
    time_between_iterations: int = 10
    min_between_publicness_checks: int = 12 * 60  # 12 hours
    min_between_ena_checks: int = 5
    log_level: str = "DEBUG"


def secure_ena_connection(config: Config):
    """Modify passed-in config object.

    If MOCK_ENA_URL environment variable is set, uses the mock ENA service
    instead of the real ENA endpoints. This is used for integration testing.
    """
    # Check for mock ENA URL override
    mock_ena_url = os.getenv("MOCK_ENA_URL")
    if mock_ena_url:
        logger.info(f"Using mock ENA service at: {mock_ena_url}")
        config.test = True
        config.ena_submission_url = f"{mock_ena_url}/ena/submit/drop-box/submit"
        config.ena_reports_service_url = f"{mock_ena_url}/ena/submit/report"
        return

    submit_to_ena_prod = config.submit_to_ena_prod
    if submit_to_ena_prod and (config.backend_url not in config.allowed_submission_hosts):
        logger.warning("WARNING: backend_url not in allowed_hosts")
        submit_to_ena_prod = False
    submit_to_ena_dev = not submit_to_ena_prod

    if submit_to_ena_dev:
        config.test = True
        logger.info("Submitting to ENA dev environment")
        config.ena_submission_url = "https://wwwdev.ebi.ac.uk/ena/submit/drop-box/submit"
        config.ena_reports_service_url = "https://wwwdev.ebi.ac.uk/ena/submit/report"

    if submit_to_ena_prod:
        config.test = False
        logger.warning("WARNING: Submitting to ENA production")
        config.ena_submission_url = "https://www.ebi.ac.uk/ena/submit/drop-box/submit"
        config.ena_reports_service_url = "https://www.ebi.ac.uk/ena/submit/report"


def get_config(config_file: str) -> Config:
    with open("config/defaults.yaml", encoding="utf-8") as f:
        defaults = yaml.safe_load(f)
    with open(config_file, encoding="utf-8") as file:
        full_config = yaml.safe_load(file)
    for key, value in defaults.items():
        if key not in full_config:
            full_config[key] = value
    relevant_config = {key: full_config.get(key) for key in Config.__annotations__}

    dotenv.load_dotenv()  # Load environment variables from .env file
    relevant_config["ena_submission_username"] = os.getenv(
        "ENA_USERNAME", relevant_config["ena_submission_username"]
    )
    relevant_config["ena_submission_password"] = os.getenv(
        "ENA_PASSWORD", relevant_config["ena_submission_password"]
    )
    relevant_config["db_url"] = os.getenv("DB_URL", relevant_config["db_url"])

    config = Config(**relevant_config)
    secure_ena_connection(config)
    return config<|MERGE_RESOLUTION|>--- conflicted
+++ resolved
@@ -81,32 +81,6 @@
     ena_submission_password: str
     ena_submission_username: str
     ena_reports_service_url: str
-<<<<<<< HEAD
-    slack_hook: str
-    slack_token: str
-    slack_channel_id: str
-    # Map from Biosample key to dict that defines:
-    # - which Loculus field(s) to use as input
-    # - (optional) function: currently only "match" supported
-    # - (optional) args: list of regexes that match against values
-    # - (optional) units: units added to sample attribute
-    # - (optional) default: default value if field not in input data
-    metadata_mapping: dict[str, dict[str, str | list[str]]]
-    """
-    manifest_fields_mapping:
-      authors:
-        loculus_fields: [authors]
-        function: reformat_authors
-      program:
-        loculus_fields: [consensusSequenceSoftwareName, consensusSequenceSoftwareVersion]
-        default: "Unknown"
-      ... etc ...
-    """
-    manifest_fields_mapping: dict[str, dict[str, str | list[str]]]
-    ingest_pipeline_submission_group: str
-    ena_deposition_host: str
-    ena_deposition_port: int
-=======
     submit_to_ena_prod: bool = False
     is_broker: bool = False
     allowed_submission_hosts: list[str] = field(
@@ -130,22 +104,13 @@
     ena_checklist: str | None = None
     set_alias_suffix: str | None = None  # Add to test revisions in dev
 
->>>>>>> 9b099d7e
     ena_http_timeout_seconds: int = 60
     ena_public_search_timeout_seconds: int = 120
     ncbi_public_search_timeout_seconds: int = 120
     ena_http_get_retry_attempts: int = 3
     # By default, don't retry HTTP post requests to ENA
     ena_http_post_retry_attempts: int = 1
-<<<<<<< HEAD
-    submit_to_ena_prod: bool = False
-    is_broker: bool = False
-    allowed_submission_hosts: list[str] = field(
-        default_factory=lambda: ["https://backend.pathoplexus.org"]
-    )
-=======
     min_between_github_requests: int = 2
->>>>>>> 9b099d7e
     time_between_iterations: int = 10
     min_between_publicness_checks: int = 12 * 60  # 12 hours
     min_between_ena_checks: int = 5
