import json
import logging
import time
from dataclasses import dataclass
from datetime import datetime, timedelta

import click
import pytz
import yaml
from call_loculus import get_group_info
from ena_submission_helper import (
    CreationResult,
    create_chromosome_list,
    create_ena_assembly,
    create_flatfile,
    create_manifest,
    get_ena_analysis_process,
    get_ena_config,
)
from ena_types import (
    AssemblyChromosomeListFile,
    AssemblyChromosomeListFileObject,
    AssemblyManifest,
    AssemblyType,
    ChromosomeType,
    MoleculeType,
)
from notifications import SlackConfig, send_slack_notification, slack_conn_init
from psycopg2.pool import SimpleConnectionPool
from submission_db_helper import (
    AssemblyTableEntry,
    Status,
    StatusAll,
    add_to_assembly_table,
    db_init,
    find_conditions_in_db,
    find_errors_in_db,
    find_waiting_in_db,
    update_db_where_conditions,
)

logger = logging.getLogger(__name__)
logging.basicConfig(
    encoding="utf-8",
    level=logging.INFO,
    format="%(asctime)s %(levelname)8s (%(filename)20s:%(lineno)4d) - %(message)s ",
    datefmt="%H:%M:%S",
)


@dataclass
class Config:
    organisms: list[dict[str, str]]
    backend_url: str
    keycloak_token_url: str
    keycloak_client_id: str
    username: str
    password: str
    db_username: str
    db_password: str
    db_url: str
    db_name: str
    unique_project_suffix: str
    ena_submission_url: str
    ena_submission_password: str
    ena_submission_username: str
    ena_reports_service_url: str
    slack_hook: str
    slack_token: str
    slack_channel_id: str
    is_broker: bool


def create_chromosome_list_object(
    unaligned_sequences: dict[str, str], seq_key: dict[str, str]
) -> str:
    # Use https://www.ebi.ac.uk/ena/browser/view/GCA_900094155.1?show=chromosomes as a template
    # Use https://www.ebi.ac.uk/ena/browser/view/GCA_000854165.1?show=chromosomes for multi-segment

    chromosome_type = ChromosomeType.SEGMENTED

    entries: list[AssemblyChromosomeListFileObject] = []

    segment_order = get_segment_order(unaligned_sequences)

    for segment_name in segment_order:
        if segment_name != "main":
            entry = AssemblyChromosomeListFileObject(
                object_name=f"{seq_key["accession"]}_{segment_name}",
                chromosome_name=segment_name,
                chromosome_type=chromosome_type,
            )
            entries.append(entry)
            continue
        entry = AssemblyChromosomeListFileObject(
            object_name=f"{seq_key["accession"]}",
            chromosome_name="main",
            chromosome_type=chromosome_type,
        )
        entries.append(entry)

    return AssemblyChromosomeListFile(chromosomes=entries)


def get_segment_order(unaligned_sequences: dict[str, str]) -> list[str]:
    """Order in which we put the segments in the chromosome list file"""
    segment_order = []
    for segment_name, item in unaligned_sequences.items():
        if item:  # Only list sequenced segments
            segment_order.append(segment_name)
    return sorted(segment_order)


def create_manifest_object(
    config: Config,
    sample_table_entry: dict[str, str],
    project_table_entry: dict[str, str],
    submission_table_entry: dict[str, str],
    seq_key: dict[str, str],
    group_key: dict[str, str],
    test=False,
    dir: str | None = None,
) -> AssemblyManifest:
    """
    Create an AssemblyManifest object for an entry in the assembly table using:
    - the corresponding ena_sample_accession and bioproject_accession
    - the organism metadata from the config file
    - sequencing metadata from the corresponding submission table entry
    - unaligned nucleotide sequences from the corresponding submission table entry,
    these are used to create chromosome files and fasta files which are passed to the manifest.

    If test=True add a timestamp to the alias suffix to allow for multiple submissions of the same
    manifest for testing.
    """
    sample_accession = sample_table_entry["result"]["ena_sample_accession"]
    study_accession = project_table_entry["result"]["bioproject_accession"]

    group_info = get_group_info(config, project_table_entry["group_id"])[0]["group"]
    address = group_info["address"]
    logger.debug(f"Creating manifest with address:{address}")

    metadata = submission_table_entry["metadata"]
    unaligned_nucleotide_sequences = submission_table_entry["unaligned_nucleotide_sequences"]
    organism_metadata = config.organisms[group_key["organism"]]["enaDeposition"]
    chromosome_list_object = create_chromosome_list_object(unaligned_nucleotide_sequences, seq_key)
    chromosome_list_file = create_chromosome_list(list_object=chromosome_list_object, dir=dir)
    authors = (
        metadata["authors"] if metadata.get("authors") else metadata.get("submitter", "Unknown")
    )
    collection_date = metadata.get("sampleCollectionDate", "Unknown")
    country = metadata.get("geoLocCountry", "Unknown")
    admin1 = metadata.get("geoLocAdmin1", "")
    admin2 = metadata.get("geoLocAdmin2", "")
    country = f"{country}:{admin1}, {admin2}"
    try:
        moleculetype = MoleculeType(organism_metadata.get("molecule_type"))
    except ValueError as err:
        msg = f"Invalid molecule type: {organism_metadata.get('molecule_type')}"
        logger.error(msg)
        raise ValueError(msg) from err
    organism = organism_metadata.get("scientific_name", "Unknown")
    description = (
        f"Original sequence submitted to {config.db_name} with accession: "
        f"{seq_key["accession"]}, version: {seq_key["version"]}"
    )
    flat_file = create_flatfile(
        unaligned_nucleotide_sequences,
        seq_key["accession"],
        country=country,
        collection_date=collection_date,
        description=description,
        authors=authors,
        moleculetype=moleculetype,
        organism=organism,
        dir=dir,
    )
    program = (
        metadata["sequencingInstrument"] if metadata.get("sequencingInstrument") else "Unknown"
    )
    platform = metadata["sequencingProtocol"] if metadata.get("sequencingProtocol") else "Unknown"
    try:
        coverage = (
            (
                int(metadata["depthOfCoverage"])
                if int(metadata["depthOfCoverage"]) == float(metadata["depthOfCoverage"])
                else float(metadata["depthOfCoverage"])
            )
            if metadata.get("depthOfCoverage")
            else 1
        )
    except ValueError:
        coverage = 1
    assembly_name = (
        seq_key["accession"]
        + f"{datetime.now(tz=pytz.utc)}".replace(" ", "_").replace("+", "_").replace(":", "_")
        if test  # This is the alias that needs to be unique
        else seq_key["accession"]
    )

    return AssemblyManifest(
        study=study_accession,
        sample=sample_accession,
        assemblyname=assembly_name,
        assembly_type=AssemblyType.ISOLATE,
        coverage=coverage,
        program=program,
        platform=platform,
        flatfile=flat_file,
        chromosome_list=chromosome_list_file,
        description=description,
        moleculetype=moleculetype,
        authors=authors,
<<<<<<< HEAD
        address=address,
=======
>>>>>>> 897ca038
    )


def submission_table_start(db_config: SimpleConnectionPool):
    """
    1. Find all entries in submission_table in state SUBMITTED_SAMPLE
    2. If (exists an entry in the assembly_table for (accession, version)):
    a.      If (in state SUBMITTED) update state in submission_table to SUBMITTED_ALL
    b.      Else update state to SUBMITTING_ASSEMBLY
    3. Else create corresponding entry in assembly_table
    """
    conditions = {"status_all": StatusAll.SUBMITTED_SAMPLE}
    ready_to_submit = find_conditions_in_db(
        db_config, table_name="submission_table", conditions=conditions
    )
    if len(ready_to_submit) > 0:
        logging.debug(
            f"Found {len(ready_to_submit)} entries in submission_table in status SUBMITTED_SAMPLE"
        )
    for row in ready_to_submit:
        seq_key = {"accession": row["accession"], "version": row["version"]}

        # 1. check if there exists an entry in the assembly_table for seq_key
        corresponding_assembly = find_conditions_in_db(
            db_config, table_name="assembly_table", conditions=seq_key
        )
        if len(corresponding_assembly) == 1:
            if corresponding_assembly[0]["status"] == str(Status.SUBMITTED):
                update_values = {"status_all": StatusAll.SUBMITTED_ALL}
                update_db_where_conditions(
                    db_config,
                    table_name="submission_table",
                    conditions=seq_key,
                    update_values=update_values,
                )
            else:
                update_values = {"status_all": StatusAll.SUBMITTING_ASSEMBLY}
                update_db_where_conditions(
                    db_config,
                    table_name="submission_table",
                    conditions=seq_key,
                    update_values=update_values,
                )
        else:
            # If not: create assembly_entry, change status to SUBMITTING_ASSEMBLY
            assembly_table_entry = AssemblyTableEntry(**seq_key)
            succeeded = add_to_assembly_table(db_config, assembly_table_entry)
            if succeeded:
                update_values = {"status_all": StatusAll.SUBMITTING_ASSEMBLY}
                update_db_where_conditions(
                    db_config,
                    table_name="submission_table",
                    conditions=seq_key,
                    update_values=update_values,
                )


def submission_table_update(db_config: SimpleConnectionPool):
    """
    1. Find all entries in submission_table in state SUBMITTING_ASSEMBLY
    2. If (exists an entry in the assembly_table for (accession, version)):
    a.      If (in state SUBMITTED) update state in submission_table to SUBMITTED_ALL
    3. Else throw Error
    """
    conditions = {"status_all": StatusAll.SUBMITTING_ASSEMBLY}
    submitting_assembly = find_conditions_in_db(
        db_config, table_name="submission_table", conditions=conditions
    )
    if len(submitting_assembly) > 0:
        logger.debug(
            f"Found {len(submitting_assembly)} entries in submission_table in"
            " status SUBMITTING_ASSEMBLY"
        )
    for row in submitting_assembly:
        seq_key = {"accession": row["accession"], "version": row["version"]}

        corresponding_assembly = find_conditions_in_db(
            db_config, table_name="assembly_table", conditions=seq_key
        )
        if len(corresponding_assembly) == 1 and corresponding_assembly[0]["status"] == str(
            Status.SUBMITTED
        ):
            update_values = {"status_all": StatusAll.SUBMITTED_ALL}
            update_db_where_conditions(
                db_config,
                table_name="submission_table",
                conditions=seq_key,
                update_values=update_values,
            )
        if len(corresponding_assembly) == 0:
            error_msg = (
                "Entry in submission_table in status SUBMITTING_ASSEMBLY",
                " with no corresponding assembly",
            )
            raise RuntimeError(error_msg)


def assembly_table_create(
    db_config: SimpleConnectionPool, config: Config, retry_number: int = 3, test: bool = False
):
    """
    1. Find all entries in assembly_table in state READY
    2. Create temporary files: chromosome_list_file, fasta_file, manifest_file
    3. Update assembly_table to state SUBMITTING (only proceed if update succeeds)
    4. If (create_ena_assembly succeeds): update state to SUBMITTED with results
    3. Else update state to HAS_ERRORS with error messages

    If test=True: add a timestamp to the alias suffix to allow for multiple submissions of the same
    manifest for testing AND use the test ENA webin-cli endpoint for submission.
    """
    ena_config = get_ena_config(
        config.ena_submission_username,
        config.ena_submission_password,
        config.ena_submission_url,
        config.ena_reports_service_url,
    )
    conditions = {"status": Status.READY}
    ready_to_submit_assembly = find_conditions_in_db(
        db_config, table_name="assembly_table", conditions=conditions
    )
    if len(ready_to_submit_assembly) > 0:
        logger.debug(
            f"Found {len(ready_to_submit_assembly)} entries in assembly_table in status READY"
        )
    for row in ready_to_submit_assembly:
        seq_key = {"accession": row["accession"], "version": row["version"]}
        sample_data_in_submission_table = find_conditions_in_db(
            db_config, table_name="submission_table", conditions=seq_key
        )
        if len(sample_data_in_submission_table) == 0:
            error_msg = f"Entry {row["accession"]} not found in submitting_table"
            raise RuntimeError(error_msg)
        group_key = {
            "group_id": sample_data_in_submission_table[0]["group_id"],
            "organism": sample_data_in_submission_table[0]["organism"],
        }
        center_name = sample_data_in_submission_table[0]["center_name"]

        results_in_sample_table = find_conditions_in_db(
            db_config, table_name="sample_table", conditions=seq_key
        )
        if len(results_in_sample_table) == 0:
            error_msg = f"Entry {row["accession"]} not found in sample_table"
            raise RuntimeError(error_msg)

        results_in_project_table = find_conditions_in_db(
            db_config, table_name="project_table", conditions=group_key
        )
        if len(results_in_project_table) == 0:
            error_msg = f"Entry {row["accession"]} not found in project_table"
            raise RuntimeError(error_msg)

        try:
            manifest_object = create_manifest_object(
                config,
                results_in_sample_table[0],
                results_in_project_table[0],
                sample_data_in_submission_table[0],
                seq_key,
                group_key,
                test,
            )
            manifest_file = create_manifest(manifest_object, is_broker=config.is_broker)
        except Exception as e:
            logger.error(
                f"Manifest creation failed for accession {row["accession"]} with error {e}"
            )
            continue

        update_values = {"status": Status.SUBMITTING}
        number_rows_updated = update_db_where_conditions(
            db_config,
            table_name="assembly_table",
            conditions=seq_key,
            update_values=update_values,
        )
        if number_rows_updated != 1:
            # state not correctly updated - do not start submission
            logger.warning(
                "assembly_table: Status update from READY to SUBMITTING failed "
                "- not starting submission."
            )
            continue
        logger.info(f"Starting assembly creation for accession {row["accession"]}")
        segment_order = get_segment_order(
            sample_data_in_submission_table[0]["unaligned_nucleotide_sequences"]
        )
        assembly_creation_results: CreationResult = create_ena_assembly(
            ena_config,
            manifest_file,
            accession=seq_key["accession"],
            center_name=center_name,
            test=test,
        )
        if assembly_creation_results.result:
            assembly_creation_results.result["segment_order"] = segment_order
            update_values = {
                "status": Status.WAITING,
                "result": json.dumps(assembly_creation_results.result),
            }
            number_rows_updated = 0
            tries = 0
            while number_rows_updated != 1 and tries < retry_number:
                if tries > 0:
                    logger.warning(
                        f"Assembly created but DB update failed - reentry DB update #{tries}."
                    )
                number_rows_updated = update_db_where_conditions(
                    db_config,
                    table_name="assembly_table",
                    conditions=seq_key,
                    update_values=update_values,
                )
                tries += 1
            if number_rows_updated == 1:
                logger.info(
                    f"Assembly submission for accession {row["accession"]} succeeded! - waiting for ENA accession"
                )
        else:
            update_values = {
                "status": Status.HAS_ERRORS,
                "errors": json.dumps(assembly_creation_results.errors),
            }
            number_rows_updated = 0
            tries = 0
            while number_rows_updated != 1 and tries < retry_number:
                if tries > 0:
                    logger.warning(
                        f"Assembly creation failed and DB update failed - reentry DB update #{tries}."
                    )
                number_rows_updated = update_db_where_conditions(
                    db_config,
                    table_name="assembly_table",
                    conditions=seq_key,
                    update_values=update_values,
                )
                tries += 1


_last_ena_check: datetime | None = None


def assembly_table_update(
    db_config: SimpleConnectionPool, config: Config, retry_number: int = 3, time_threshold: int = 5
):
    """
    - time_threshold (minutes)
    1. Find all entries in assembly_table in state WAITING
    2. If over time_threshold since last check, check if accession exists in ENA
    3. If (exists): update state to SUBMITTED with results
    """
    global _last_ena_check  # noqa: PLW0602
    ena_config = get_ena_config(
        config.ena_submission_username,
        config.ena_submission_password,
        config.ena_submission_url,
        config.ena_reports_service_url,
    )
    conditions = {"status": Status.WAITING}
    waiting = find_conditions_in_db(db_config, table_name="assembly_table", conditions=conditions)
    if len(waiting) > 0:
        logger.debug(f"Found {len(waiting)} entries in assembly_table in status WAITING")
    # Check if ENA has assigned an accession, don't do this too frequently
    time = datetime.now(tz=pytz.utc)
    if not _last_ena_check or time - timedelta(minutes=time_threshold) > _last_ena_check:
        logger.debug("Checking state in ENA")
        for row in waiting:
            seq_key = {"accession": row["accession"], "version": row["version"]}
            # Previous means from the last time the entry was checked, from db
            previous_result = row["result"]
            segment_order = previous_result["segment_order"]
            new_result: CreationResult = get_ena_analysis_process(
                ena_config, previous_result["erz_accession"], segment_order
            )
            _last_ena_check = time

            if not new_result.result:
                continue

            result_contains_gca_accession = "gca_accession" in new_result.result
            result_contains_insdc_accession = any(
                key.startswith("insdc_accession_full") for key in new_result.result
            )

            if not (result_contains_gca_accession and result_contains_insdc_accession):
                if previous_result == new_result.result:
                    continue
                update_values = {
                    "status": Status.WAITING,
                    "result": json.dumps(new_result.result),
                    "finished_at": datetime.now(tz=pytz.utc),
                }
                number_rows_updated = 0
                tries = 0
                while number_rows_updated != 1 and tries < retry_number:
                    if tries > 0:
                        logger.warning(
                            f"Assembly partially in ENA but DB update failed - reentry DB update #{tries}."
                        )
                    number_rows_updated = update_db_where_conditions(
                        db_config,
                        table_name="assembly_table",
                        conditions=seq_key,
                        update_values=update_values,
                    )
                    tries += 1
                if number_rows_updated == 1:
                    logger.info(
                        f"Partial results of assembly submission for accession {row["accession"]} returned!"
                    )
                continue
            update_values = {
                "status": Status.SUBMITTED,
                "result": json.dumps(new_result.result),
                "finished_at": datetime.now(tz=pytz.utc),
            }
            number_rows_updated = 0
            tries = 0
            while number_rows_updated != 1 and tries < retry_number:
                if tries > 0:
                    logger.warning(
                        f"Assembly in ENA but DB update failed - reentry DB update #{tries}."
                    )
                number_rows_updated = update_db_where_conditions(
                    db_config,
                    table_name="assembly_table",
                    conditions=seq_key,
                    update_values=update_values,
                )
                tries += 1
            if number_rows_updated == 1:
                logger.info(
                    f"Assembly submission for accession {row["accession"]} succeeded and accession returned!"
                )


def assembly_table_handle_errors(
    db_config: SimpleConnectionPool,
    config: Config,
    slack_config: SlackConfig,
    time_threshold: int = 15,
    time_threshold_waiting: int = 48,
    slack_time_threshold: int = 12,
):
    """
    - time_threshold: (minutes)
    - time_threshold_waiting: (hours)
    - slack_time_threshold: (hours)
    1. Find all entries in assembly_table in state HAS_ERRORS or SUBMITTING over time_threshold
    2. If time since last slack_notification is over slack_time_threshold send notification
    """
    entries_with_errors = find_errors_in_db(
        db_config, "assembly_table", time_threshold=time_threshold
    )
    if len(entries_with_errors) > 0:
        error_msg = (
            f"{config.backend_url}: ENA Submission pipeline found {len(entries_with_errors)} entries"
            f" in assembly_table in status HAS_ERRORS or SUBMITTING for over {time_threshold}m"
        )
        send_slack_notification(
            error_msg,
            slack_config,
            time=datetime.now(tz=pytz.utc),
            time_threshold=slack_time_threshold,
        )
        # TODO: Query ENA to check if assembly has in fact been created
        # If created update assembly_table
        # If not retry 3 times, then raise for manual intervention
    entries_waiting = find_waiting_in_db(
        db_config, "assembly_table", time_threshold=time_threshold_waiting
    )
    if len(entries_waiting) > 0:
        error_msg = (
            f"ENA Submission pipeline found {len(entries_waiting)} entries in assembly_table in"
            f" status WAITING for over {time_threshold_waiting}h"
        )
        send_slack_notification(
            error_msg,
            slack_config,
            time=datetime.now(tz=pytz.utc),
            time_threshold=slack_time_threshold,
        )


@click.command()
@click.option(
    "--log-level",
    default="INFO",
    type=click.Choice(["DEBUG", "INFO", "WARNING", "ERROR", "CRITICAL"]),
)
@click.option(
    "--config-file",
    required=True,
    type=click.Path(exists=True),
)
@click.option(
    "--test",
    is_flag=True,
    default=False,
    help="Allow multiple submissions of the same project for testing AND use the webin-cli test endpoint",
)
@click.option(
    "--time-between-iterations",
    default=10,
    type=int,
)
@click.option(
    "--min-between-ena-checks",
    default=5,
    type=int,
)
def create_assembly(
    log_level, config_file, test=False, time_between_iterations=10, min_between_ena_checks=5
):
    logger.setLevel(log_level)
    logging.getLogger("requests").setLevel(logging.INFO)

    with open(config_file) as file:
        full_config = yaml.safe_load(file)
        relevant_config = {key: full_config.get(key, []) for key in Config.__annotations__}
        config = Config(**relevant_config)
    logger.info(f"Config: {config}")

    db_config = db_init(config.db_password, config.db_username, config.db_url)
    slack_config = slack_conn_init(
        slack_hook_default=config.slack_hook,
        slack_token_default=config.slack_token,
        slack_channel_id_default=config.slack_channel_id,
    )

    while True:
        logger.debug("Checking for assemblies to create")
        submission_table_start(db_config)
        submission_table_update(db_config)

        assembly_table_create(db_config, config, retry_number=3, test=test)
        assembly_table_update(db_config, config, time_threshold=min_between_ena_checks)
        assembly_table_handle_errors(db_config, config, slack_config)
        time.sleep(time_between_iterations)


if __name__ == "__main__":
    create_assembly()<|MERGE_RESOLUTION|>--- conflicted
+++ resolved
@@ -210,10 +210,7 @@
         description=description,
         moleculetype=moleculetype,
         authors=authors,
-<<<<<<< HEAD
         address=address,
-=======
->>>>>>> 897ca038
     )
 
 
