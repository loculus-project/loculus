# ruff: noqa: S101

import csv
import gzip
import json
import logging
import os
import unittest
from pathlib import Path
from typing import Any, Final
from unittest import mock

import xmltodict
import yaml
from ena_deposition.create_assembly import (
    create_chromosome_list_object,
    create_manifest_object,
)
from ena_deposition.create_project import construct_project_set_object
from ena_deposition.create_sample import construct_sample_set_object
from ena_deposition.ena_submission_helper import (
    create_chromosome_list,
    create_ena_project,
    create_ena_sample,
<<<<<<< HEAD
    create_fasta,
    create_flatfile,
=======
>>>>>>> ac9334a6
    create_manifest,
    dataclass_to_xml,
    get_chromsome_accessions,
    get_ena_analysis_process,
    get_sample_xml,
    reformat_authors_from_loculus_to_embl_style,
)
from ena_deposition.ena_types import (
    default_project_set,
    default_sample_set_type,
)
from ena_deposition.loculus_models import Group

logger = logging.getLogger(__name__)

TEST_GROUP: Final = Group._create_example_for_tests()


# Default configs
with open("config/defaults.yaml", encoding="utf-8") as f:
    defaults = yaml.safe_load(f)


def mock_config():
    config = mock.Mock()
    config.db_name = "Loculus"
    config.unique_project_suffix = "Test suffix"
    metadata_dict = {
        "taxon_id": "Test taxon",
        "scientific_name": "Test scientific name",
        "molecule_type": "genomic RNA",
    }
    config.organisms = {"Test organism": {"enaDeposition": metadata_dict}}
    config.metadata_mapping = defaults["metadata_mapping"]
    config.manifest_fields_mapping = defaults["manifest_fields_mapping"]
    config.ena_checklist = "ERC000033"
    config.set_alias_suffix = None
    config.is_broker = True
    config.ena_submission_url = "https://test.url"
    config.ena_reports_service_url = "https://test.url"
    config.ena_submission_password = "test_password"  # noqa: S105
    config.ena_submission_username = "test_user"
    config.ena_http_timeout_seconds = 10
    return config


MOCK_CONFIG: Final = mock_config()


# Example XMLs
test_project_xml_response = Path("test/test_project_response.xml").read_text(encoding="utf-8")
text_project_xml_request = Path("test/text_project_request.xml").read_text(encoding="utf-8")
test_project_xml_failure_response = (
    '<RECEIPT receiptDate="2017-05-09T16:58:08.634+01:00" submissionFile="submission.xml"'
    ' success="false">'
    "\n</RECEIPT>"
)

test_sample_xml_request = Path("test/test_sample_request.xml").read_text(encoding="utf-8")
test_sample_xml_request_gisaid = Path("test/test_sample_request_gisaid.xml").read_text(
    encoding="utf-8"
)
test_sample_xml_response = Path("test/test_sample_response.xml").read_text(encoding="utf-8")
revision_submission_xml_request = Path("test/test_revision_submission_request.xml").read_text(
    encoding="utf-8"
)
process_response_text = Path("test/get_ena_analysis_process_response.json").read_text(
    encoding="utf-8"
)


# Test sample
with open("test/approved_ena_submission_list_test.json", encoding="utf-8") as f:
    loculus_sample: dict = json.load(f)


def sample_data_in_submission_table() -> dict[str, Any]:
    """Returns a sample data structure that mimics the one used in the submission table."""
    return {
        "accession": "LOC_0001TLY",
        "version": "1",
        "group_id": 2,
        "organism": "Test organism",
        "metadata": loculus_sample["LOC_0001TLY.1"]["metadata"],
        "unaligned_nucleotide_sequences": {
            "seg1": None,
            "seg2": "GCGGCACGTCAGTACGTAAGTGTATCTCAAAGAAATACTTAACTTTGAGAGAGTGAATT",
            "seg3": "CTTAACTTTGAGAGAGTGAATT",
        },
        "center_name": "Fake center name",
    }


project_table_entry = {"group_id": "2", "organism": "Test organism"}
sample_table_entry = {
    "accession": "LOC_0001TLY",
    "version": "1",
}


# Mock requests
def mock_requests_post(status_code: int, text: str) -> mock.Mock:
    mock_response = mock.Mock()
    mock_response.status_code = status_code
    mock_response.text = text
    http_success_threshold: Final = 400
    mock_response.ok = mock_response.status_code < http_success_threshold
    return mock_response


class ProjectCreationTests(unittest.TestCase):
    @mock.patch("requests.post")
    def test_create_project_success(self, mock_post) -> None:
        # Testing successful project creation
        mock_post.return_value = mock_requests_post(200, test_project_xml_response)
        project_set = default_project_set()
        response = create_ena_project(MOCK_CONFIG, project_set)
        desired_response = {
            "bioproject_accession": "PRJEB20767",
            "ena_submission_accession": "ERA912529",
        }
        assert response.result == desired_response

    @mock.patch("requests.post")
    def test_create_project_xml_failure(self, mock_post):
        # Testing project creation failure due to incorrect status
        mock_post.return_value = mock_requests_post(200, test_project_xml_failure_response)
        project_set = default_project_set()
        with self.assertLogs("ena_deposition.ena_submission_helper", level="WARNING") as cm:
            response = create_ena_project(MOCK_CONFIG, project_set)
            self.assertIn("Response is in unexpected format", cm.output[0])
        error_message_part = "Response is in unexpected format"
        assert error_message_part in response.errors[0]

    @mock.patch("requests.post")
    def test_create_project_server_failure(self, mock_post):
        # Testing project creation failure
        mock_post.return_value = mock_requests_post(500, "Internal Server Error")
        project_set = default_project_set()
        with self.assertLogs("ena_deposition.ena_submission_helper", level="WARNING") as cm:
            response = create_ena_project(MOCK_CONFIG, project_set)
            self.assertIn("Request failed with status:500", cm.output[0])
        error_message_part = "Request failed with status:500"
        assert error_message_part in response.errors[0]
        error_message_part = "Response: Internal Server Error"
        assert error_message_part in response.errors[0]

    def test_construct_project_set_object(self):
        config = mock_config()
        project_set = construct_project_set_object(TEST_GROUP, config, project_table_entry)
        assert xmltodict.parse(
            dataclass_to_xml(project_set, root_name="PROJECT_SET")
        ) == xmltodict.parse(text_project_xml_request)


class TestCreateSample:
    @mock.patch("requests.post")
    def test_create_sample_success(self, mock_post):
        mock_post.return_value = mock_requests_post(200, test_sample_xml_response)
        sample_set = default_sample_set_type()
        response = create_ena_sample(MOCK_CONFIG, sample_set)
        desired_response = {
            "ena_sample_accession": "ERS1833148",
            "biosample_accession": "SAMEA104174130",
            "ena_submission_accession": "ERA979927",
        }
        assert response.result == desired_response

    def test_sample_set_construction(self):
        config = mock_config()
        sample_set = construct_sample_set_object(
            config,
            sample_data_in_submission_table(),
            sample_table_entry,
        )
        assert xmltodict.parse(
            dataclass_to_xml(sample_set, root_name="SAMPLE_SET")
        ) == xmltodict.parse(test_sample_xml_request)

    def test_sample_set_with_gisaid(self):
        config = mock_config()
        sample_data = sample_data_in_submission_table()
        sample_data["metadata"]["gisaidIsolateId"] = "EPI_ISL_12345"
        sample_set = construct_sample_set_object(
            config,
            sample_data,
            sample_table_entry,
        )
        assert xmltodict.parse(
            dataclass_to_xml(sample_set, root_name="SAMPLE_SET")
        ) == xmltodict.parse(test_sample_xml_request_gisaid)

    def test_sample_revision(self):
        config = mock_config()
        sample_set = construct_sample_set_object(
            config,
            sample_data_in_submission_table(),
            sample_table_entry,
        )
        files = get_sample_xml(sample_set, revision=True)
        revision = files["SUBMISSION"]
        assert xmltodict.parse(revision) == xmltodict.parse(revision_submission_xml_request)


class AssemblyCreationTests(unittest.TestCase):
    def setUp(self):
        self.unaligned_sequences_multi = sample_data_in_submission_table()[
            "unaligned_nucleotide_sequences"
        ]
        self.unaligned_sequences = {
            "main": "CTTAACTTTGAGAGAGTGAATT",
        }
        self.seq_key = {"accession": "LOC_0001TLY", "version": "1"}

    def test_format_authors(self):
        authors = "Xi,L.;Smith, Anna Maria; Perez Gonzalez, Anthony J.;Doe,;von Doe, John"
        result = reformat_authors_from_loculus_to_embl_style(authors)
        desired_result = "Xi L., Smith A.M., Perez Gonzalez A.J., Doe, von Doe J.;"
        self.assertEqual(result, desired_result)

        extended_latin_authors = "Pérez, José; Bailley, François; Møller, Anäis; Wałęsa, Lech"
        result_extended = reformat_authors_from_loculus_to_embl_style(extended_latin_authors)
        desired_result_extended = "Perez J., Bailley F., Moller A., Walesa L.;"
        self.assertEqual(result_extended, desired_result_extended)

        # Test with apostrophes in surnames (middle and trailing)
        authors_with_apostrophe = "O'Brien, Patrick; Malago', Giovanni; Smith, Jane"
        result_apostrophe = reformat_authors_from_loculus_to_embl_style(authors_with_apostrophe)
        desired_result_apostrophe = "O'Brien P., Malago' G., Smith J.;"
        self.assertEqual(result_apostrophe, desired_result_apostrophe)

    def test_flatfile_with_apostrophe_in_authors(self):
        """Test that flatfile generation handles apostrophes correctly"""
        config = mock_config()
        metadata = {
            "accession": "LOC_TEST001",
            "version": "1",
            "authors": "Malago', Giovanni; O'Brien, Patrick",
            "sampleCollectionDate": "2024-01-01",
            "geoLocCountry": "Italy",
        }
        organism_metadata = {
            "scientific_name": "Test organism",
            "molecule_type": "genomic RNA",
            "topology": "linear",
        }
        unaligned_sequences = {
            "main": "ATCGATCGATCG",
        }

        flatfile_path = create_flatfile(
            config, metadata, organism_metadata, unaligned_sequences, dir="./tmp"
        )

        with gzip.open(flatfile_path, "rt", encoding="utf-8") as f:
            generated_content = f.read()

        expected_flatfile_path = Path("test/test_flatfile_with_apostrophe.embl")
        expected_content = Path(expected_flatfile_path).read_text(encoding="utf-8")

        self.assertEqual(generated_content, expected_content)

        # Additional check: ensure no &apos; entities are present
        self.assertNotIn("&apos;", generated_content, "Flatfile should not contain &apos; entities")

        # Clean up
        os.remove(flatfile_path)

    def test_create_chromosome_list_multi_segment(self):
        chromosome_list = create_chromosome_list_object(
            self.unaligned_sequences_multi, self.seq_key, {"topology": "circular"}
        )
        file_name_chromosome_list = create_chromosome_list(chromosome_list)

        with gzip.GzipFile(file_name_chromosome_list, "rb") as gz:
            content = gz.read()

        self.assertEqual(
            content,
            b"LOC_0001TLY_seg2\tseg2\tcircular-segmented\nLOC_0001TLY_seg3\tseg3\tcircular-segmented\n",
        )

    def test_create_chromosome_list(self):
        chromosome_list = create_chromosome_list_object(self.unaligned_sequences, self.seq_key, {})
        file_name_chromosome_list = create_chromosome_list(chromosome_list)

        with gzip.GzipFile(file_name_chromosome_list, "rb") as gz:
            content = gz.read()

        self.assertEqual(
            content,
            b"LOC_0001TLY\tgenome\tlinear-monopartite\n",
        )

    @mock.patch("ena_deposition.call_loculus.get_group_info")
    def test_create_manifest(self, mock_get_group_info):
        config = mock_config()
        study_accession = "Test Study Accession"
        sample_accession = "Test Sample Accession"
        mock_get_group_info.return_value = TEST_GROUP
        manifest = create_manifest_object(
            config,
            sample_accession,
            study_accession,
            sample_data_in_submission_table(),
        )
        manifest_file_name = create_manifest(manifest, is_broker=True)
        data = {}
        with open(manifest_file_name, encoding="utf-8") as gz:
            reader = csv.reader(gz, delimiter="\t")
            for row in reader:
                try:
                    key = row[0]
                    value = row[1]
                    data[key] = value
                except IndexError as e:
                    msg = (
                        f"Error reading manifest file: {manifest_file_name}. "
                        f"Row does not have enough elements: {row}"
                    )
                    raise ValueError(msg) from e
        # Temp file names are different
        data.pop("CHROMOSOME_LIST")
        data.pop("FLATFILE")
        expected_data = {
            "STUDY": study_accession,
            "SAMPLE": sample_accession,
            "ADDRESS": "Fake center name, Basel, BS, Switzerland",
            "ASSEMBLYNAME": "LOC_0001TLY.1",
            "ASSEMBLY_TYPE": "isolate",
            "AUTHORS": "M. Ammar M.S.;",
            "COVERAGE": "1",
            "PROGRAM": "Ivar",
            "PLATFORM": "Illumina",
            "DESCRIPTION": (
                "Original sequence submitted to Loculus with accession: LOC_0001TLY, version: 1"
            ),
            "MOLECULETYPE": "genomic RNA",
        }

        self.assertEqual(data, expected_data)

    def test_get_chromsome_accessions(self):
        insdc_accession_range = "OZ189935-OZ189936"
        segment_order = ["seg2", "seg3"]
        result_multi = get_chromsome_accessions(insdc_accession_range, segment_order)
        self.assertEqual(
            result_multi,
            {
                "insdc_accession_seg2": "OZ189935",
                "insdc_accession_seg3": "OZ189936",
                "insdc_accession_full_seg2": "OZ189935.1",
                "insdc_accession_full_seg3": "OZ189936.1",
            },
        )

        insdc_accession_range = "OZ189935-OZ189935"
        segment_order = ["main"]
        result_single = get_chromsome_accessions(insdc_accession_range, segment_order)
        self.assertEqual(
            result_single,
            {
                "insdc_accession": "OZ189935",
                "insdc_accession_full": "OZ189935.1",
            },
        )

        insdc_accession_range = "OZ189935-OZ189935"
        segment_order = ["seg3"]
        result_single = get_chromsome_accessions(insdc_accession_range, segment_order)
        self.assertEqual(
            result_single,
            {
                "insdc_accession_seg3": "OZ189935",
                "insdc_accession_full_seg3": "OZ189935.1",
            },
        )

        insdc_accession_range = "OZ189935-OZ189936"
        segment_order = ["main"]
        with (
            self.assertRaises(ValueError),
            self.assertLogs("ena_deposition.ena_submission_helper", level="ERROR"),
        ):
            get_chromsome_accessions(insdc_accession_range, segment_order)

        insdc_accession_range = "OZ189935-TK189936"
        segment_order = ["A", "B"]
        with (
            self.assertRaises(ValueError),
            self.assertLogs("ena_deposition.ena_submission_helper", level="ERROR"),
        ):
            get_chromsome_accessions(insdc_accession_range, segment_order)

    @mock.patch("requests.get")
    def test_get_ena_analysis_process(self, mock_post):
        mock_post.return_value = mock_requests_post(200, process_response_text)
        response = get_ena_analysis_process(
            MOCK_CONFIG, erz_accession="ERZ000001", segment_order=["main"]
        )
        desired_response = {
            "erz_accession": "ERZ000001",
            "insdc_accession": "OZ189999",
            "insdc_accession_full": "OZ189999.1",
            "segment_order": ["main"],
        }
        self.assertEqual(response.result, desired_response)


if __name__ == "__main__":
    import pytest

    pytest.main([__file__])<|MERGE_RESOLUTION|>--- conflicted
+++ resolved
@@ -22,11 +22,8 @@
     create_chromosome_list,
     create_ena_project,
     create_ena_sample,
-<<<<<<< HEAD
     create_fasta,
     create_flatfile,
-=======
->>>>>>> ac9334a6
     create_manifest,
     dataclass_to_xml,
     get_chromsome_accessions,
