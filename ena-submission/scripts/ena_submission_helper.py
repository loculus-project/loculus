--- conflicted
+++ resolved
@@ -396,8 +396,7 @@
 
     errors = []
     warnings = []
-<<<<<<< HEAD
-    assembly_results = {"segment_order": segment_order}
+    assembly_results = {"segment_order": segment_order, "erz_accession": erz_accession}
     try:
         response = requests.get(
             url,
@@ -409,16 +408,6 @@
         logger.error(error_message)
         errors.append(error_message)
         return CreationResults(results=None, errors=errors, warnings=warnings)
-=======
-    assembly_results = {"segment_order": segment_order, "erz_accession": erz_accession}
-
-    response = requests.get(
-        url,
-        auth=HTTPBasicAuth(config.ena_submission_username, config.ena_submission_password),
-        timeout=10,  # wait a full 10 seconds for a response incase slow
-    )
-    response.raise_for_status()
->>>>>>> a36c1d94
     if not response.ok:
         error_message = (
             f"ENA check failed with status:{response.status_code}. "
