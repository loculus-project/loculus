--- conflicted
+++ resolved
@@ -21,9 +21,5 @@
   - biopython
   - pytz
   - types-pytz
-<<<<<<< HEAD
   - types-psycopg2
-  - python-dotenv
-=======
-  - types-psycopg2
->>>>>>> 822c1baf
+  - python-dotenv