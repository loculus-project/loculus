name: loculus-ena-submission
channels:
  - conda-forge
  - bioconda
  - nodefaults
dependencies:
  # Core Python dependencies
<<<<<<< HEAD
  - python=3.12.9  # Pinned to 3.12.x series, check for patch updates within 3.12
  - pip=25.2
=======
  - python =3.12
  - pip >=24
  - uv =0.9
>>>>>>> 6e3421c0
  # Extra dependencies
  - beautifulsoup4=4.14.2
  - click=8.3.0
  - ena-webin-cli=9.0.1=hdfd78af_1
  - fastapi=0.119.1
  - pydantic=2.12.3
  - jsonlines=4.0.0
  - PyYAML=6.0.3
  - requests=2.32.5
  - unzip=6.0
  - psycopg2=2.9.10
  - slack_sdk=3.37.0
  - xmltodict=1.0.2
  - biopython=1.85
  - pytz=2025.2
  - ruff=0.14.2 # if changing update .pre-commit-config.yaml as well
  - tenacity=9.1.2
  - types-pytz=2025.2.0.20250809
  - types-psycopg2=2.9.21.20251012
  - types-requests=2.32.4.20250913
  - types-PyYAML=6.0.12.20250915
  - types-xmltodict=1.0.1.20250920
  - python-dotenv=1.1.1
  - pytest=8.4.2
  - unidecode=1.3.8<|MERGE_RESOLUTION|>--- conflicted
+++ resolved
@@ -5,14 +5,9 @@
   - nodefaults
 dependencies:
   # Core Python dependencies
-<<<<<<< HEAD
   - python=3.12.9  # Pinned to 3.12.x series, check for patch updates within 3.12
   - pip=25.2
-=======
-  - python =3.12
-  - pip >=24
-  - uv =0.9
->>>>>>> 6e3421c0
+  - uv=0.9.5
   # Extra dependencies
   - beautifulsoup4=4.14.2
   - click=8.3.0
