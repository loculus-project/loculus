--- conflicted
+++ resolved
@@ -82,24 +82,21 @@
             {isLoading ? (
                 <div>Loading...</div>
             ) : data !== null && !isError ? (
-<<<<<<< HEAD
                 <SequenceDataUI
                     {...data}
                     referenceGenomeSequenceNames={referenceGenomeSequenceNames}
                     myGroups={myGroups}
                     accessToken={accessToken}
-                    sequenceFlaggingConfig={data.isRevocation ? undefined : sequenceFlaggingConfig}
                 />
-=======
                 <div className='px-6'>
                     <SequenceDataUI
                         {...data}
                         referenceGenomeSequenceNames={referenceGenomeSequenceNames}
                         myGroups={myGroups}
                         accessToken={accessToken}
+                        sequenceFlaggingConfig={data.isRevocation ? undefined : sequenceFlaggingConfig}
                     />
                 </div>
->>>>>>> 946f44ed
             ) : (
                 <div>Failed to load sequence data</div>
             )}
