--- conflicted
+++ resolved
@@ -72,7 +72,6 @@
         expect(replaceStateMock).toHaveBeenCalledWith({ path: '/test' }, '', '/test');
     });
 
-<<<<<<< HEAD
     describe('array parameter handling', () => {
         test('initializes state with array values from multiple URL parameters with same key', () => {
             Object.defineProperty(window, 'location', {
@@ -172,7 +171,7 @@
                 'http://localhost:3000/test?',
             );
         });
-=======
+
     test('re-enables URL storage when length drops below max', () => {
         const longValue = 'a'.repeat(2000);
         const { result } = renderHook(() => useQueryAsState({}));
@@ -190,6 +189,5 @@
             '',
             'http://localhost:3000/test?shortKey=b',
         );
->>>>>>> e66354c7
     });
 });