--- conflicted
+++ resolved
@@ -17,26 +17,9 @@
     data: TableSequenceData[];
     setPreviewedSeqId: (seqId: string | null) => void;
     previewedSeqId: string | null;
-<<<<<<< HEAD
-    orderBy: OrderBy;
-    setOrderByField: (field: string) => void;
-    setOrderDirection: (direction: 'ascending' | 'descending') => void;
-=======
->>>>>>> d799b677
 };
 
-export const Table: FC<TableProps> = ({
-    data,
-    schema,
-    setPreviewedSeqId,
-    previewedSeqId,
-<<<<<<< HEAD
-    orderBy,
-    setOrderByField,
-    setOrderDirection,
-=======
->>>>>>> d799b677
-}) => {
+export const Table: FC<TableProps> = ({ data, schema, setPreviewedSeqId, previewedSeqId }) => {
     const primaryKey = schema.primaryKey;
 
     const maxLengths = Object.fromEntries(schema.metadata.map((m) => [m.name, m.truncateColumnDisplayTo ?? 100]));
@@ -99,11 +82,7 @@
                                     row[primaryKey] === previewedSeqId ? 'bg-gray-200' : ''
                                 } `}
                             >
-<<<<<<< HEAD
-                                <td className='px-2  whitespace-nowrap    text-primary-900 md:pl-6'>
-=======
                                 <td className='px-2  whitespace-nowrap    text-primary-900 pl-6'>
->>>>>>> d799b677
                                     <a
                                         href={routes.sequencesDetailsPage(row[primaryKey] as string)}
                                         className='text-primary-900 hover:text-primary-800 hover:no-underline'
