--- conflicted
+++ resolved
@@ -3,18 +3,14 @@
 import { DownloadDialogButton } from './DowloadDialogButton.tsx';
 import { DownloadButton } from './DownloadButton.tsx';
 import { DownloadForm } from './DownloadForm.tsx';
-<<<<<<< HEAD
+import type { Metadata } from '../../../types/config.ts';
 import { type DownloadUrlGenerator, type DownloadOption } from './DownloadUrlGenerator.ts';
 import { getDefaultSelectedFields } from './FieldSelector/FieldSelectorModal.tsx';
 import type { SequenceFilter } from './SequenceFilters.tsx';
 import { routes } from '../../../routes/routes.ts';
-import type { Metadata } from '../../../types/config.ts';
-=======
-import { type DownloadOption, type DownloadUrlGenerator } from './DownloadUrlGenerator.ts';
-import type { SequenceFilter } from './SequenceFilters.tsx';
-import { routes } from '../../../routes/routes.ts';
+
 import type { Schema } from '../../../types/config.ts';
->>>>>>> 3c017148
+
 import type { ReferenceGenomesSequenceNames } from '../../../types/referencesGenomes.ts';
 import { ActiveFilters } from '../../common/ActiveFilters.tsx';
 import { BaseDialog } from '../../common/BaseDialog.tsx';
@@ -25,11 +21,8 @@
     referenceGenomesSequenceNames: ReferenceGenomesSequenceNames;
     allowSubmissionOfConsensusSequences: boolean;
     dataUseTermsEnabled: boolean;
-<<<<<<< HEAD
     metadata: Metadata[];
-=======
     richFastaHeaderFields: Schema['richFastaHeaderFields'];
->>>>>>> 3c017148
 };
 
 export const DownloadDialog: FC<DownloadDialogProps> = ({
@@ -38,11 +31,8 @@
     referenceGenomesSequenceNames,
     allowSubmissionOfConsensusSequences,
     dataUseTermsEnabled,
-<<<<<<< HEAD
     metadata,
-=======
     richFastaHeaderFields,
->>>>>>> 3c017148
 }) => {
     const [isOpen, setIsOpen] = useState(false);
 
@@ -69,13 +59,10 @@
                         onChange={setDownloadOption}
                         allowSubmissionOfConsensusSequences={allowSubmissionOfConsensusSequences}
                         dataUseTermsEnabled={dataUseTermsEnabled}
-<<<<<<< HEAD
                         metadata={metadata}
                         selectedFields={selectedFields}
                         onSelectedFieldsChange={setSelectedFields}
-=======
                         richFastaHeaderFields={richFastaHeaderFields}
->>>>>>> 3c017148
                     />
                     {dataUseTermsEnabled && (
                         <div className='mb-4 py-4'>
