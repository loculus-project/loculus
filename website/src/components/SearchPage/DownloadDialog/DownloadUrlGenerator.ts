--- conflicted
+++ resolved
@@ -17,11 +17,8 @@
     includeRestricted: boolean;
     dataType: DownloadDataType;
     compression: Compression;
-<<<<<<< HEAD
     dataFormat?: string;
-=======
     fields?: string[];
->>>>>>> c676ae45
 };
 
 const downloadAsFile = 'downloadAsFile';
@@ -72,18 +69,15 @@
         if (option.compression !== undefined) {
             params.set('compression', option.compression);
         }
-<<<<<<< HEAD
 
         if (option.dataFormat !== undefined) {
             params.delete(dataFormat);
             params.set(dataFormat, option.dataFormat);
         }
 
-=======
         if (option.fields && option.fields.length > 0 && option.dataType.type === 'metadata') {
             params.set('fields', option.fields.join(','));
         }
->>>>>>> c676ae45
         if (
             option.dataType.type === 'unalignedNucleotideSequences' &&
             option.dataType.includeRichFastaHeaders === true &&
