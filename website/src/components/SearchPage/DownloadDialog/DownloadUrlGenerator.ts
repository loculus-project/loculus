--- conflicted
+++ resolved
@@ -69,11 +69,10 @@
         if (option.compression !== undefined) {
             params.set('compression', option.compression);
         }
+      if (option.fields && option.fields.length > 0 && option.dataType.type === 'metadata') {
+            params.set('fields', option.fields.join(','));
 
-<<<<<<< HEAD
-        if (option.fields && option.fields.length > 0 && option.dataType.type === 'metadata') {
-            params.set('fields', option.fields.join(','));
-=======
+      }
         if (
             option.dataType.type === 'unalignedNucleotideSequences' &&
             option.dataType.includeRichFastaHeaders === true &&
@@ -87,7 +86,7 @@
             if (option.dataType.segment !== undefined) {
                 params.set('segment', option.dataType.segment);
             }
->>>>>>> 3c017148
+
         }
 
         downloadParameters
