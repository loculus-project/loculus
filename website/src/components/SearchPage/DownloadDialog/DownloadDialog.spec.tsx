import { render, screen } from '@testing-library/react';
import userEvent from '@testing-library/user-event';
import { describe, expect, test, vi } from 'vitest';

import { DownloadDialog } from './DownloadDialog.tsx';
import { DownloadUrlGenerator } from './DownloadUrlGenerator.ts';
import { FieldFilterSet, SequenceEntrySelection, type SequenceFilter } from './SequenceFilters.tsx';
import { approxMaxAcceptableUrlLength } from '../../../routes/routes.ts';
import { IS_REVOCATION_FIELD, VERSION_STATUS_FIELD } from '../../../settings.ts';
import type { Metadata } from '../../../types/config.ts';
import { versionStatuses } from '../../../types/lapis';
import type { ReferenceGenomesSequenceNames, ReferenceAccession } from '../../../types/referencesGenomes.ts';
import { MetadataFilterSchema } from '../../../utils/search.ts';

vi.mock('./FieldSelector/FieldSelectorModal.tsx', () => ({
    getDefaultSelectedFields: () => ['field1', 'field2'],
    // eslint-disable-next-line @typescript-eslint/naming-convention
    FieldSelectorModal: vi.fn(() => null),
}));

const defaultAccession: ReferenceAccession = {
    name: 'main',
    insdcAccessionFull: undefined,
};

const defaultReferenceGenome: ReferenceGenomesSequenceNames = {
    nucleotideSequences: ['main'],
    genes: ['gene1', 'gene2'],
    insdcAccessionFull: [defaultAccession],
};

const defaultLapisUrl = 'https://lapis';
const defaultOrganism = 'ebola';
const hiddenFieldValues = {
    [VERSION_STATUS_FIELD]: versionStatuses.latestVersion,
    [IS_REVOCATION_FIELD]: 'false',
};

const mockMetadata: Metadata[] = [
    {
        name: 'field1',
        displayName: 'Field 1',
        type: 'string',
        header: 'Group 1',
        includeInDownloadsByDefault: true,
    },
    {
        name: 'field2',
        displayName: 'Field 2',
        type: 'string',
        header: 'Group 1',
    },
];

async function renderDialog({
    downloadParams = new SequenceEntrySelection(new Set()),
    allowSubmissionOfConsensusSequences = true,
    dataUseTermsEnabled = true,
    richFastaHeaderFields,
}: {
    downloadParams?: SequenceFilter;
    allowSubmissionOfConsensusSequences?: boolean;
    dataUseTermsEnabled?: boolean;
    richFastaHeaderFields?: string[];
} = {}) {
    render(
        <DownloadDialog
            downloadUrlGenerator={
                new DownloadUrlGenerator(defaultOrganism, defaultLapisUrl, dataUseTermsEnabled, richFastaHeaderFields)
            }
            sequenceFilter={downloadParams}
            referenceGenomesSequenceNames={defaultReferenceGenome}
            allowSubmissionOfConsensusSequences={allowSubmissionOfConsensusSequences}
            dataUseTermsEnabled={dataUseTermsEnabled}
            metadata={mockMetadata}
            richFastaHeaderFields={richFastaHeaderFields}
        />,
    );

    // Open the panel
    const button = screen.getByRole('button', { name: /Download/ });
    await userEvent.click(button);
}

/**
 * Helper function to check if a string starts with a given prefix
 * @param {string} actualString - The string to check
 * @param {string} expectedPrefix - The expected prefix
 * @returns {void}
 */
function expectStringStartsWith(actualString: string, expectedPrefix: string): void {
    if (!actualString.startsWith(expectedPrefix)) {
        expect.fail(`URL prefix mismatch:\nExpected to start with: "${expectedPrefix}"\nActual: "${actualString}"`);
    }
}

/**
 * Helper function to check if a string ends with a given suffix
 * @param {string} actualString - The string to check
 * @param {string} expectedSuffix - The expected suffix
 * @returns {void}
 */
function expectStringEndsWith(actualString: string, expectedSuffix: string): void {
    const actualSuffix = actualString.substring(Math.max(0, actualString.length - expectedSuffix.length));
    if (actualSuffix !== expectedSuffix) {
        expect.fail(`URL suffix mismatch:\nExpected: "${expectedSuffix}"\nActual: "${actualSuffix}"`);
    }
}

describe('DownloadDialog', () => {
    test('should activate download button only after agreeing to the terms', async () => {
        await renderDialog();

        const downloadButton = screen.getByRole('link', { name: 'Download' });
        expect(downloadButton).toHaveClass('btn-disabled');
        expect(getDownloadHref()).not.toMatch(new RegExp(`^${defaultLapisUrl}`));

        await checkAgreement();
        expect(downloadButton).not.toHaveClass('btn-disabled');
        expect(getDownloadHref()).toMatch(new RegExp(`^${defaultLapisUrl}`));
    });

    const rawNucleotideSequencesLabel = /Raw nucleotide sequences/;
    const gzipCompressionLabel = /Gzip/;
    const displayNameFastaHeaderStyleLabel = /Display name/;

    test('should generate the right download link from filters', async () => {
        await renderDialog({
            downloadParams: new FieldFilterSet(
                new MetadataFilterSchema([]),
                {
<<<<<<< HEAD
                    accession: 'accession1,accession2',
=======
                    ...hiddenFieldValues,
                    accession: ['accession1', 'accession2'],
>>>>>>> fe2e4cb2
                    field1: 'value1',
                },
                {},
                { nucleotideSequences: [], genes: [], insdcAccessionFull: [] },
            ),
        });
        await checkAgreement();

        let [path, query] = getDownloadHref()?.split('?') ?? [];
        expect(path).toBe(`${defaultLapisUrl}/sample/details`);
        expect(query).toMatch(
            /downloadAsFile=true&downloadFileBasename=ebola_metadata_\d{4}-\d{2}-\d{2}T\d{4}&dataUseTerms=OPEN&dataFormat=tsv&fields=accessionVersion%2Cfield1%2Cfield2&accession=accession1&accession=accession2&versionStatus=LATEST_VERSION&isRevocation=false&field1=value1/,
        );

        await userEvent.click(screen.getByLabelText(rawNucleotideSequencesLabel));
        await userEvent.click(screen.getByLabelText(gzipCompressionLabel));

        [path, query] = getDownloadHref()?.split('?') ?? [];
        expect(path).toBe(`${defaultLapisUrl}/sample/unalignedNucleotideSequences`);
        expect(query).toMatch(
            /downloadAsFile=true&downloadFileBasename=ebola_nuc_\d{4}-\d{2}-\d{2}T\d{4}&dataUseTerms=OPEN&dataFormat=fasta&compression=gzip&accession=accession1&accession=accession2&versionStatus=LATEST_VERSION&isRevocation=false&field1=value1/,
        );

        await userEvent.click(screen.getByLabelText(/include restricted data/));
        await userEvent.click(screen.getByLabelText(/Zstandard/));

        [path, query] = getDownloadHref()?.split('?') ?? [];
        expect(path).toBe(`${defaultLapisUrl}/sample/unalignedNucleotideSequences`);
        expect(query).toMatch(
            /downloadAsFile=true&downloadFileBasename=ebola_nuc_\d{4}-\d{2}-\d{2}T\d{4}&dataFormat=fasta&compression=zstd&accession=accession1&accession=accession2&versionStatus=LATEST_VERSION&isRevocation=false&field1=value1/,
        );
    });

    test('should generate the right download link from selected sequences', async () => {
        await renderDialog({ downloadParams: new SequenceEntrySelection(new Set(['SEQID1', 'SEQID2'])) });
        await checkAgreement();

        let [path, query] = getDownloadHref()?.split('?') ?? [];
        expect(path).toBe(`${defaultLapisUrl}/sample/details`);
        expect(query).toMatch(
            /downloadAsFile=true&downloadFileBasename=ebola_metadata_\d{4}-\d{2}-\d{2}T\d{4}&dataUseTerms=OPEN&dataFormat=tsv&fields=accessionVersion%2Cfield1%2Cfield2&accessionVersion=SEQID1&accessionVersion=SEQID2/,
        );

        await userEvent.click(screen.getByLabelText(rawNucleotideSequencesLabel));
        await userEvent.click(screen.getByLabelText(gzipCompressionLabel));

        [path, query] = getDownloadHref()?.split('?') ?? [];
        expect(path).toBe(`${defaultLapisUrl}/sample/unalignedNucleotideSequences`);
        expect(query).toMatch(
            /downloadAsFile=true&downloadFileBasename=ebola_nuc_\d{4}-\d{2}-\d{2}T\d{4}&dataUseTerms=OPEN&dataFormat=fasta&compression=gzip&accessionVersion=SEQID1&accessionVersion=SEQID2/,
        );

        await userEvent.click(screen.getByLabelText(/include restricted data/));
        await userEvent.click(screen.getByLabelText(/Zstandard/));

        [path, query] = getDownloadHref()?.split('?') ?? [];
        expect(path).toBe(`${defaultLapisUrl}/sample/unalignedNucleotideSequences`);
        expect(query).toMatch(
            /downloadAsFile=true&downloadFileBasename=ebola_nuc_\d{4}-\d{2}-\d{2}T\d{4}&dataFormat=fasta&compression=zstd&accessionVersion=SEQID1&accessionVersion=SEQID2/,
        );
    });

    test('should render with allowSubmissionOfConsensusSequences = false', async () => {
        await renderDialog({ allowSubmissionOfConsensusSequences: false });
        await checkAgreement();

        const [path] = getDownloadHref()?.split('?') ?? [];
        expect(path).toBe(`${defaultLapisUrl}/sample/details`);

        expect(screen.queryByLabelText(rawNucleotideSequencesLabel)).not.toBeInTheDocument();
        expect(screen.getByLabelText(gzipCompressionLabel)).toBeInTheDocument();
    });

    test('should show copy URL button when using GET request', async () => {
        await renderDialog();
        await checkAgreement();

        const copyUrlButton = screen.getByTestId('copy-download-url');
        expect(copyUrlButton).toBeInTheDocument();
        expect(copyUrlButton).toHaveAttribute('title', 'Copy download URL');
    });

    test('should not show copy URL button when using POST request', async () => {
        await renderDialog({
            downloadParams: new SequenceEntrySelection(new Set<string>(['x'.repeat(approxMaxAcceptableUrlLength * 2)])),
        });
        await checkAgreement();

        expect(screen.queryByTestId('copy-download-url')).not.toBeInTheDocument();
    });

    test('should copy the right URL when clicking on the copy button', async () => {
        const clipboardMock = vi.spyOn(navigator.clipboard, 'writeText').mockResolvedValue();

        await renderDialog();
        await checkAgreement();

        const copyUrlButton = screen.getByTestId('copy-download-url');
        await userEvent.click(copyUrlButton);
        expect(clipboardMock).toHaveBeenCalledTimes(1);
        const copiedText = clipboardMock.mock.calls[0][0];

        const expectedPrefix = 'https://lapis/sample/details?downloadAsFile=true&downloadFileBasename=ebola_metadata_';
        expectStringStartsWith(copiedText, expectedPrefix);

        const expectedSuffix = '&dataUseTerms=OPEN&dataFormat=tsv&fields=accessionVersion%2Cfield1%2Cfield2';
        expectStringEndsWith(copiedText, expectedSuffix);

        clipboardMock.mockRestore();
    });

    test('should exclude empty parameters from the generated download URLs', async () => {
        await renderDialog({
            downloadParams: new FieldFilterSet(
                new MetadataFilterSchema([]),
                {
                    ...hiddenFieldValues,
                    field1: '',
                    field2: 'value2',
                },
                {},
                { nucleotideSequences: [], genes: [], insdcAccessionFull: [] },
            ),
        });
        await checkAgreement();

        const [path, query] = getDownloadHref()?.split('?') ?? [];
        expect(path).toBe(`${defaultLapisUrl}/sample/details`);
        expect(query).toMatch(/field2=/);
        expect(query).not.toMatch(/field1=/);
    });

    test('should not show the fasta header options when rich fasta headers are disabled', async () => {
        await renderDialog({ richFastaHeaderFields: undefined });

        expect(screen.queryByLabelText(displayNameFastaHeaderStyleLabel)).not.toBeInTheDocument();
    });

    describe('DataUseTerms disabled', () => {
        test('download button activated by default', async () => {
            await renderDialog({ dataUseTermsEnabled: false });

            const downloadButton = screen.getByRole('link', { name: 'Download' });
            expect(downloadButton).not.toHaveClass('btn-disabled');
        });

        test('checkbox not in the document', async () => {
            await renderDialog({ dataUseTermsEnabled: false });

            expect(screen.queryByLabelText('I agree to the data use terms.')).not.toBeInTheDocument();
        });

        test('restricted data switch is not in the document', async () => {
            await renderDialog({ dataUseTermsEnabled: false });

            expect(screen.queryByLabelText(/restricted data/)).not.toBeInTheDocument();
        });
    });

    describe('with richFastaHeaderFields', () => {
        test('should target Astro endpoint when downloading raw sequences with rich fasta headers', async () => {
            await renderDialog({
                richFastaHeaderFields: ['field1', 'field2'],
            });

            await checkAgreement();
            await userEvent.click(screen.getByLabelText(rawNucleotideSequencesLabel));
            await userEvent.click(screen.getByLabelText(displayNameFastaHeaderStyleLabel));

            const [path, query] = getDownloadHref()?.split('?') ?? [];
            expect(path).toBe(`http://localhost:3000/${defaultOrganism}/api/sequences`);
            expect(query).toMatch(
                /^downloadFileBasename=ebola_nuc_\d{4}-\d{2}-\d{2}T\d{4}&dataUseTerms=OPEN&headerFields=field1&headerFields=field2$/,
            );
        });

        test('should include filters in download url', async () => {
            await renderDialog({
                richFastaHeaderFields: ['field1', 'field2'],
                downloadParams: new FieldFilterSet(
                    new MetadataFilterSchema([]),
                    {
                        accession: 'accession1,accession2',
                        field1: 'value1',
                    },
                    {},
                    { nucleotideSequences: [], genes: [], insdcAccessionFull: [] },
                ),
            });

            await checkAgreement();
            await userEvent.click(screen.getByLabelText(rawNucleotideSequencesLabel));
            await userEvent.click(screen.getByLabelText(displayNameFastaHeaderStyleLabel));

            const [path, query] = getDownloadHref()?.split('?') ?? [];
            expect(path).toBe(`http://localhost:3000/${defaultOrganism}/api/sequences`);
            expect(query).toMatch(
                /^downloadFileBasename=ebola_nuc_\d{4}-\d{2}-\d{2}T\d{4}&dataUseTerms=OPEN&headerFields=field1&headerFields=field2&accession=accession1&accession=accession2&field1=value1/,
            );
        });

        test('should ignore previously selected compression', async () => {
            await renderDialog({
                richFastaHeaderFields: ['field1', 'field2'],
            });

            await checkAgreement();
            await userEvent.click(screen.getByLabelText(gzipCompressionLabel));
            await userEvent.click(screen.getByLabelText(rawNucleotideSequencesLabel));
            await userEvent.click(screen.getByLabelText(displayNameFastaHeaderStyleLabel));

            const [_, query] = getDownloadHref()?.split('?') ?? [];
            expect(query).not.contains('compression');
        });
    });
});

async function checkAgreement() {
    const agreementCheckbox = screen.getByLabelText('I agree to the data use terms.');
    await userEvent.click(agreementCheckbox);
}

function getDownloadHref() {
    const downloadButton = screen.getByRole('link', { name: 'Download' });
    return downloadButton.getAttribute('href');
}<|MERGE_RESOLUTION|>--- conflicted
+++ resolved
@@ -129,12 +129,8 @@
             downloadParams: new FieldFilterSet(
                 new MetadataFilterSchema([]),
                 {
-<<<<<<< HEAD
+                    ...hiddenFieldValues,
                     accession: 'accession1,accession2',
-=======
-                    ...hiddenFieldValues,
-                    accession: ['accession1', 'accession2'],
->>>>>>> fe2e4cb2
                     field1: 'value1',
                 },
                 {},
