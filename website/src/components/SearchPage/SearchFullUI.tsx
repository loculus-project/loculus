--- conflicted
+++ resolved
@@ -265,7 +265,7 @@
 
 
                     </div>
-<<<<<<< HEAD
+
                 }
                 {
                     (detailsHook.isPaused || aggregatedHook.isPaused) && 
@@ -312,7 +312,7 @@
                                 }
                                 setOrderByField={setOrderByField}
                                 setOrderDirection={setOrderDirection}
-=======
+
                     <div>
                         {classOfSearchPage === SEARCH && (
                             <DownloadDialog
@@ -321,7 +321,7 @@
                                 mutationFilter={mutationFilter}
                                 referenceGenomesSequenceNames={referenceGenomesSequenceNames}
                                 lapisUrl={lapisUrl}
->>>>>>> d284efbe
+
                             />
                         
                         <div className='mt-4 flex justify-center'>
