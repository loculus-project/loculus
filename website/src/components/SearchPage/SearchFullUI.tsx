import { QueryClient, QueryClientProvider } from '@tanstack/react-query';
import { sentenceCase } from 'change-case';
import { useEffect, useMemo, useState } from 'react';

import { CustomizeModal } from './CustomizeModal.tsx';
import { DownloadDialog } from './DownloadDialog/DownloadDialog.tsx';
import { RecentSequencesBanner } from './RecentSequencesBanner.tsx';
import { SearchForm } from './SearchForm';
import { SearchPagination } from './SearchPagination';
import { SeqPreviewModal } from './SeqPreviewModal';
import { Table, type TableSequenceData } from './Table';
import useQueryAsState from './useQueryAsState.js';
import { getLapisUrl } from '../../config.ts';
import { lapisClientHooks } from '../../services/serviceHooks.ts';
import { pageSize } from '../../settings';
import type { Group } from '../../types/backend.ts';
import {
    type MetadataFilter,
    type Schema,
    type GroupedMetadataFilter,
    type FieldValues,
    type SetAFieldValue,
} from '../../types/config.ts';
import { type OrderBy } from '../../types/lapis.ts';
import type { ReferenceGenomesSequenceNames } from '../../types/referencesGenomes.ts';
import type { ClientConfig } from '../../types/runtimeConfig.ts';
import { formatNumberWithDefaultLocale } from '../../utils/formatNumber.tsx';
import {
    getFieldValuesFromQuery,
    getColumnVisibilitiesFromQuery,
    getFieldVisibilitiesFromQuery,
    VISIBILITY_PREFIX,
    COLUMN_VISIBILITY_PREFIX,
    getLapisSearchParameters,
    getMetadataSchemaWithExpandedRanges,
} from '../../utils/search.ts';
import ErrorBox from '../common/ErrorBox.tsx';

interface InnerSearchFullUIProps {
    accessToken?: string;
    referenceGenomesSequenceNames: ReferenceGenomesSequenceNames;
    myGroups: Group[];
    organism: string;
    clientConfig: ClientConfig;
    schema: Schema;
    hiddenFieldValues?: FieldValues;
    initialData: TableSequenceData[];
    initialCount: number;
    initialQueryDict: QueryState;
}
interface QueryState {
    [key: string]: string;
}

const buildSequenceCountText = (totalSequences: number | undefined, oldCount: number | null, initialCount: number) => {
    const sequenceCount = totalSequences !== undefined ? totalSequences : oldCount !== null ? oldCount : initialCount;

    const formattedCount = formatNumberWithDefaultLocale(sequenceCount);
    const pluralSuffix = sequenceCount === 1 ? '' : 's';

    return `Search returned ${formattedCount} sequence${pluralSuffix}`;
};

export const InnerSearchFullUI = ({
    accessToken,
    referenceGenomesSequenceNames,
    myGroups,
    organism,
    clientConfig,
    schema,
    hiddenFieldValues,
    initialData,
    initialCount,
    initialQueryDict,
}: InnerSearchFullUIProps) => {
    if (!hiddenFieldValues) {
        hiddenFieldValues = {};
    }

    const metadataSchema = schema.metadata;

    const [isColumnModalOpen, setIsColumnModalOpen] = useState(false);

    const metadataSchemaWithExpandedRanges = useMemo(() => {
        return getMetadataSchemaWithExpandedRanges(metadataSchema);
    }, [metadataSchema]);

    const [previewedSeqId, setPreviewedSeqId] = useState<string | null>(null);
    const [previewHalfScreen, setPreviewHalfScreen] = useState(false);
    const [state, setState] = useQueryAsState(initialQueryDict);

    const searchVisibilities = useMemo(() => {
        return getFieldVisibilitiesFromQuery(schema, state);
    }, [schema, state]);

    const columnVisibilities = useMemo(() => {
        return getColumnVisibilitiesFromQuery(schema, state);
    }, [schema, state]);

    const columnsToShow = useMemo(() => {
        return schema.metadata
            .filter((field) => columnVisibilities.get(field.name) === true)
            .map((field) => field.name);
    }, [schema.metadata, columnVisibilities]);

    let orderByField = state.orderBy ?? schema.defaultOrderBy ?? schema.primaryKey;
    if (!columnsToShow.includes(orderByField)) {
        orderByField = schema.primaryKey;
    }

    const orderDirection = state.order ?? schema.defaultOrder ?? 'ascending';

    const page = parseInt(state.page ?? '1', 10);

    const setPage = (newPage: number) => {
        setState((prev: QueryState) => {
            if (newPage === 1) {
                const withoutPageSet = { ...prev };
                delete withoutPageSet.page;
                return withoutPageSet;
            } else {
                return {
                    ...prev,
                    page: newPage.toString(),
                };
            }
        });
    };

    const setOrderByField = (field: string) => {
        setState((prev: QueryState) => ({
            ...prev,
            orderBy: field,
        }));
    };
    const setOrderDirection = (direction: string) => {
        setState((prev: QueryState) => ({
            ...prev,
            order: direction,
        }));
    };

    const fieldValues = useMemo(() => {
        return getFieldValuesFromQuery(state, hiddenFieldValues, schema);
    }, [state, hiddenFieldValues, schema]);

    const setAFieldValue: SetAFieldValue = (fieldName, value) => {
        setState((prev: any) => {
            const newState = {
                ...prev,
                [fieldName]: value,
            };
            if (value === '') {
                delete newState[fieldName];
            }
            return newState;
        });
        setPage(1);
    };

    const setASearchVisibility = (fieldName: string, visible: boolean) => {
        setState((prev: any) => ({
            ...prev,
            [`${VISIBILITY_PREFIX}${fieldName}`]: visible ? 'true' : 'false',
        }));
        // if visible is false, we should also remove the field from the fieldValues
        if (!visible) {
            setAFieldValue(fieldName, '');
        }
    };

    const setAColumnVisibility = (fieldName: string, visible: boolean) => {
        setState((prev: any) => ({
            ...prev,
            [`${COLUMN_VISIBILITY_PREFIX}${fieldName}`]: visible ? 'true' : 'false',
        }));
    };

    const lapisUrl = getLapisUrl(clientConfig, organism);

    const consolidatedMetadataSchema = consolidateGroupedFields(metadataSchemaWithExpandedRanges);

    const hooks = lapisClientHooks(lapisUrl).zodiosHooks;
    const aggregatedHook = hooks.useAggregated({}, {});
    const detailsHook = hooks.useDetails({}, {});

    const [selectedSeqs, setSelectedSeqs] = useState<Set<string>>(new Set());

    const lapisSearchParameters = useMemo(() => {
        return getLapisSearchParameters(fieldValues, referenceGenomesSequenceNames, schema);
    }, [fieldValues, referenceGenomesSequenceNames, schema]);

    useEffect(() => {
        aggregatedHook.mutate({
            ...lapisSearchParameters,
            fields: [],
        });
        const OrderByList: OrderBy[] = [
            {
                field: orderByField,
                type: orderDirection,
            },
        ];
        // @ts-expect-error because the hooks don't accept OrderBy
        detailsHook.mutate({
            ...lapisSearchParameters,
            fields: [...columnsToShow, schema.primaryKey],
            limit: pageSize,
            offset: (page - 1) * pageSize,
            orderBy: OrderByList,
        });
        // eslint-disable-next-line react-hooks/exhaustive-deps
    }, [lapisSearchParameters, schema.tableColumns, schema.primaryKey, pageSize, page, orderByField, orderDirection]);

    const totalSequences = aggregatedHook.data?.data[0].count ?? undefined;

    const [oldData, setOldData] = useState<TableSequenceData[] | null>(null);
    const [oldCount, setOldCount] = useState<number | null>(null);
    const [firstClientSideLoadOfDataCompleted, setFirstClientSideLoadOfDataCompleted] = useState(false);
    const [firstClientSideLoadOfCountCompleted, setFirstClientSideLoadOfCountCompleted] = useState(false);

    useEffect(() => {
        if (detailsHook.data?.data && oldData !== detailsHook.data.data) {
            setOldData(detailsHook.data.data);
            setFirstClientSideLoadOfDataCompleted(true);
        }
    }, [detailsHook.data?.data, oldData]);

    useEffect(() => {
        if (aggregatedHook.data?.data && oldCount !== aggregatedHook.data.data[0].count) {
            setOldCount(aggregatedHook.data.data[0].count);
            setFirstClientSideLoadOfCountCompleted(true);
        }
    }, [aggregatedHook.data?.data, oldCount]);

    return (
        <div className='flex flex-col md:flex-row gap-8 md:gap-4'>
            <CustomizeModal
                thingToCustomize='column'
                isCustomizeModalOpen={isColumnModalOpen}
                toggleCustomizeModal={() => setIsColumnModalOpen(!isColumnModalOpen)}
                alwaysPresentFieldNames={[]}
                visibilities={columnVisibilities}
                setAVisibility={setAColumnVisibility}
                nameToLabelMap={consolidatedMetadataSchema.reduce(
                    (acc, field) => {
                        acc[field.name] = field.displayName ?? field.label ?? sentenceCase(field.name);
                        return acc;
                    },
                    {} as Record<string, string>,
                )}
            />
            <SeqPreviewModal
                seqId={previewedSeqId ?? ''}
                accessToken={accessToken}
                isOpen={previewedSeqId !== null}
                onClose={() => setPreviewedSeqId(null)}
                referenceGenomeSequenceNames={referenceGenomesSequenceNames}
                myGroups={myGroups}
                isHalfScreen={previewHalfScreen}
                setIsHalfScreen={setPreviewHalfScreen}
                setPreviewedSeqId={setPreviewedSeqId}
            />
            <div className='md:w-72'>
                <SearchForm
                    organism={organism}
                    clientConfig={clientConfig}
                    referenceGenomesSequenceNames={referenceGenomesSequenceNames}
                    fieldValues={fieldValues}
                    setAFieldValue={setAFieldValue}
                    consolidatedMetadataSchema={consolidatedMetadataSchema}
                    lapisUrl={lapisUrl}
                    searchVisibilities={searchVisibilities}
                    setASearchVisibility={setASearchVisibility}
                    lapisSearchParameters={lapisSearchParameters}
                />
            </div>
            <div className='flex-1'>
                <RecentSequencesBanner organism={organism} />

                {(detailsHook.isError || aggregatedHook.isError) &&
                    // @ts-expect-error because response is not expected on error, but does exist
                    (aggregatedHook.error?.response?.status === 503 ? (
                        <div className='p-3 rounded-lg text-lg text-gray-700 text-italic'>
                            {' '}
                            The retrieval database is currently initializing – please check back later.
                        </div>
                    ) : (
                        <div className='bg-red-400 p-3 rounded-lg'>
                            <p>There was an error loading the data</p>
                            <details>
                                <summary className='text-xs cursor-pointer py-2'>More details</summary>
                                <p className='text-xs'>{JSON.stringify(detailsHook.error)}</p>

                                <p>{detailsHook.error?.message}</p>
                                <p>{aggregatedHook.error?.message}</p>
                            </details>
                        </div>
                    ))}
                {(detailsHook.isPaused || aggregatedHook.isPaused) &&
                    (!detailsHook.isSuccess || !aggregatedHook.isSuccess) && (
                        <ErrorBox title='Connection problem'>Please check your internet connection</ErrorBox>
                    )}

                <div
                    className={`
                        ${
                            !(firstClientSideLoadOfCountCompleted && firstClientSideLoadOfDataCompleted)
                                ? 'cursor-wait pointer-events-none'
                                : detailsHook.isLoading || aggregatedHook.isLoading
                                  ? 'opacity-50 pointer-events-none'
                                  : ''
                        }
                        `}
                >
                    <div className='text-sm text-gray-800 mb-6 justify-between flex md:px-6 items-baseline'>
                        <div className='mt-auto'>
<<<<<<< HEAD
                            Search returned{' '}
                            {totalSequences !== undefined
                                ? totalSequences.toLocaleString()
                                : oldCount !== null
                                  ? oldCount.toLocaleString()
                                  : initialCount.toLocaleString()}{' '}
                            sequence
                            {totalSequences === 1 ? '' : 's'}
                            {selectedSeqs.size > 0 && <span>, {selectedSeqs.size} selected</span>}
=======
                            {buildSequenceCountText(totalSequences, oldCount, initialCount)}
>>>>>>> 35bb8518
                            {detailsHook.isLoading ||
                            aggregatedHook.isLoading ||
                            !firstClientSideLoadOfCountCompleted ||
                            !firstClientSideLoadOfDataCompleted ? (
                                <span className='loading loading-spinner loading-xs ml-3 appearSlowly'></span>
                            ) : null}
                        </div>

                        <div className='flex'>
                            <button
                                className='text-gray-800 hover:text-gray-600 mr-4 underline text-primary-700 hover:text-primary-500'
                                onClick={() => setIsColumnModalOpen(true)}
                            >
                                Customize columns
                            </button>

                            <DownloadDialog
                                lapisUrl={lapisUrl}
                                downloadParams={
                                    selectedSeqs.size > 0
                                        ? {
                                              type: 'select',
                                              selectedSequences: selectedSeqs,
                                          }
                                        : {
                                              type: 'filter',
                                              lapisSearchParameters,
                                              hiddenFieldValues,
                                          }
                                }
                                referenceGenomesSequenceNames={referenceGenomesSequenceNames}
                            />
                        </div>
                    </div>

                    <Table
                        schema={schema}
                        data={
                            detailsHook.data?.data !== undefined
                                ? (detailsHook.data.data as TableSequenceData[])
                                : (oldData ?? initialData)
                        }
                        selectedSeqs={selectedSeqs}
                        setSelectedSeqs={setSelectedSeqs}
                        setPreviewedSeqId={setPreviewedSeqId}
                        previewedSeqId={previewedSeqId}
                        orderBy={
                            {
                                field: orderByField,
                                type: orderDirection,
                            } as OrderBy
                        }
                        setOrderByField={setOrderByField}
                        setOrderDirection={setOrderDirection}
                        columnsToShow={columnsToShow}
                    />

                    <div className='mt-4 flex justify-center'>
                        {totalSequences !== undefined && (
                            <SearchPagination
                                count={Math.ceil(totalSequences / pageSize)}
                                page={page}
                                setPage={setPage}
                            />
                        )}
                    </div>
                </div>
            </div>
        </div>
    );
};

const consolidateGroupedFields = (filters: MetadataFilter[]): (MetadataFilter | GroupedMetadataFilter)[] => {
    const fieldList: (MetadataFilter | GroupedMetadataFilter)[] = [];
    const groupsMap = new Map<string, GroupedMetadataFilter>();

    for (const filter of filters) {
        if (filter.fieldGroup !== undefined) {
            if (!groupsMap.has(filter.fieldGroup)) {
                const fieldForGroup: GroupedMetadataFilter = {
                    name: filter.fieldGroup,
                    groupedFields: [],
                    type: filter.type,
                    grouped: true,
                    displayName: filter.fieldGroupDisplayName,
                    label: filter.label,
                    initiallyVisible: filter.initiallyVisible,
                };
                fieldList.push(fieldForGroup);
                groupsMap.set(filter.fieldGroup, fieldForGroup);
            }
            groupsMap.get(filter.fieldGroup)!.groupedFields.push(filter);
        } else {
            fieldList.push(filter);
        }
    }

    return fieldList;
};

export const SearchFullUI = (props: InnerSearchFullUIProps) => {
    const queryClient = new QueryClient();

    return (
        <QueryClientProvider client={queryClient}>
            <InnerSearchFullUI {...props} />
        </QueryClientProvider>
    );
};<|MERGE_RESOLUTION|>--- conflicted
+++ resolved
@@ -315,19 +315,8 @@
                 >
                     <div className='text-sm text-gray-800 mb-6 justify-between flex md:px-6 items-baseline'>
                         <div className='mt-auto'>
-<<<<<<< HEAD
-                            Search returned{' '}
-                            {totalSequences !== undefined
-                                ? totalSequences.toLocaleString()
-                                : oldCount !== null
-                                  ? oldCount.toLocaleString()
-                                  : initialCount.toLocaleString()}{' '}
-                            sequence
-                            {totalSequences === 1 ? '' : 's'}
+                            {buildSequenceCountText(totalSequences, oldCount, initialCount)}
                             {selectedSeqs.size > 0 && <span>, {selectedSeqs.size} selected</span>}
-=======
-                            {buildSequenceCountText(totalSequences, oldCount, initialCount)}
->>>>>>> 35bb8518
                             {detailsHook.isLoading ||
                             aggregatedHook.isLoading ||
                             !firstClientSideLoadOfCountCompleted ||
