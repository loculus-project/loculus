import { QueryClient, QueryClientProvider } from '@tanstack/react-query';
import { sentenceCase } from 'change-case';
import { useCallback, useEffect, useMemo, useState } from 'react';

import { CustomizeModal } from './CustomizeModal.tsx';
import { DownloadDialog } from './DownloadDialog/DownloadDialog.tsx';
import { DownloadUrlGenerator } from './DownloadDialog/DownloadUrlGenerator.ts';
import { RecentSequencesBanner } from './RecentSequencesBanner.tsx';
import { SearchForm } from './SearchForm';
import { SearchPagination } from './SearchPagination';
import { SeqPreviewModal } from './SeqPreviewModal';
import { Table, type TableSequenceData } from './Table';
import useQueryAsState from './useQueryAsState.js';
import { getLapisUrl } from '../../config.ts';
import { lapisClientHooks } from '../../services/serviceHooks.ts';
import { pageSize } from '../../settings';
import type { Group } from '../../types/backend.ts';
import { type Schema, type FieldValues } from '../../types/config.ts';
import { type OrderBy } from '../../types/lapis.ts';
import type { ReferenceGenomesSequenceNames } from '../../types/referencesGenomes.ts';
import type { ClientConfig } from '../../types/runtimeConfig.ts';
import { formatNumberWithDefaultLocale } from '../../utils/formatNumber.tsx';
import {
    getFieldValuesFromQuery,
    getColumnVisibilitiesFromQuery,
    getFieldVisibilitiesFromQuery,
    VISIBILITY_PREFIX,
    COLUMN_VISIBILITY_PREFIX,
    getLapisSearchParameters,
    getMetadataSchemaWithExpandedRanges,
    consolidateGroupedFields,
} from '../../utils/search.ts';
import ErrorBox from '../common/ErrorBox.tsx';

interface InnerSearchFullUIProps {
    accessToken?: string;
    referenceGenomesSequenceNames: ReferenceGenomesSequenceNames;
    myGroups: Group[];
    organism: string;
    clientConfig: ClientConfig;
    schema: Schema;
    hiddenFieldValues?: FieldValues;
    initialData: TableSequenceData[];
    initialCount: number;
    initialQueryDict: QueryState;
}
interface QueryState {
    [key: string]: string;
}

const buildSequenceCountText = (totalSequences: number | undefined, oldCount: number | null, initialCount: number) => {
    const sequenceCount = totalSequences !== undefined ? totalSequences : oldCount !== null ? oldCount : initialCount;

    const formattedCount = formatNumberWithDefaultLocale(sequenceCount);
    const pluralSuffix = sequenceCount === 1 ? '' : 's';

    return `Search returned ${formattedCount} sequence${pluralSuffix}`;
};

export const InnerSearchFullUI = ({
    accessToken,
    referenceGenomesSequenceNames,
    myGroups,
    organism,
    clientConfig,
    schema,
    hiddenFieldValues,
    initialData,
    initialCount,
    initialQueryDict,
}: InnerSearchFullUIProps) => {
    if (!hiddenFieldValues) {
        hiddenFieldValues = {};
    }

    const metadataSchema = schema.metadata;

    const [isColumnModalOpen, setIsColumnModalOpen] = useState(false);

    const consolidatedMetadataSchema = useMemo(() => {
        const metadataSchemaWithExpandedRanges = getMetadataSchemaWithExpandedRanges(metadataSchema);
        return consolidateGroupedFields(metadataSchemaWithExpandedRanges);
    }, [metadataSchema]);

    const [previewedSeqId, setPreviewedSeqId] = useState<string | null>(null);
    const [previewHalfScreen, setPreviewHalfScreen] = useState(false);
    const [state, setState] = useQueryAsState(initialQueryDict);

    const searchVisibilities = useMemo(() => {
        return getFieldVisibilitiesFromQuery(schema, state);
    }, [schema, state]);

    const columnVisibilities = useMemo(() => {
        return getColumnVisibilitiesFromQuery(schema, state);
    }, [schema, state]);

    const columnsToShow = useMemo(() => {
        return schema.metadata
            .filter((field) => columnVisibilities.get(field.name) === true)
            .map((field) => field.name);
    }, [schema.metadata, columnVisibilities]);

    let orderByField = state.orderBy ?? schema.defaultOrderBy ?? schema.primaryKey;
    if (!columnsToShow.includes(orderByField)) {
        orderByField = schema.primaryKey;
    }

    const orderDirection = state.order ?? schema.defaultOrder ?? 'ascending';

    const page = parseInt(state.page ?? '1', 10);

    const setPage = useCallback(
        (newPage: number) => {
            setState((prev: QueryState) => {
                if (newPage === 1) {
                    const withoutPageSet = { ...prev };
                    delete withoutPageSet.page;
                    return withoutPageSet;
                } else {
                    return {
                        ...prev,
                        page: newPage.toString(),
                    };
                }
            });
        },
        [setState],
    );

    const setOrderByField = (field: string) => {
        setState((prev: QueryState) => ({
            ...prev,
            orderBy: field,
        }));
    };
    const setOrderDirection = (direction: string) => {
        setState((prev: QueryState) => ({
            ...prev,
            order: direction,
        }));
    };

    const fieldValues = useMemo(() => {
        return getFieldValuesFromQuery(state, hiddenFieldValues, schema);
    }, [state, hiddenFieldValues, schema]);

    /**
     * Update field values (query parameters).
     * If value is '' or null, the query parameter is unset.
     */
    const setSomeFieldValues = useCallback(
        (...fieldValuesToSet: [string, string | number | null][]) => {
            setState((prev: any) => {
                const newState = { ...prev };
                fieldValuesToSet.forEach(([key, value]) => {
                    if (value === '' || value === null) {
                        delete newState[key];
                    } else {
                        newState[key] = value;
                    }
                });
                return newState;
            });
            setPage(1);
        },
        [setState, setPage],
    );

    const setASearchVisibility = (fieldName: string, visible: boolean) => {
        setState((prev: any) => ({
            ...prev,
            [`${VISIBILITY_PREFIX}${fieldName}`]: visible ? 'true' : 'false',
        }));
        // if visible is false, we should also remove the field from the fieldValues
        if (!visible) {
            setSomeFieldValues([fieldName, '']);
        }
    };

    const setAColumnVisibility = (fieldName: string, visible: boolean) => {
        setState((prev: any) => ({
            ...prev,
            [`${COLUMN_VISIBILITY_PREFIX}${fieldName}`]: visible ? 'true' : 'false',
        }));
    };

    const lapisUrl = getLapisUrl(clientConfig, organism);
    const downloadUrlGenerator = new DownloadUrlGenerator(organism, lapisUrl);

    const hooks = lapisClientHooks(lapisUrl).zodiosHooks;
    const aggregatedHook = hooks.useAggregated({}, {});
    const detailsHook = hooks.useDetails({}, {});

    const [selectedSeqs, setSelectedSeqs] = useState<Set<string>>(new Set());
    const sequencesSelected = selectedSeqs.size > 0;
    const clearSelectedSeqs = () => setSelectedSeqs(new Set());

    const lapisSearchParameters = useMemo(() => {
        return getLapisSearchParameters(fieldValues, referenceGenomesSequenceNames, schema);
    }, [fieldValues, referenceGenomesSequenceNames, schema]);

    useEffect(() => {
        aggregatedHook.mutate({
            ...lapisSearchParameters,
            fields: [],
        });
        const OrderByList: OrderBy[] = [
            {
                field: orderByField,
                type: orderDirection,
            },
        ];
        // @ts-expect-error because the hooks don't accept OrderBy
        detailsHook.mutate({
            ...lapisSearchParameters,
            fields: [...columnsToShow, schema.primaryKey],
            limit: pageSize,
            offset: (page - 1) * pageSize,
            orderBy: OrderByList,
        });
        // eslint-disable-next-line react-hooks/exhaustive-deps
    }, [lapisSearchParameters, schema.tableColumns, schema.primaryKey, pageSize, page, orderByField, orderDirection]);

    const totalSequences = aggregatedHook.data?.data[0].count ?? undefined;

    const [oldData, setOldData] = useState<TableSequenceData[] | null>(null);
    const [oldCount, setOldCount] = useState<number | null>(null);
    const [firstClientSideLoadOfDataCompleted, setFirstClientSideLoadOfDataCompleted] = useState(false);
    const [firstClientSideLoadOfCountCompleted, setFirstClientSideLoadOfCountCompleted] = useState(false);

    useEffect(() => {
        if (detailsHook.data?.data && oldData !== detailsHook.data.data) {
            setOldData(detailsHook.data.data);
            setFirstClientSideLoadOfDataCompleted(true);
        }
    }, [detailsHook.data?.data, oldData]);

    useEffect(() => {
        if (aggregatedHook.data?.data && oldCount !== aggregatedHook.data.data[0].count) {
            setOldCount(aggregatedHook.data.data[0].count);
            setFirstClientSideLoadOfCountCompleted(true);
        }
    }, [aggregatedHook.data?.data, oldCount]);

    return (
        <div className='flex flex-col md:flex-row gap-8 md:gap-4'>
            <CustomizeModal
                thingToCustomize='column'
                isCustomizeModalOpen={isColumnModalOpen}
                toggleCustomizeModal={() => setIsColumnModalOpen(!isColumnModalOpen)}
                alwaysPresentFieldNames={[]}
                visibilities={columnVisibilities}
                setAVisibility={setAColumnVisibility}
                nameToLabelMap={consolidatedMetadataSchema.reduce(
                    (acc, field) => {
                        acc[field.name] = field.displayName ?? field.label ?? sentenceCase(field.name);
                        return acc;
                    },
                    {} as Record<string, string>,
                )}
            />
            <SeqPreviewModal
                seqId={previewedSeqId ?? ''}
                accessToken={accessToken}
                isOpen={previewedSeqId !== null}
                onClose={() => setPreviewedSeqId(null)}
                referenceGenomeSequenceNames={referenceGenomesSequenceNames}
                myGroups={myGroups}
                isHalfScreen={previewHalfScreen}
                setIsHalfScreen={setPreviewHalfScreen}
                setPreviewedSeqId={setPreviewedSeqId}
            />
<<<<<<< HEAD
            <div className='md:w-[18rem] sticky left-0'>
=======
            <div className='md:w-[18rem]'>
>>>>>>> 32d75d80
                <SearchForm
                    organism={organism}
                    clientConfig={clientConfig}
                    referenceGenomesSequenceNames={referenceGenomesSequenceNames}
                    fieldValues={fieldValues}
                    setSomeFieldValues={setSomeFieldValues}
                    consolidatedMetadataSchema={consolidatedMetadataSchema}
                    lapisUrl={lapisUrl}
                    searchVisibilities={searchVisibilities}
                    setASearchVisibility={setASearchVisibility}
                    lapisSearchParameters={lapisSearchParameters}
                />
            </div>
            <div className='md:w-[calc(100%-18.1rem)]'>
                <RecentSequencesBanner organism={organism} />

                {(detailsHook.isError || aggregatedHook.isError) &&
                    // @ts-expect-error because response is not expected on error, but does exist
                    (aggregatedHook.error?.response?.status === 503 ? (
                        <div className='p-3 rounded-lg text-lg text-gray-700 text-italic'>
                            {' '}
                            The retrieval database is currently initializing – please check back later.
                        </div>
                    ) : (
                        <div className='bg-red-400 p-3 rounded-lg'>
                            <p>There was an error loading the data</p>
                            <details>
                                <summary className='text-xs cursor-pointer py-2'>More details</summary>
                                <p className='text-xs'>{JSON.stringify(detailsHook.error)}</p>

                                <p>{detailsHook.error?.message}</p>
                                <p>{aggregatedHook.error?.message}</p>
                            </details>
                        </div>
                    ))}
                {(detailsHook.isPaused || aggregatedHook.isPaused) &&
                    (!detailsHook.isSuccess || !aggregatedHook.isSuccess) && (
                        <ErrorBox title='Connection problem'>
                            The browser thinks you are offline. This will affect site usage, and many features may not
                            work. If you are actually online, please try using a different browser. If the problem
                            persists, feel free to create an issue in{' '}
                            <a href='https://github.com/pathoplexus/pathoplexus/issues'>our Github repo</a> or email us
                            at <a href='mailto:bug@pathoplexus.org'>bug@pathoplexus.org</a>.
                        </ErrorBox>
                    )}

                <div
                    className={`
                        ${
                            !(firstClientSideLoadOfCountCompleted && firstClientSideLoadOfDataCompleted)
                                ? 'cursor-wait pointer-events-none'
                                : detailsHook.isLoading || aggregatedHook.isLoading
                                  ? 'opacity-50 pointer-events-none'
                                  : ''
                        }
                        `}
                >
                    <div className='text-sm text-gray-800 mb-6 justify-between flex md:px-6 items-baseline'>
                        <div className='mt-auto'>
                            {buildSequenceCountText(totalSequences, oldCount, initialCount)}
                            {detailsHook.isLoading ||
                            aggregatedHook.isLoading ||
                            !firstClientSideLoadOfCountCompleted ||
                            !firstClientSideLoadOfDataCompleted ? (
                                <span className='loading loading-spinner loading-xs ml-3 appearSlowly'></span>
                            ) : null}
                        </div>

                        <div className='flex'>
                            <button
                                className='text-gray-800 hover:text-gray-600 mr-4 underline text-primary-700 hover:text-primary-500'
                                onClick={() => setIsColumnModalOpen(true)}
                            >
                                Customize columns
                            </button>
                            {sequencesSelected ? (
                                <button
                                    className='text-gray-800 hover:text-gray-600 mr-4 underline text-primary-700 hover:text-primary-500'
                                    onClick={clearSelectedSeqs}
                                >
                                    Clear selection
                                </button>
                            ) : null}

                            <DownloadDialog
                                downloadUrlGenerator={downloadUrlGenerator}
                                downloadParams={
                                    sequencesSelected
                                        ? {
                                              type: 'select',
                                              selectedSequences: selectedSeqs,
                                          }
                                        : {
                                              type: 'filter',
                                              lapisSearchParameters,
                                              hiddenFieldValues,
                                          }
                                }
                                referenceGenomesSequenceNames={referenceGenomesSequenceNames}
                            />
                        </div>
                    </div>

                    <Table
                        schema={schema}
                        data={
                            detailsHook.data?.data !== undefined
                                ? (detailsHook.data.data as TableSequenceData[])
                                : (oldData ?? initialData)
                        }
                        selectedSeqs={selectedSeqs}
                        setSelectedSeqs={setSelectedSeqs}
                        setPreviewedSeqId={setPreviewedSeqId}
                        previewedSeqId={previewedSeqId}
                        orderBy={
                            {
                                field: orderByField,
                                type: orderDirection,
                            } as OrderBy
                        }
                        setOrderByField={setOrderByField}
                        setOrderDirection={setOrderDirection}
                        columnsToShow={columnsToShow}
                    />

                    <div className='mt-4 flex justify-center'>
                        {totalSequences !== undefined && (
                            <SearchPagination
                                count={Math.ceil(totalSequences / pageSize)}
                                page={page}
                                setPage={setPage}
                            />
                        )}
                    </div>
                </div>
            </div>
        </div>
    );
};

export const SearchFullUI = (props: InnerSearchFullUIProps) => {
    const queryClient = new QueryClient();

    return (
        <QueryClientProvider client={queryClient}>
            <InnerSearchFullUI {...props} />
        </QueryClientProvider>
    );
};<|MERGE_RESOLUTION|>--- conflicted
+++ resolved
@@ -270,11 +270,9 @@
                 setIsHalfScreen={setPreviewHalfScreen}
                 setPreviewedSeqId={setPreviewedSeqId}
             />
-<<<<<<< HEAD
+
             <div className='md:w-[18rem] sticky left-0'>
-=======
-            <div className='md:w-[18rem]'>
->>>>>>> 32d75d80
+
                 <SearchForm
                     organism={organism}
                     clientConfig={clientConfig}
