import { QueryClient, QueryClientProvider } from '@tanstack/react-query';
import { sentenceCase } from 'change-case';
import { useCallback, useEffect, useMemo, useState } from 'react';

import { CustomizeModal } from './CustomizeModal.tsx';
import { DownloadDialog } from './DownloadDialog/DownloadDialog.tsx';
import { DownloadUrlGenerator } from './DownloadDialog/DownloadUrlGenerator.ts';
import { FieldFilter, SelectFilter, type SequenceFilter } from './DownloadDialog/SequenceFilters.tsx';
import { RecentSequencesBanner } from './RecentSequencesBanner.tsx';
import { SearchForm } from './SearchForm';
import { SearchPagination } from './SearchPagination';
import { SeqPreviewModal } from './SeqPreviewModal';
import { Table, type TableSequenceData } from './Table';
import useQueryAsState from './useQueryAsState.js';
import { getLapisUrl } from '../../config.ts';
import { lapisClientHooks } from '../../services/serviceHooks.ts';
import { DATA_USE_TERMS_FIELD, pageSize } from '../../settings';
import type { Group } from '../../types/backend.ts';
import { type Schema, type FieldValues, type SequenceFlaggingConfig } from '../../types/config.ts';
import { type OrderBy } from '../../types/lapis.ts';
import type { ReferenceGenomesSequenceNames } from '../../types/referencesGenomes.ts';
import type { ClientConfig } from '../../types/runtimeConfig.ts';
import { formatNumberWithDefaultLocale } from '../../utils/formatNumber.tsx';
import { removeMutationQueries } from '../../utils/mutation.ts';
import {
    getFieldValuesFromQuery,
    getColumnVisibilitiesFromQuery,
    getFieldVisibilitiesFromQuery,
    VISIBILITY_PREFIX,
    COLUMN_VISIBILITY_PREFIX,
    getLapisSearchParameters,
    getMetadataSchemaWithExpandedRanges,
    consolidateGroupedFields,
} from '../../utils/search.ts';
import { EditDataUseTermsModal } from '../DataUseTerms/EditDataUseTermsModal.tsx';
import { ActiveFilters } from '../common/ActiveFilters.tsx';
import ErrorBox from '../common/ErrorBox.tsx';

export interface InnerSearchFullUIProps {
    accessToken?: string;
    referenceGenomesSequenceNames: ReferenceGenomesSequenceNames;
    myGroups: Group[];
    organism: string;
    clientConfig: ClientConfig;
    schema: Schema;
    hiddenFieldValues?: FieldValues;
    initialData: TableSequenceData[];
    initialCount: number;
    initialQueryDict: QueryState;
    showEditDataUseTermsControls?: boolean;
    dataUseTermsEnabled?: boolean;
    sequenceFlaggingConfig?: SequenceFlaggingConfig;
}

interface QueryState {
    [key: string]: string;
}

const buildSequenceCountText = (totalSequences: number | undefined, oldCount: number | null, initialCount: number) => {
    const sequenceCount = totalSequences ?? oldCount ?? initialCount;

    const formattedCount = formatNumberWithDefaultLocale(sequenceCount);
    const pluralSuffix = sequenceCount === 1 ? '' : 's';

    return `Search returned ${formattedCount} sequence${pluralSuffix}`;
};

/* eslint-disable @typescript-eslint/no-unsafe-call, @typescript-eslint/no-unsafe-member-access, @typescript-eslint/no-explicit-any, @typescript-eslint/no-unsafe-return -- TODO(#3451) this component is a mess a needs to be refactored */
export const InnerSearchFullUI = ({
    accessToken,
    referenceGenomesSequenceNames,
    myGroups,
    organism,
    clientConfig,
    schema,
    hiddenFieldValues,
    initialData,
    initialCount,
    initialQueryDict,
    showEditDataUseTermsControls = false,
    dataUseTermsEnabled = true,
    sequenceFlaggingConfig,
}: InnerSearchFullUIProps) => {
    if (!hiddenFieldValues) {
        hiddenFieldValues = {};
    }

    const metadataSchema = schema.metadata;

    const [isColumnModalOpen, setIsColumnModalOpen] = useState(false);

    const consolidatedMetadataSchema = useMemo(() => {
        const metadataSchemaWithExpandedRanges = getMetadataSchemaWithExpandedRanges(metadataSchema);
        return consolidateGroupedFields(metadataSchemaWithExpandedRanges);
    }, [metadataSchema]);

    const [previewedSeqId, setPreviewedSeqId] = useState<string | null>(null);
    const [previewHalfScreen, setPreviewHalfScreen] = useState(false);
    const [state, setState] = useQueryAsState(initialQueryDict);

    const searchVisibilities = useMemo(() => {
        return getFieldVisibilitiesFromQuery(schema, state);
    }, [schema, state]);

    const columnVisibilities = useMemo(() => getColumnVisibilitiesFromQuery(schema, state), [schema, state]);

    const columnsToShow = useMemo(() => {
        return schema.metadata
            .filter((field) => columnVisibilities.get(field.name) === true)
            .map((field) => field.name);
    }, [schema.metadata, columnVisibilities]);

    let orderByField = state.orderBy ?? schema.defaultOrderBy ?? schema.primaryKey;
    if (!columnsToShow.includes(orderByField)) {
        orderByField = schema.primaryKey;
    }

    const orderDirection = state.order ?? schema.defaultOrder ?? 'ascending';

    const page = parseInt(state.page ?? '1', 10);

    const setPage = useCallback(
        (newPage: number) => {
            setState((prev: QueryState) => {
                if (newPage === 1) {
                    const withoutPageSet = { ...prev };
                    delete withoutPageSet.page;
                    return withoutPageSet;
                } else {
                    return {
                        ...prev,
                        page: newPage.toString(),
                    };
                }
            });
        },
        [setState],
    );

    const setOrderByField = (field: string) => {
        setState((prev: QueryState) => ({
            ...prev,
            orderBy: field,
            page: '1',
        }));
    };
    const setOrderDirection = (direction: string) => {
        setState((prev: QueryState) => ({
            ...prev,
            order: direction,
            page: '1',
        }));
    };

    const fieldValues = useMemo(() => {
        return getFieldValuesFromQuery(state, hiddenFieldValues, schema);
    }, [state, hiddenFieldValues, schema]);

    /**
     * Update field values (query parameters).
     * If value is '' or null, the query parameter is unset.
     */
    const setSomeFieldValues = useCallback(
        (...fieldValuesToSet: [string, string | number | null][]) => {
            setState((prev: any) => {
                const newState = { ...prev };
                fieldValuesToSet.forEach(([key, value]) => {
                    if (value === '' || value === null) {
                        delete newState[key];
                    } else {
                        newState[key] = value;
                    }
                });
                return newState;
            });
            setPage(1);
        },
        [setState, setPage],
    );

    const setASearchVisibility = (fieldName: string, visible: boolean) => {
        setState((prev: any) => ({
            ...prev,
            [`${VISIBILITY_PREFIX}${fieldName}`]: visible ? 'true' : 'false',
        }));
        // if visible is false, we should also remove the field from the fieldValues
        if (!visible) {
            setSomeFieldValues([fieldName, '']);
        }
    };

    const setAColumnVisibility = (fieldName: string, visible: boolean) => {
        setState((prev: any) => ({
            ...prev,
            [`${COLUMN_VISIBILITY_PREFIX}${fieldName}`]: visible ? 'true' : 'false',
        }));
    };

    useEffect(() => {
        if (showEditDataUseTermsControls && dataUseTermsEnabled) {
            setAColumnVisibility(DATA_USE_TERMS_FIELD, true);
        }
    }, []);

    const lapisUrl = getLapisUrl(clientConfig, organism);
    const downloadUrlGenerator = new DownloadUrlGenerator(
        organism,
        lapisUrl,
        dataUseTermsEnabled,
        schema.richFastaHeaderFields,
    );

    const hooks = lapisClientHooks(lapisUrl).zodiosHooks;
    const aggregatedHook = hooks.useAggregated({}, {});
    const detailsHook = hooks.useDetails({}, {});

    const [selectedSeqs, setSelectedSeqs] = useState<Set<string>>(new Set());
    const sequencesSelected = selectedSeqs.size > 0;
    const clearSelectedSeqs = () => setSelectedSeqs(new Set());

    const lapisSearchParameters = useMemo(() => {
        return getLapisSearchParameters(fieldValues, referenceGenomesSequenceNames, schema);
    }, [fieldValues, referenceGenomesSequenceNames, schema]);

    const tableFilter = new FieldFilter(lapisSearchParameters, hiddenFieldValues, consolidatedMetadataSchema);
    const removeFilter = (key: string) => {
        switch (key) {
            case 'nucleotideMutations':
                setSomeFieldValues([
                    'mutation',
                    removeMutationQueries(
                        fieldValues.mutation as string,
                        referenceGenomesSequenceNames,
                        'nucleotide',
                        'substitutionOrDeletion',
                    ),
                ]);
                break;
            case 'aminoAcidMutations':
                setSomeFieldValues([
                    'mutation',
                    removeMutationQueries(
                        fieldValues.mutation as string,
                        referenceGenomesSequenceNames,
                        'aminoAcid',
                        'substitutionOrDeletion',
                    ),
                ]);
                break;
            case 'nucleotideInsertions':
                setSomeFieldValues([
                    'mutation',
                    removeMutationQueries(
                        fieldValues.mutation as string,
                        referenceGenomesSequenceNames,
                        'nucleotide',
                        'insertion',
                    ),
                ]);
                break;
            case 'aminoAcidInsertions':
                setSomeFieldValues([
                    'mutation',
                    removeMutationQueries(
                        fieldValues.mutation as string,
                        referenceGenomesSequenceNames,
                        'aminoAcid',
                        'insertion',
                    ),
                ]);
                break;
            default:
                setSomeFieldValues([key, null]);
        }
    };

    const downloadFilter: SequenceFilter = sequencesSelected ? new SelectFilter(selectedSeqs) : tableFilter;

    useEffect(() => {
        aggregatedHook.mutate({
            ...lapisSearchParameters,
            fields: [],
        });
        const OrderByList: OrderBy[] = [
            {
                field: orderByField,
                type: orderDirection,
            },
        ];
        // @ts-expect-error because the hooks don't accept OrderBy
        detailsHook.mutate({
            ...lapisSearchParameters,
            fields: [...columnsToShow, schema.primaryKey],
            limit: pageSize,
            offset: (page - 1) * pageSize,
            orderBy: OrderByList,
        });
    }, [lapisSearchParameters, schema.tableColumns, schema.primaryKey, pageSize, page, orderByField, orderDirection]);

    const totalSequences = aggregatedHook.data?.data[0].count ?? undefined;

    const [oldData, setOldData] = useState<TableSequenceData[] | null>(null);
    const [oldCount, setOldCount] = useState<number | null>(null);
    const [firstClientSideLoadOfDataCompleted, setFirstClientSideLoadOfDataCompleted] = useState(false);
    const [firstClientSideLoadOfCountCompleted, setFirstClientSideLoadOfCountCompleted] = useState(false);

    useEffect(() => {
        if (detailsHook.data?.data && oldData !== detailsHook.data.data) {
            setOldData(detailsHook.data.data);
            setFirstClientSideLoadOfDataCompleted(true);
        }
    }, [detailsHook.data?.data, oldData]);

    useEffect(() => {
        if (aggregatedHook.data?.data && oldCount !== aggregatedHook.data.data[0].count) {
            setOldCount(aggregatedHook.data.data[0].count);
            setFirstClientSideLoadOfCountCompleted(true);
        }
    }, [aggregatedHook.data?.data, oldCount]);

    return (
        <div className='flex flex-col md:flex-row gap-8 md:gap-4'>
            <CustomizeModal
                thingToCustomize='column'
                isCustomizeModalOpen={isColumnModalOpen}
                toggleCustomizeModal={() => setIsColumnModalOpen(!isColumnModalOpen)}
                alwaysPresentFieldNames={[]}
                visibilities={columnVisibilities}
                setAVisibility={setAColumnVisibility}
                nameToLabelMap={consolidatedMetadataSchema.reduce(
                    (acc, field) => {
                        acc[field.name] = field.displayName ?? field.label ?? sentenceCase(field.name);
                        return acc;
                    },
                    {} as Record<string, string>,
                )}
            />
            <SeqPreviewModal
                seqId={previewedSeqId ?? ''}
                accessToken={accessToken}
                isOpen={previewedSeqId !== null}
                onClose={() => setPreviewedSeqId(null)}
                referenceGenomeSequenceNames={referenceGenomesSequenceNames}
                myGroups={myGroups}
                isHalfScreen={previewHalfScreen}
                setIsHalfScreen={setPreviewHalfScreen}
                setPreviewedSeqId={setPreviewedSeqId}
                sequenceFlaggingConfig={sequenceFlaggingConfig}
            />
            <div className='md:w-[18rem]'>
                <SearchForm
                    organism={organism}
                    clientConfig={clientConfig}
                    referenceGenomesSequenceNames={referenceGenomesSequenceNames}
                    fieldValues={fieldValues}
                    setSomeFieldValues={setSomeFieldValues}
                    consolidatedMetadataSchema={consolidatedMetadataSchema}
                    lapisUrl={lapisUrl}
                    searchVisibilities={searchVisibilities}
                    setASearchVisibility={setASearchVisibility}
                    lapisSearchParameters={lapisSearchParameters}
                    showMutationSearch={schema.submissionDataTypes.consensusSequences}
                />
            </div>
            <div
                className={`md:w-[calc(100%-18.1rem)]`}
                style={{ paddingBottom: previewedSeqId !== null && previewHalfScreen ? '50vh' : '0' }}
            >
                <RecentSequencesBanner organism={organism} />

                {(detailsHook.isError || aggregatedHook.isError) &&
                    // @ts-expect-error because response is not expected on error, but does exist
                    (aggregatedHook.error?.response?.status === 503 ? (
                        <div className='p-3 rounded-lg text-lg text-gray-700 text-italic'>
                            {' '}
                            The retrieval database is currently initializing – please check back later.
                        </div>
                    ) : (
                        <div className='bg-red-400 p-3 rounded-lg'>
                            <p>There was an error loading the data</p>
                            <details>
                                <summary className='text-xs cursor-pointer py-2'>More details</summary>
                                <p className='text-xs'>{JSON.stringify(detailsHook.error)}</p>

                                <p>{detailsHook.error?.message}</p>
                                <p>{aggregatedHook.error?.message}</p>
                            </details>
                        </div>
                    ))}
                {(detailsHook.isPaused || aggregatedHook.isPaused) &&
                    (!detailsHook.isSuccess || !aggregatedHook.isSuccess) && (
                        <ErrorBox title='Connection problem'>
                            The browser thinks you are offline. This will affect site usage, and many features may not
                            work. If you are actually online, please try using a different browser. If the problem
                            persists, feel free to create an issue in{' '}
                            <a href='https://github.com/pathoplexus/pathoplexus/issues'>our Github repo</a> or email us
                            at <a href='mailto:bug@pathoplexus.org'>bug@pathoplexus.org</a>.
                        </ErrorBox>
                    )}

                <div
                    className={`
                        ${
                            !(firstClientSideLoadOfCountCompleted && firstClientSideLoadOfDataCompleted)
                                ? 'cursor-wait pointer-events-none'
                                : detailsHook.isLoading || aggregatedHook.isLoading
                                  ? 'opacity-50 pointer-events-none'
                                  : ''
                        }
                        `}
                >
                    {!tableFilter.isEmpty() && (
                        <div className='pt-3 pb-2'>
                            <ActiveFilters sequenceFilter={tableFilter} removeFilter={removeFilter} />
                        </div>
                    )}
                    <div className='text-sm text-gray-800 mb-6 justify-between flex items-baseline'>
                        <div className='mt-auto'>
                            {buildSequenceCountText(totalSequences, oldCount, initialCount)}
                            {detailsHook.isLoading ||
                            aggregatedHook.isLoading ||
                            !firstClientSideLoadOfCountCompleted ||
                            !firstClientSideLoadOfDataCompleted ? (
                                <span className='loading loading-spinner loading-xs ml-3 appearSlowly'></span>
                            ) : null}
                        </div>
                        <div className='flex'>
                            {showEditDataUseTermsControls && dataUseTermsEnabled && (
                                <EditDataUseTermsModal
                                    lapisUrl={lapisUrl}
                                    clientConfig={clientConfig}
                                    accessToken={accessToken}
                                    sequenceFilter={downloadFilter}
                                />
                            )}
                            <button
                                className='mr-4 underline text-primary-700 hover:text-primary-500'
                                onClick={() => setIsColumnModalOpen(true)}
                            >
                                Customize columns
                            </button>
                            {sequencesSelected ? (
                                <button
                                    className='mr-4 underline text-primary-700 hover:text-primary-500'
                                    onClick={clearSelectedSeqs}
                                >
                                    Clear selection
                                </button>
                            ) : null}

                            <DownloadDialog
                                downloadUrlGenerator={downloadUrlGenerator}
                                sequenceFilter={downloadFilter}
                                referenceGenomesSequenceNames={referenceGenomesSequenceNames}
                                allowSubmissionOfConsensusSequences={schema.submissionDataTypes.consensusSequences}
                                dataUseTermsEnabled={dataUseTermsEnabled}
<<<<<<< HEAD
                                metadata={schema.metadata}
=======
                                richFastaHeaderFields={schema.richFastaHeaderFields}
>>>>>>> 3c017148
                            />
                        </div>
                    </div>

                    <Table
                        schema={schema}
                        data={
                            detailsHook.data?.data !== undefined
                                ? (detailsHook.data.data as TableSequenceData[])
                                : (oldData ?? initialData)
                        }
                        selectedSeqs={selectedSeqs}
                        setSelectedSeqs={setSelectedSeqs}
                        setPreviewedSeqId={setPreviewedSeqId}
                        previewedSeqId={previewedSeqId}
                        orderBy={
                            {
                                field: orderByField,
                                type: orderDirection,
                            } as OrderBy
                        }
                        setOrderByField={setOrderByField}
                        setOrderDirection={setOrderDirection}
                        columnsToShow={columnsToShow}
                    />

                    <div className='mt-4 flex justify-center'>
                        {totalSequences !== undefined && (
                            <SearchPagination
                                count={Math.ceil(totalSequences / pageSize)}
                                page={page}
                                setPage={setPage}
                            />
                        )}
                    </div>
                </div>
            </div>
        </div>
    );
};

export const SearchFullUI = (props: InnerSearchFullUIProps) => {
    const queryClient = new QueryClient();

    return (
        <QueryClientProvider client={queryClient}>
            <InnerSearchFullUI {...props} />
        </QueryClientProvider>
    );
};<|MERGE_RESOLUTION|>--- conflicted
+++ resolved
@@ -454,11 +454,8 @@
                                 referenceGenomesSequenceNames={referenceGenomesSequenceNames}
                                 allowSubmissionOfConsensusSequences={schema.submissionDataTypes.consensusSequences}
                                 dataUseTermsEnabled={dataUseTermsEnabled}
-<<<<<<< HEAD
                                 metadata={schema.metadata}
-=======
                                 richFastaHeaderFields={schema.richFastaHeaderFields}
->>>>>>> 3c017148
                             />
                         </div>
                     </div>
