--- conflicted
+++ resolved
@@ -315,7 +315,7 @@
                                 <span className='loading loading-spinner loading-xs ml-3 appearSlowly'></span>
                             ) : null}
                         </div>
-<<<<<<< HEAD
+
                         <div className='flex'>
                             <button
                                 className='text-gray-800 hover:text-gray-600 mr-4 underline text-primary-700 hover:text-primary-500'
@@ -330,37 +330,7 @@
                                 referenceGenomesSequenceNames={referenceGenomesSequenceNames}
                                 hiddenFieldValues={hiddenFieldValues}
                             />
-=======
-
-                        <Table
-                            schema={schema}
-                            data={
-                                detailsHook.data?.data !== undefined
-                                    ? (detailsHook.data.data as TableSequenceData[])
-                                    : (oldData ?? [])
-                            }
-                            setPreviewedSeqId={setPreviewedSeqId}
-                            previewedSeqId={previewedSeqId}
-                            orderBy={
-                                {
-                                    field: orderByField,
-                                    type: orderDirection,
-                                } as OrderBy
-                            }
-                            setOrderByField={setOrderByField}
-                            setOrderDirection={setOrderDirection}
-                            columnsToShow={columnsToShow}
-                        />
-
-                        <div className='mt-4 flex justify-center'>
-                            {totalSequences !== undefined && (
-                                <SearchPagination
-                                    count={Math.ceil(totalSequences / pageSize)}
-                                    page={page}
-                                    setPage={setPage}
-                                />
-                            )}
->>>>>>> 64f66177
+
                         </div>
                     </div>
 
