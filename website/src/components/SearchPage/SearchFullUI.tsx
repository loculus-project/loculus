--- conflicted
+++ resolved
@@ -148,8 +148,6 @@
         }));
     };
 
-<<<<<<< HEAD
-=======
     const visibilities = useMemo(() => {
         const visibilities = new Map<string, boolean>();
         schema.metadata.forEach((field) => {
@@ -166,8 +164,6 @@
         }
         return visibilities;
     }, [schema.metadata, state]);
-
->>>>>>> b5a81efb
     const fieldValues = useMemo(() => {
         const fieldKeys = Object.keys(state)
             .filter((key) => !key.startsWith(VISIBILITY_PREFIX) && !key.startsWith(COLUMN_VISIBILITY_PREFIX))
