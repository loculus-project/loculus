import { Dialog, Transition, DialogPanel, DialogTitle } from '@headlessui/react';
import React, { Fragment } from 'react';

import X from '~icons/material-symbols/close';
import MaterialSymbolsHelpOutline from '~icons/material-symbols/help-outline';

const DisplaySearchDocs: React.FC = () => {
    const [isOpen, setIsOpen] = React.useState(false);

    const openDialog = () => setIsOpen(true);
    const closeDialog = () => setIsOpen(false);

    return (
        <>
            <button onClick={openDialog} className='text-gray-400 hover:text-primary-600 '>
                <MaterialSymbolsHelpOutline className='inline-block h-6 w-5' />
            </button>
<<<<<<< HEAD
            <Transition appear show={isOpen} as={Fragment}>
                <Dialog as='div' className='relative z-10' onClose={closeDialog}>
                    <Transition.Child
                        as={Fragment}
                        enter='ease-out duration-300'
                        enterFrom='opacity-0'
                        enterTo='opacity-100'
                        leave='ease-in duration-200'
                        leaveFrom='opacity-100'
                        leaveTo='opacity-0'
                    >
                        <div className='fixed inset-0 bg-black bg-opacity-25' />
                    </Transition.Child>

                    <div className='fixed inset-0 overflow-y-auto'>
                        <div className='flex min-h-full items-center justify-center p-4 text-center'>
                            <Transition.Child
                                as={Fragment}
                                enter='ease-out duration-300'
                                enterFrom='opacity-0 scale-95'
                                enterTo='opacity-100 scale-100'
                                leave='ease-in duration-200'
                                leaveFrom='opacity-100 scale-100'
                                leaveTo='opacity-0 scale-95'
                            >
                                <DialogPanel className='w-full max-w-5xl transform overflow-hidden rounded-2xl bg-white p-6 text-left align-middle shadow-xl transition-all'>
                                    <DialogTitle as='h3' className='font-bold text-2xl mb-4 text-primary-700'>
                                        Mutation Search
                                    </DialogTitle>
                                    <button className='absolute right-2 top-2 p-1' onClick={closeDialog}>
                                        <X className='h-6 w-6' />
                                    </button>
                                    <div className='mt-2'>
                                        <div className='mb-4'>
                                            <h4 className='font-bold text-l mb-4'>
                                                Nucleotide Mutations and Insertions
                                            </h4>
                                            <p>
                                                A nucleotide mutation has the format <b>&lt;position&gt;&lt;base&gt;</b>{' '}
                                                or
                                                <b>&lt;base_ref&gt;&lt;position&gt;&lt;base&gt;. A &lt;base&gt;</b> can
                                                be one of the four nucleotides <b>A</b>, <b>T</b>, <b>C</b>, and{' '}
                                                <b>G</b>. It can also be <b>-</b> for deletion and <b>N</b> for unknown.
                                                For example if the reference sequence is <b>A</b> at position <b>23</b>{' '}
                                                both: <b>23T</b> and <b>A23T</b> will yield the same results.
                                            </p>
                                            <p>
                                                If your organism is multi-segmented you must append the name of the
                                                segment to the start of the mutation, e.g. <b>S:23T</b> and{' '}
                                                <b>S:A23T</b> for a mutation in segment <b>S</b>.
                                            </p>
                                            <p>
                                                Insertions can be searched for in the same manner, they just need to
                                                have <b>ins_</b> appended to the start of the mutation. Example{' '}
                                                <b>ins_10462:A</b> or if the organism is multi-segmented{' '}
                                                <b>ins_S:10462:A</b>.
                                            </p>
                                        </div>

                                        <div className='mb-4'>
                                            <h4 className='font-bold text-l mb-4'>
                                                Amino Acid Mutations and Insertions
                                            </h4>
                                            <p>
                                                An amino acid mutation has the format{' '}
                                                <b>&lt;gene&gt;:&lt;position&gt;&lt;base&gt;</b> or
                                                <b>&lt;gene&gt;:&lt;base_ref&gt;&lt;position&gt;&lt;base&gt;</b>. A{' '}
                                                <b>&lt;base&gt;</b> can be one of the 20 amino acid codes. It can also
                                                be <b>-</b> for deletion and <b>X</b> for unknown. Example: <b>E:57Q</b>
                                                .
                                            </p>
                                            <p>
                                                Insertions can be searched for in the same manner, they just need to
                                                have <b>ins_ </b>
                                                appended to the start of the mutation. Example <b>ins_NS4B:31:N</b>.
                                            </p>

                                            <p>
                                                Multiple mutation filters can be provided in a single request. They can
                                                either be added one after another or all at once in a comma separated
                                                list. Example: <b>123T,E:57Q</b>.
                                            </p>
                                        </div>

                                        <div className='mb-4'>
                                            <h4 className='font-bold text-l mb-4'>Any Mutation</h4>
                                            <p>
                                                To filter for any mutation at a given position you can omit the{' '}
                                                <b>&lt;base&gt;</b>.
                                            </p>
                                        </div>
                                        <div className='mb-4'>
                                            <h4 className='font-bold text-l mb-4'>No Mutation</h4>
                                            <p>
                                                You can write a <b>.</b> for the <b>&lt;base&gt;</b> to filter for
                                                sequences for which it is confirmed that no mutation occurred, i.e. has
                                                the same base as the reference genome at the specified position.
                                            </p>
                                        </div>
                                    </div>
                                </DialogPanel>
                            </Transition.Child>
                        </div>
=======
            <dialog ref={dialogRef} className='modal'>
                <button
                    className='btn btn-sm btn-circle btn-ghost text-gray-900 absolute right-2 top-2'
                    onClick={closeDialog}
                >
                    ✕
                </button>
                <div className='modal-box max-w-5xl'>
                    <form method='dialog'>
                        <button className='btn btn-sm btn-circle btn-ghost absolute right-2 top-2'>✕</button>
                    </form>
                    <h3 className='font-bold text-2xl mb-4 text-primary-700'>Mutation Search</h3>
                    <div className='mb-4'>
                        <h4 className='font-bold text-l mb-4 text-primary-700'>Nucleotide Mutations and Insertions</h4>
                        <p className='mb-2'>
                            For a single-segmented organism, nucleotide mutations have the format{' '}
                            <b>&lt;position&gt;&lt;base&gt;</b> or <b>&lt;base_ref&gt;&lt;position&gt;&lt;base&gt;</b>.
                            A <b>&lt;base&gt;</b> can be one of the four nucleotides <b>A</b>, <b>T</b>, <b>C</b>, and{' '}
                            <b>G</b>. It can also be <b>-</b> for deletion and <b>N</b> for unknown. For example if the
                            reference sequence is <b>A</b> at position <b>23</b> both: <b>23T</b> and <b>A23T</b> will
                            yield the same results.
                        </p>
                        <p className='mb-2'>
                            If your organism is multi-segmented you must append the name of the segment to the start of
                            the mutation, e.g. <b>S:23T</b> and <b>S:A23T</b> for a mutation in segment <b>S</b>.
                        </p>
                        <p className='mb-2'>
                            Insertions can be searched for in the same manner, they just need to have <b>ins_</b>{' '}
                            appended to the start of the mutation. Example <b>ins_10462:A</b> or if the organism is
                            multi-segmented <b>ins_S:10462:A</b>.
                        </p>
                    </div>

                    <div className='mb-4'>
                        <h4 className='font-bold text-l mb-4 text-primary-700'>Amino Acid Mutations and Insertions</h4>
                        <p className='mb-2'>
                            An amino acid mutation has the format <b>&lt;gene&gt;:&lt;position&gt;&lt;base&gt;</b> or{' '}
                            <b>&lt;gene&gt;:&lt;base_ref&gt;&lt;position&gt;&lt;base&gt;</b>. A <b>&lt;base&gt;</b> can
                            be one of the 20 amino acid codes. It can also be <b>-</b> for deletion and <b>X</b> for
                            unknown. Example: <b>E:57Q</b>.
                        </p>
                        <p className='mb-2'>
                            Insertions can be searched for in the same manner, they just need to have <b>ins_ </b>
                            appended to the start of the mutation. Example <b>ins_NS4B:31:N</b>.
                        </p>
                    </div>

                    <div className='mb-4'>
                        <h4 className='font-bold text-l mb-4 text-primary-700'>Insertion Wildcards</h4>
                        <p className='mb-2'>
                            Loculus supports insertion queries that contain wildcards <b>?</b>. For example{' '}
                            <b>ins_S:214:?EP?</b> will match all cases where segment <b>S</b> has an insertion of{' '}
                            <b>EP</b> between the positions 214 and 215 but also an insertion of other AAs which include
                            the <b>EP</b>, e.g. the insertion <b>EPE</b> will be matched.
                        </p>
                        <p className='mb-2'>
                            You can also use wildcards to match any insertion at a given position. For example{' '}
                            <b>ins_S:214:?:</b> will match any (but at least one) insertion between the positions 214
                            and 215.
                        </p>
                    </div>

                    <div className='mb-4'>
                        <h4 className='font-bold text-l mb-4 text-primary-700'>Multiple Mutations</h4>
                        <p className='mb-2'>
                            Multiple mutation filters can be provided by adding one mutation after the other.
                        </p>
                    </div>

                    <div className='mb-4'>
                        <h4 className='font-bold text-l mb-4 text-primary-700'>Any Mutation</h4>
                        <p className='mb-2'>
                            To filter for any mutation at a given position you can omit the <b>&lt;base&gt;</b>.
                        </p>
                    </div>
                    <div className='mb-4'>
                        <h4 className='font-bold text-l mb-4 text-primary-700'>No Mutation</h4>
                        <p className='mb-2'>
                            You can write a <b>.</b> for the <b>&lt;base&gt;</b> to filter for sequences for which it is
                            confirmed that no mutation occurred, i.e. has the same base as the reference genome at the
                            specified position.
                        </p>
>>>>>>> 1407d99f
                    </div>
                </Dialog>
            </Transition>
        </>
    );
};

export default DisplaySearchDocs;<|MERGE_RESOLUTION|>--- conflicted
+++ resolved
@@ -15,7 +15,6 @@
             <button onClick={openDialog} className='text-gray-400 hover:text-primary-600 '>
                 <MaterialSymbolsHelpOutline className='inline-block h-6 w-5' />
             </button>
-<<<<<<< HEAD
             <Transition appear show={isOpen} as={Fragment}>
                 <Dialog as='div' className='relative z-10' onClose={closeDialog}>
                     <Transition.Child
@@ -119,90 +118,7 @@
                                 </DialogPanel>
                             </Transition.Child>
                         </div>
-=======
-            <dialog ref={dialogRef} className='modal'>
-                <button
-                    className='btn btn-sm btn-circle btn-ghost text-gray-900 absolute right-2 top-2'
-                    onClick={closeDialog}
-                >
-                    ✕
-                </button>
-                <div className='modal-box max-w-5xl'>
-                    <form method='dialog'>
-                        <button className='btn btn-sm btn-circle btn-ghost absolute right-2 top-2'>✕</button>
-                    </form>
-                    <h3 className='font-bold text-2xl mb-4 text-primary-700'>Mutation Search</h3>
-                    <div className='mb-4'>
-                        <h4 className='font-bold text-l mb-4 text-primary-700'>Nucleotide Mutations and Insertions</h4>
-                        <p className='mb-2'>
-                            For a single-segmented organism, nucleotide mutations have the format{' '}
-                            <b>&lt;position&gt;&lt;base&gt;</b> or <b>&lt;base_ref&gt;&lt;position&gt;&lt;base&gt;</b>.
-                            A <b>&lt;base&gt;</b> can be one of the four nucleotides <b>A</b>, <b>T</b>, <b>C</b>, and{' '}
-                            <b>G</b>. It can also be <b>-</b> for deletion and <b>N</b> for unknown. For example if the
-                            reference sequence is <b>A</b> at position <b>23</b> both: <b>23T</b> and <b>A23T</b> will
-                            yield the same results.
-                        </p>
-                        <p className='mb-2'>
-                            If your organism is multi-segmented you must append the name of the segment to the start of
-                            the mutation, e.g. <b>S:23T</b> and <b>S:A23T</b> for a mutation in segment <b>S</b>.
-                        </p>
-                        <p className='mb-2'>
-                            Insertions can be searched for in the same manner, they just need to have <b>ins_</b>{' '}
-                            appended to the start of the mutation. Example <b>ins_10462:A</b> or if the organism is
-                            multi-segmented <b>ins_S:10462:A</b>.
-                        </p>
-                    </div>
 
-                    <div className='mb-4'>
-                        <h4 className='font-bold text-l mb-4 text-primary-700'>Amino Acid Mutations and Insertions</h4>
-                        <p className='mb-2'>
-                            An amino acid mutation has the format <b>&lt;gene&gt;:&lt;position&gt;&lt;base&gt;</b> or{' '}
-                            <b>&lt;gene&gt;:&lt;base_ref&gt;&lt;position&gt;&lt;base&gt;</b>. A <b>&lt;base&gt;</b> can
-                            be one of the 20 amino acid codes. It can also be <b>-</b> for deletion and <b>X</b> for
-                            unknown. Example: <b>E:57Q</b>.
-                        </p>
-                        <p className='mb-2'>
-                            Insertions can be searched for in the same manner, they just need to have <b>ins_ </b>
-                            appended to the start of the mutation. Example <b>ins_NS4B:31:N</b>.
-                        </p>
-                    </div>
-
-                    <div className='mb-4'>
-                        <h4 className='font-bold text-l mb-4 text-primary-700'>Insertion Wildcards</h4>
-                        <p className='mb-2'>
-                            Loculus supports insertion queries that contain wildcards <b>?</b>. For example{' '}
-                            <b>ins_S:214:?EP?</b> will match all cases where segment <b>S</b> has an insertion of{' '}
-                            <b>EP</b> between the positions 214 and 215 but also an insertion of other AAs which include
-                            the <b>EP</b>, e.g. the insertion <b>EPE</b> will be matched.
-                        </p>
-                        <p className='mb-2'>
-                            You can also use wildcards to match any insertion at a given position. For example{' '}
-                            <b>ins_S:214:?:</b> will match any (but at least one) insertion between the positions 214
-                            and 215.
-                        </p>
-                    </div>
-
-                    <div className='mb-4'>
-                        <h4 className='font-bold text-l mb-4 text-primary-700'>Multiple Mutations</h4>
-                        <p className='mb-2'>
-                            Multiple mutation filters can be provided by adding one mutation after the other.
-                        </p>
-                    </div>
-
-                    <div className='mb-4'>
-                        <h4 className='font-bold text-l mb-4 text-primary-700'>Any Mutation</h4>
-                        <p className='mb-2'>
-                            To filter for any mutation at a given position you can omit the <b>&lt;base&gt;</b>.
-                        </p>
-                    </div>
-                    <div className='mb-4'>
-                        <h4 className='font-bold text-l mb-4 text-primary-700'>No Mutation</h4>
-                        <p className='mb-2'>
-                            You can write a <b>.</b> for the <b>&lt;base&gt;</b> to filter for sequences for which it is
-                            confirmed that no mutation occurred, i.e. has the same base as the reference genome at the
-                            specified position.
-                        </p>
->>>>>>> 1407d99f
                     </div>
                 </Dialog>
             </Transition>
