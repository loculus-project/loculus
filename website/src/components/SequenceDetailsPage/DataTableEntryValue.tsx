import React from 'react';

import { DataUseTermsHistoryModal } from './DataUseTermsHistoryModal';
import { SubstitutionsContainers } from './MutationBadge';
import { type TableDataEntry } from './types.ts';
import { type DataUseTermsHistoryEntry } from '../../types/backend.ts';

interface Props {
    data: TableDataEntry;
    dataUseTermsHistory: DataUseTermsHistoryEntry[];
}

const GroupComponent: React.FC<{ jsonString: string }> = ({ jsonString }) => {
    const values = JSON.parse(jsonString) as TableDataEntry[];
    const groupId = values.find((value) => value.name === 'groupId')?.value;
    const groupName = values.find((value) => value.name === 'groupName')?.value;

    return (
        <a href={`/group/${groupId}`} className='underline'>
            {groupName}
        </a>
    );
};

const CustomDisplayComponent: React.FC<Props> = ({ data, dataUseTermsHistory }) => {
    const { value, customDisplay } = data;

    return (
        <div className='whitespace-normal text-gray-600 break-inside-avoid'>
            <div className='break-all whitespace-wrap'>
                {!customDisplay && (value !== '' ? value : <span className='italic'>None</span>)}
<<<<<<< HEAD

=======
                {customDisplay?.type === 'percentage' && typeof value === 'number' && `${(100 * value).toFixed(2)}%`}
>>>>>>> 5164d311
                {customDisplay?.type === 'badge' &&
                    (customDisplay.value === undefined ? (
                        <span className='italic'>N/A</span>
                    ) : (
                        <SubstitutionsContainers values={customDisplay.value} />
                    ))}
                {customDisplay?.type === 'link' && customDisplay.url !== undefined && (
                    <a
                        href={customDisplay.url.replace('__value__', value.toString())}
                        target='_blank'
                        className='underline'
                    >
                        {value}
                    </a>
                )}
                {customDisplay?.type === 'dataUseTerms' && (
                    <>
                        {value} <DataUseTermsHistoryModal dataUseTermsHistory={dataUseTermsHistory} />
                    </>
                )}
                {customDisplay?.type === 'submittingGroup' && typeof value == 'string' && (
                    <GroupComponent jsonString={value} />
                )}
            </div>
        </div>
    );
};

export default CustomDisplayComponent;<|MERGE_RESOLUTION|>--- conflicted
+++ resolved
@@ -29,11 +29,7 @@
         <div className='whitespace-normal text-gray-600 break-inside-avoid'>
             <div className='break-all whitespace-wrap'>
                 {!customDisplay && (value !== '' ? value : <span className='italic'>None</span>)}
-<<<<<<< HEAD
-
-=======
                 {customDisplay?.type === 'percentage' && typeof value === 'number' && `${(100 * value).toFixed(2)}%`}
->>>>>>> 5164d311
                 {customDisplay?.type === 'badge' &&
                     (customDisplay.value === undefined ? (
                         <span className='italic'>N/A</span>
