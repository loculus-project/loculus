--- conflicted
+++ resolved
@@ -21,13 +21,9 @@
                         <td class='py-1 whitespace-nowrap text-sm font-medium text-gray-900 text-right w-32'>
                             {label}
                         </td>
-<<<<<<< HEAD
-                        <td>
-                            <div class='flex flex-row gap-3'>
-=======
                         <td class='px-4 py-1 whitespace-normal text-sm text-gray-600'>
                             <div class='flex items-center gap-3'>
->>>>>>> bf36ff46
+
                                 {value}{' '}
                                 {name === DATA_USE_TERMS_FIELD && (
                                     <DataUseTermsHistoryModal
