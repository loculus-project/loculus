--- conflicted
+++ resolved
@@ -18,27 +18,19 @@
     return (
         <li key={position} className='inline-block'>
             <span className='rounded-[3px] font-mono text-xs overflow-auto'>
-<<<<<<< HEAD
-                {sequenceName !== null && <span className='px-[4px] py-[2px] sr-only'>{sequenceName}:</span>}
-                <span className='px-[4px] py-[2px] rounded-s-[3px]' style={{ background: getColor(mutationFrom) }}>
-                    {mutationFrom}
-                </span>
-                <span className='px-[4px] py-[2px] bg-gray-200'>{position + 1}</span>
-=======
                 {sequenceName === null ? (
                     <span className='px-[4px] py-[2px] rounded-s-[3px]' style={{ background: getColor(mutationFrom) }}>
                         {mutationFrom}
                     </span>
                 ) : (
                     <>
-                        <span className='px-[4px] py-[2px] rounded-s-[3px] bg-gray-200'>{sequenceName}:</span>
+                        <span className='px-[4px] py-[2px] sr-only rounded-s-[3px] bg-gray-200'>{sequenceName}:</span>
                         <span className='px-[4px] py-[2px]' style={{ background: getColor(mutationFrom) }}>
                             {mutationFrom}
                         </span>
                     </>
                 )}
                 <span className='px-[4px] py-[2px] bg-gray-200'>{position}</span>
->>>>>>> dc147448
                 <span className='px-[4px] py-[2px] rounded-e-[3px]' style={{ background: getColor(mutationTo) }}>
                     {mutationTo}
                 </span>
