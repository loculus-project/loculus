import { isErrorFromAlias } from '@zodios/core';
import type { AxiosError } from 'axios';
import { type DateTime } from 'luxon';
import { type FormEvent, useState, useRef, useEffect, useCallback, type ElementType } from 'react';

import { DateChangeModal } from './DateChangeModal';
import { getClientLogger } from '../../clientLogger.ts';
import DataUseTermsSelector from '../../components/DataUseTerms/DataUseTermsSelector';
import useClientFlag from '../../hooks/isClient.ts';
import { routes } from '../../routes/routes.ts';
import { backendApi } from '../../services/backendApi.ts';
import { backendClientHooks } from '../../services/serviceHooks.ts';
import {
    type DataUseTermsType,
    openDataUseTermsType,
    restrictedDataUseTermsType,
    type Group,
} from '../../types/backend.ts';
import type { ClientConfig } from '../../types/runtimeConfig.ts';
import { dateTimeInMonths } from '../../utils/DateTimeInMonths.tsx';
import { createAuthorizationHeader } from '../../utils/createAuthorizationHeader.ts';
import { stringifyMaybeAxiosError } from '../../utils/stringifyMaybeAxiosError.ts';
import { withQueryProvider } from '../common/withQueryProvider.tsx';
import MaterialSymbolsInfoOutline from '~icons/material-symbols/info-outline';
import MaterialSymbolsLightDataTableOutline from '~icons/material-symbols-light/data-table-outline';
import PhDnaLight from '~icons/ph/dna-light';
type Action = 'submit' | 'revise';

type DataUploadFormProps = {
    accessToken: string;
    organism: string;
    clientConfig: ClientConfig;
    action: Action;
    group: Group;
    onSuccess: () => void;
    onError: (message: string) => void;
};

const logger = getClientLogger('DataUploadForm');

const DataUseTerms = ({
    dataUseTermsType,
    setDataUseTermsType,
    restrictedUntil,
    setRestrictedUntil,
}: {
    dataUseTermsType: DataUseTermsType;
    setDataUseTermsType: (dataUseTermsType: DataUseTermsType) => void;
    restrictedUntil: DateTime;
    setRestrictedUntil: (restrictedUntil: DateTime) => void;
}) => {
    const [dateChangeModalOpen, setDateChangeModalOpen] = useState(false);

    return (
        <div className='grid sm:grid-cols-3 mt-0 pt-10'>
            {dateChangeModalOpen && (
                <DateChangeModal
                    restrictedUntil={restrictedUntil}
                    setRestrictedUntil={setRestrictedUntil}
                    setDateChangeModalOpen={setDateChangeModalOpen}
                    minDate={dateTimeInMonths(0)}
                    maxDate={dateTimeInMonths(12)}
                />
            )}
            <div>
                <h2 className='font-medium text-lg'>Data use terms</h2>
                <p className='text-gray-500 text-sm'>Choose how your data can be used</p>
            </div>
            <div className=' grid grid-cols-1 gap-x-6 gap-y-8 sm:grid-cols-6 col-span-2'>
                <div className='sm:col-span-4 px-8'>
                    <label htmlFor='username' className='block text-sm font-medium leading-6 text-gray-900'>
                        Terms of use for this data set
                    </label>
                    <div className='mt-2'>
                        <div className='mt-6 space-y-2'>
                            <DataUseTermsSelector
                                dataUseTermsType={dataUseTermsType}
                                setDataUseTermsType={setDataUseTermsType}
                            />
                            {dataUseTermsType === restrictedDataUseTermsType && (
                                <div className='text-sm pl-6 text-gray-900 mb-4'>
                                    Data use will be restricted until <b>{restrictedUntil.toFormat('yyyy-MM-dd')}</b>.{' '}
                                    <button
                                        className='border rounded px-2 py-1 '
                                        onClick={() => setDateChangeModalOpen(true)}
                                    >
                                        Change date
                                    </button>
                                </div>
                            )}
                        </div>
                    </div>
                </div>
            </div>
        </div>
    );
};

const DevExampleData = ({
    setExampleEntries,
    exampleEntries,
    metadataFile,
    sequenceFile,
    handleLoadExampleData,
}: {
    setExampleEntries: (entries: number) => void;
    exampleEntries: number | undefined;
    metadataFile: File | null;
    sequenceFile: File | null;
    handleLoadExampleData: () => void;
}) => {
    return (
        <p className='text-gray-800 text-xs mt-5 opacity-50'>
            Add dev example data
            <br />
            <input
                type='number'
                value={exampleEntries ?? ''}
                onChange={(event) => setExampleEntries(parseInt(event.target.value, 10))}
                className='w-32'
            />
            <button type='button' onClick={handleLoadExampleData} className='border rounded px-2 py-1 '>
                Load Example Data
            </button>{' '}
            <br />
            {metadataFile && sequenceFile && <span className='text-xs text-gray-500'>Example data loaded</span>}
        </p>
    );
};

const UploadComponent = ({
    setFile,
    name,
    title,
    // eslint-disable-next-line @typescript-eslint/naming-convention
    Icon,
    fileType,
}: {
    setFile: (file: File | null) => void;
    name: string;
    title: string;
    Icon: ElementType;
    fileType: string;
}) => {
    const [myFile, rawSetMyFile] = useState<File | null>(null);
    const [isDragOver, setIsDragOver] = useState(false);
    const isClient = useClientFlag();

    const setMyFile = useCallback(
        (file: File | null) => {
            setFile(file);
            rawSetMyFile(file);
        },
        [setFile, rawSetMyFile],
    );
    const fileInputRef = useRef<HTMLInputElement>(null);
    const handleUpload = () => {
        document.getElementById(name)?.click();
    };

    const handleDragOver = (e: React.DragEvent<HTMLDivElement>) => {
        e.preventDefault();
        setIsDragOver(true);
    };

    const handleDragLeave = (e: React.DragEvent<HTMLDivElement>) => {
        e.preventDefault();
        setIsDragOver(false);
    };

    const handleDrop = (e: React.DragEvent<HTMLDivElement>) => {
        e.preventDefault();
        setIsDragOver(false);
        const file = e.dataTransfer.files[0];
        setMyFile(file);
    };

    useEffect(() => {
        const interval = setInterval(() => {
            // Check if the file is no longer readable - which generally indicates the file has been edited since being
            // selected in the UI - and if so clear it.
            myFile
                ?.slice(0, 1)
                .arrayBuffer()
                .catch(() => {
                    setMyFile(null);
                    if (fileInputRef.current) {
                        fileInputRef.current.value = '';
                    }
                });
        }, 500);

        return () => clearInterval(interval);
    }, [myFile, setMyFile]);
    return (
        <div className='sm:col-span-4'>
            <label className='text-gray-900 font-medium text-sm block'>{title}</label>
            {name === 'metadata_file' && (
                <div>
                    <span className='text-gray-500 text-xs'>
                        The documentation pages contain more details on the required
                    </span>
                    <a href='/docs/concepts/metadataformat' className='text-primary-700 text-xs'>
                        {' '}
                        metadata format{' '}
                    </a>
                </div>
            )}
            <div
                className={`mt-2 flex flex-col h-40 rounded-lg border ${myFile ? 'border-hidden' : 'border-dashed border-gray-900/25'} ${isDragOver && !myFile ? 'bg-green-100' : ''}`}
                onDragOver={handleDragOver}
                onDragLeave={handleDragLeave}
                onDrop={handleDrop}
            >
                <div className='flex items-center justify-center'>
                    <Icon className='mx-auto mt-4 mb-0 h-12 w-12 text-gray-300' aria-hidden='true' />
                </div>
                {!myFile ? (
                    <div className='flex flex-col items-center justify-center flex-1 px-4 py-2'>
                        <div className='text-center'>
                            <label className='inline relative cursor-pointer rounded-md bg-white font-semibold text-primary-600 focus-within:outline-none focus-within:ring-2 focus-within:ring-primary-600 focus-within:ring-offset-2 hover:text-primary-500'>
                                <span
                                    onClick={(e) => {
                                        e.preventDefault();
                                        handleUpload();
                                    }}
                                >
                                    Upload
                                </span>
                                {isClient && (
                                    <input
                                        id={name}
                                        name={name}
                                        type='file'
                                        className='sr-only'
                                        aria-label={title}
                                        data-testid={name}
                                        onChange={(event) => {
                                            const file = event.target.files?.[0] || null;
                                            setMyFile(file);
                                        }}
                                        ref={fileInputRef}
                                    />
                                )}
                            </label>
                            <span className='pl-1'>or drag and drop</span>
                        </div>
                        <p className='text-sm pb+2 leading-5 text-gray-600'>{fileType}</p>
                    </div>
                ) : (
                    <div className='flex flex-col items-center justify-center text-center flex-1 px-4 py-2'>
                        <div className='text-sm text-gray-500 mb-1'>{myFile.name}</div>
                        <button
                            onClick={() => setMyFile(null)}
                            data-testid={`discard_${name}`}
                            className='text-xs break-words text-gray-700 py-1.5 px-4 border border-gray-300 rounded-md hover:bg-gray-50'
                        >
                            Discard file
                        </button>
                    </div>
                )}
            </div>
        </div>
    );
};

const InnerDataUploadForm = ({
    accessToken,
    organism,
    clientConfig,
    action,
    onSuccess,
    onError,
    group,
}: DataUploadFormProps) => {
    const [metadataFile, setMetadataFile] = useState<File | null>(null);
    const [sequenceFile, setSequenceFile] = useState<File | null>(null);
    const [exampleEntries, setExampleEntries] = useState<number | undefined>(10);

    const { submit, revise, isLoading } = useSubmitFiles(accessToken, organism, clientConfig, onSuccess, onError);
    const [dataUseTermsType, setDataUseTermsType] = useState<DataUseTermsType>(openDataUseTermsType);
    const [restrictedUntil, setRestrictedUntil] = useState<DateTime>(dateTimeInMonths(6));

    const [agreedToINSDCUploadTerms, setAgreedToINSDCUploadTerms] = useState(false);

    const isClient = useClientFlag();

    const handleLoadExampleData = async () => {
        const { metadataFileContent, revisedMetadataFileContent, sequenceFileContent } = getExampleData(exampleEntries);

        const exampleMetadataContent = action === `submit` ? metadataFileContent : revisedMetadataFileContent;

        const metadataFile = createTempFile(exampleMetadataContent, 'text/tab-separated-values', 'metadata.tsv');
        const sequenceFile = createTempFile(sequenceFileContent, 'application/octet-stream', 'sequences.fasta');

        setMetadataFile(metadataFile);
        setSequenceFile(sequenceFile);
    };

    const handleSubmit = async (event: FormEvent) => {

        event.preventDefault();


        if(
            !agreedToENAUploadTerms
        )
        {
            onError('Please tick the box agree that you will not independently submit these sequences to INSDC');
            return;
        }

        if (!metadataFile) {
            onError('Please select metadata file');
            return;
        }
        if (!sequenceFile) {
            onError('Please select a sequences file');
            return;
        }

        switch (action) {
            case 'submit':
                const groupId = group.groupId;
                submit({
                    metadataFile,
                    sequenceFile,
                    groupId,
                    dataUseTermsType,
                    restrictedUntil:
                        dataUseTermsType === restrictedDataUseTermsType ? restrictedUntil.toFormat('yyyy-MM-dd') : null,
                });
                break;
            case 'revise':
                revise({ metadataFile, sequenceFile });
                break;
        }
    };

    return (
        <div className='text-left mt-3 max-w-6xl'>
            <div className='flex-col flex gap-8 divide-y'>
                <div className='grid sm:grid-cols-3 gap-x-16'>
                    <div className=''>
                        <h2 className='font-medium text-lg'>Sequences and metadata</h2>
                        <p className='text-gray-500 text-sm'>Select your sequence data and metadata files</p>

                        <p className='text-gray-400 text-xs mt-5'>
                            <MaterialSymbolsInfoOutline className='w-5 h-5 inline-block mr-2' />
                            {action === 'revise' && (
                                <span>
                                    <strong>
                                        For revisions, your metadata file must contain an "accession" column, with the
                                        accession in the database. <br />
                                    </strong>
                                </span>
                            )}
                            You can download{' '}
                            <a href={routes.metadataTemplate(organism)} className='text-primary-700  opacity-90'>
                                a template
                            </a>{' '}
                            for the TSV metadata file with column headings.
                        </p>

                        <p className='text-gray-400 text-xs mt-3'>
                            Files can optionally be compressed, with the appropriate extension (<i>.zst</i>, <i>.gz</i>,{' '}
                            <i>.zip</i>, <i>.xz</i>). For more information please refer to our{' '}
                            <a href='/docs/concepts/metadataformat' className='text-primary-700 opacity-90'>
                                help pages
                            </a>
                            .
                        </p>

                        {organism.startsWith('dummy-organism') && action === 'submit' && (
                            <DevExampleData
                                setExampleEntries={setExampleEntries}
                                exampleEntries={exampleEntries}
                                metadataFile={metadataFile}
                                sequenceFile={sequenceFile}
                                handleLoadExampleData={handleLoadExampleData}
                            />
                        )}
                    </div>
                    <form className='sm:col-span-2 '>
                        <div className='px-8'>
                            <div className='flex flex-col gap-6 max-w-64'>
                                <div className='sm:col-span-3'>
                                    <UploadComponent
                                        setFile={setSequenceFile}
                                        name='sequence_file'
                                        title='Sequence file'
                                        Icon={PhDnaLight}
                                        fileType='FASTA file'
                                    />
                                </div>
                                <div className='sm:col-span-3'>
                                    <UploadComponent
                                        setFile={setMetadataFile}
                                        name='metadata_file'
                                        title='Metadata file'
                                        Icon={MaterialSymbolsLightDataTableOutline}
                                        fileType='TSV file'
                                    />
                                </div>
                            </div>
                        </div>
                    </form>
                </div>
                {action !== 'revise' && (
                    <DataUseTerms
                        dataUseTermsType={dataUseTermsType}
                        setDataUseTermsType={setDataUseTermsType}
                        restrictedUntil={restrictedUntil}
                        setRestrictedUntil={setRestrictedUntil}
                    />
                )}
                <div className='grid sm:grid-cols-3 gap-x-16 pt-10'>
                    <div className=''>
                        <h2 className='font-medium text-lg'>Acknowledgement</h2>
                        <p className='text-gray-500 text-sm'>Acknowledge submission terms</p>
                    </div>
<<<<<<< HEAD
                    <div
                    className="sm:col-span-2  grid grid-cols-1 gap-x-6 gap-y-8 sm:grid-cols-6 col-span-2">
<div className='sm:col-span-4 px-8'>

                        {
                            dataUseTermsType === restrictedDataUseTermsType && (
                                <p className='block text-sm'>
                                    Your data will be available on Pathoplexus, under the restricted use terms until {restrictedUntil.toFormat('yyyy-MM-dd')}. After the restricted period your data will additionally be made publicly available through the INSDC databases (ENA, DDBJ, NCBI).

                                </p>
                            )
                        }
                        {
                            dataUseTermsType === openDataUseTermsType && (
                                <p className='block text-sm'>
                                    Your data will be available on Pathoplexus under the open use terms. It will additionally be made publicly available through the INSDC databases (ENA, DDBJ, NCBI).

                                </p>
                            )
                        }
                       
                        <div className='mb-4 mt-3 py-5'>
=======
                    <div>
                        <p className='block text-sm font-medium text-gray-900'>
                            After submission this data will be uploaded to{' '}
                            <a href='https://www.insdc.org/' className='text-primary-600 hover:underline'>
                                INSDC
                            </a>{' '}
                            (ENA, DDBJ, NCBI). After the restricted period is over the data will be made public on
                            INSDC.{' '}
                            <a href='/docs/concepts/insdc-submission' className='text-primary-600 hover:underline'>
                                Find out more.
                            </a>
                        </p>
                        <div className='mb-4 mt-4 py-5'>
>>>>>>> 6d74ba80
                            <label className='flex items-center'>
                                <input
                                    type='checkbox'
                                    name='confirmation-INSDC-upload-terms'
                                    className='mr-3 ml-1 h-5 w-5 rounded border-gray-300 text-blue focus:ring-blue'
                                    checked={agreedToINSDCUploadTerms}
                                    onChange={() => setAgreedToINSDCUploadTerms(!agreedToINSDCUploadTerms)}
                                />
                                <div>
                                    <p className='text-xs pl-4 text-gray-500'>
                                        I confirm I have not and will not submit this data independently to INSDC, to avoid data duplication. I
                                        agree to Loculus handling the submission of this data to INSDC{
                                            dataUseTermsType === restrictedDataUseTermsType &&
                                        ", to be held in embargo during the restricted period"}.
                                    </p>
                                </div>
                              
                            </label>
                            </div>
                        </div>
                    </div>
                </div>

                <div className='flex items-center justify-end gap-x-6 pt-3'>
                    <button
                        name='submit'
                        type='submit'
<<<<<<< HEAD
                        className={`btn loculusColor  text-white`}
                        onClick={handleSubmit}
                        disabled={isLoading || !isClient }
=======
                        className={`btn loculusColor ${!agreedToINSDCUploadTerms ? 'btn-disabled' : ''} text-white`}
                        onClick={handleSubmit}
                        disabled={isLoading || !isClient || !agreedToINSDCUploadTerms}
>>>>>>> 6d74ba80
                    >
                        <div className={`absolute ml-1.5 inline-flex ${isLoading ? 'visible' : 'invisible'}`}>
                            <span className='loading loading-spinner loading-sm' />
                        </div>
<<<<<<< HEAD
                        <span className={`flex-1 text-center mx-8 `}>
=======
                        <span className={`flex-1 text-center mx-8 ${!agreedToINSDCUploadTerms ? 'btn-disabled' : ''}`}>
>>>>>>> 6d74ba80
                            Submit sequences
                        </span>
                    </button>
                </div>
            </div>
        </div>
    );
};

export const DataUploadForm = withQueryProvider(InnerDataUploadForm);

function useSubmitFiles(
    accessToken: string,
    organism: string,
    clientConfig: ClientConfig,
    onSuccess: () => void,
    onError: (message: string) => void,
) {
    const hooks = backendClientHooks(clientConfig);
    const submit = hooks.useSubmit(
        { params: { organism }, headers: createAuthorizationHeader(accessToken) },
        { onSuccess, onError: handleError(onError, 'submit') },
    );
    const revise = hooks.useRevise(
        { params: { organism }, headers: createAuthorizationHeader(accessToken) },
        { onSuccess, onError: handleError(onError, 'revise') },
    );

    return {
        submit: submit.mutate,
        revise: revise.mutate,
        isLoading: submit.isLoading || revise.isLoading,
    };
}

function handleError(onError: (message: string) => void, action: Action) {
    return (error: unknown | AxiosError) => {
        void logger.error(`Received error from backend: ${stringifyMaybeAxiosError(error)}`);
        if (isErrorFromAlias(backendApi, action, error)) {
            switch (error.response.status) {
                case 400:
                    onError('Failed to submit sequence entries: ' + error.response.data.detail);
                    return;
                case 422:
                    onError('The submitted file content was invalid: ' + error.response.data.detail);
                    return;
                default:
                    onError(error.response.data.title + ': ' + error.response.data.detail);
                    return;
            }
        }
        onError('Received unexpected message from backend: ' + stringifyMaybeAxiosError(error));
    };
}

function getExampleData(randomEntries = 20) {
    const regions = ['Europe', 'Asia', 'North America', 'South America', 'Africa', 'Australia'];
    const countries = ['Switzerland', 'USA', 'China', 'Brazil', 'Nigeria', 'Australia'];
    const divisions = ['Bern', 'California', 'Beijing', 'Rio de Janeiro', 'Lagos', 'Sydney'];
    const hosts = ['Homo sapiens', 'Canis lupus familiaris'];

    let metadataContent = 'submissionId\tdate\tregion\tcountry\tdivision\thost\n';
    let revisedMetadataContent = 'accession\tsubmissionId\tdate\tregion\tcountry\tdivision\thost\n';
    let sequenceContent = '';

    for (let i = 0; i < randomEntries; i++) {
        const submissionId = `custom${i}`;
        const date = new Date(Date.now() - Math.floor(Math.random() * 365 * 24 * 60 * 60 * 1000))
            .toISOString()
            .split('T')[0];
        const region = regions[Math.floor(Math.random() * regions.length)];
        const country = countries[Math.floor(Math.random() * countries.length)];
        const division = divisions[Math.floor(Math.random() * divisions.length)];
        const host = hosts[Math.floor(Math.random() * hosts.length)];

        metadataContent += `${submissionId}\t${date}\t${region}\t${country}\t${division}\t${host}\n`;
        revisedMetadataContent += `${i + 1}\t${submissionId}\t${date}\t${region}\t${country}\t${division}\t${host}\n`;
        sequenceContent += `>${submissionId}\nACTG\n`;
    }

    return {
        metadataFileContent: metadataContent,
        revisedMetadataFileContent: revisedMetadataContent,
        sequenceFileContent: sequenceContent,
    };
}

function createTempFile(content: BlobPart, mimeType: any, fileName: string) {
    const blob = new Blob([content], { type: mimeType });
    return new File([blob], fileName, { type: mimeType });
}<|MERGE_RESOLUTION|>--- conflicted
+++ resolved
@@ -419,7 +419,7 @@
                         <h2 className='font-medium text-lg'>Acknowledgement</h2>
                         <p className='text-gray-500 text-sm'>Acknowledge submission terms</p>
                     </div>
-<<<<<<< HEAD
+
                     <div
                     className="sm:col-span-2  grid grid-cols-1 gap-x-6 gap-y-8 sm:grid-cols-6 col-span-2">
 <div className='sm:col-span-4 px-8'>
@@ -427,7 +427,11 @@
                         {
                             dataUseTermsType === restrictedDataUseTermsType && (
                                 <p className='block text-sm'>
-                                    Your data will be available on Pathoplexus, under the restricted use terms until {restrictedUntil.toFormat('yyyy-MM-dd')}. After the restricted period your data will additionally be made publicly available through the INSDC databases (ENA, DDBJ, NCBI).
+                                    Your data will be available on Pathoplexus, under the restricted use terms until {restrictedUntil.toFormat('yyyy-MM-dd')}. After the restricted period your data will additionally be made publicly available through the <a href='https://www.insdc.org/' className='text-primary-600 hover:underline'>
+                                INSDC
+                            </a> databases (ENA, DDBJ, NCBI). <a href='/docs/concepts/insdc-submission' target="_blank" className='text-primary-600 hover:underline'>
+                                Find out more.
+                            </a>
 
                                 </p>
                             )
@@ -435,28 +439,18 @@
                         {
                             dataUseTermsType === openDataUseTermsType && (
                                 <p className='block text-sm'>
-                                    Your data will be available on Pathoplexus under the open use terms. It will additionally be made publicly available through the INSDC databases (ENA, DDBJ, NCBI).
+                                    Your data will be available on Pathoplexus under the open use terms. It will additionally be made publicly available through the <a href='https://www.insdc.org/' className='text-primary-600 hover:underline'>
+                                INSDC
+                            </a> databases (ENA, DDBJ, NCBI). <a href='/docs/concepts/insdc-submission' target="_blank" className='text-primary-600 hover:underline'>
+                                Find out more.
+                            </a>
 
                                 </p>
                             )
                         }
                        
                         <div className='mb-4 mt-3 py-5'>
-=======
-                    <div>
-                        <p className='block text-sm font-medium text-gray-900'>
-                            After submission this data will be uploaded to{' '}
-                            <a href='https://www.insdc.org/' className='text-primary-600 hover:underline'>
-                                INSDC
-                            </a>{' '}
-                            (ENA, DDBJ, NCBI). After the restricted period is over the data will be made public on
-                            INSDC.{' '}
-                            <a href='/docs/concepts/insdc-submission' className='text-primary-600 hover:underline'>
-                                Find out more.
-                            </a>
-                        </p>
-                        <div className='mb-4 mt-4 py-5'>
->>>>>>> 6d74ba80
+
                             <label className='flex items-center'>
                                 <input
                                     type='checkbox'
@@ -484,24 +478,15 @@
                     <button
                         name='submit'
                         type='submit'
-<<<<<<< HEAD
                         className={`btn loculusColor  text-white`}
                         onClick={handleSubmit}
                         disabled={isLoading || !isClient }
-=======
-                        className={`btn loculusColor ${!agreedToINSDCUploadTerms ? 'btn-disabled' : ''} text-white`}
-                        onClick={handleSubmit}
-                        disabled={isLoading || !isClient || !agreedToINSDCUploadTerms}
->>>>>>> 6d74ba80
+
                     >
                         <div className={`absolute ml-1.5 inline-flex ${isLoading ? 'visible' : 'invisible'}`}>
                             <span className='loading loading-spinner loading-sm' />
                         </div>
-<<<<<<< HEAD
                         <span className={`flex-1 text-center mx-8 `}>
-=======
-                        <span className={`flex-1 text-center mx-8 ${!agreedToINSDCUploadTerms ? 'btn-disabled' : ''}`}>
->>>>>>> 6d74ba80
                             Submit sequences
                         </span>
                     </button>
