--- conflicted
+++ resolved
@@ -197,17 +197,10 @@
             <label className='text-gray-900 font-medium text-sm block'>{title}</label>
             {name === 'metadata_file' && (
                 <div>
-<<<<<<< HEAD
-                    <span className='text-gray-500 text-sm'>
-                        {'The documentation pages contain more detail on the required'}
-                    </span>
-                    <a href={'/docs/concepts/metadataformat'} className='text-primary-700 text-sm'>
-=======
                     <span className='text-gray-500 text-xs'>
                         The documentation pages contain more details on the required
                     </span>
                     <a href='/docs/concepts/metadataformat' className='text-primary-700 text-xs'>
->>>>>>> 77c8484b
                         {' '}
                         metadata format{' '}
                     </a>
