import { type FC, useState } from 'react';

import type { ClientConfig, HeaderId } from '../../types';
import { DataUploadForm } from '../DataUploadForm.tsx';
<<<<<<< HEAD
import { ManagedErrorFeedback } from '../common/ManagedErrorFeedback';
=======
import { ManagedErrorFeedback, useErrorFeedbackState } from '../common/ManagedErrorFeedback';
>>>>>>> fb0fe2a9

type SubmissionFormProps = {
    clientConfig: ClientConfig;
};

export const SubmissionForm: FC<SubmissionFormProps> = ({ clientConfig }) => {
    const [responseSequenceHeaders, setResponseSequenceHeaders] = useState<HeaderId[] | null>(null);

    const { errorMessage, isErrorOpen, openErrorFeedback, closeErrorFeedback } = useErrorFeedbackState();

    return (
        <div className='flex flex-col items-center'>
            <ManagedErrorFeedback message={errorMessage} open={isErrorOpen} onClose={closeErrorFeedback} />
            <DataUploadForm
                targetUrl={`${clientConfig.backendUrl}/submit`}
                onError={openErrorFeedback}
                onSuccess={setResponseSequenceHeaders}
            />

            <div>
                {responseSequenceHeaders ? (
                    <div className='p-6 space-y-6 max-w-md w-full'>
                        <h2 className='text-lg font-bold'>Response Sequence Headers</h2>
                        <ul className='list-disc list-inside'>
                            {responseSequenceHeaders.map((header) => (
                                <li key={header.sequenceId}>
                                    {header.sequenceId}.{header.version}: {header.customId}
                                </li>
                            ))}
                        </ul>
                    </div>
                ) : (
                    <div className='font-bold'>No data submitted yet</div>
                )}
            </div>
        </div>
    );
};<|MERGE_RESOLUTION|>--- conflicted
+++ resolved
@@ -2,11 +2,7 @@
 
 import type { ClientConfig, HeaderId } from '../../types';
 import { DataUploadForm } from '../DataUploadForm.tsx';
-<<<<<<< HEAD
-import { ManagedErrorFeedback } from '../common/ManagedErrorFeedback';
-=======
 import { ManagedErrorFeedback, useErrorFeedbackState } from '../common/ManagedErrorFeedback';
->>>>>>> fb0fe2a9
 
 type SubmissionFormProps = {
     clientConfig: ClientConfig;
