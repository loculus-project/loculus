--- conflicted
+++ resolved
@@ -1,12 +1,8 @@
 import { type FC, useState } from 'react';
 
-<<<<<<< HEAD
-=======
-import { ManagedErrorFeedback, useErrorFeedbackState } from './ManagedErrorFeedback';
->>>>>>> bc61e732
+import { ManagedErrorFeedback, useErrorFeedbackState } from '../common/ManagedErrorFeedback';
 import type { ClientConfig, HeaderId } from '../../types';
 import { DataUploadForm } from '../DataUploadForm.tsx';
-import { ManagedErrorFeedback } from '../common/ManagedErrorFeedback';
 
 type SubmissionFormProps = {
     clientConfig: ClientConfig;
