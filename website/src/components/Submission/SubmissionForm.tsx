import { type FC, useState } from 'react';

<<<<<<< HEAD
import type { ClientConfig, HeaderId } from '../../types';
=======
import { ManagedErrorFeedback, useErrorFeedbackState } from './ManagedErrorFeedback';
import type { SubmissionIdMapping } from '../../types/backend.ts';
import type { ClientConfig } from '../../types/runtimeConfig.ts';
import { getAccessionVersionString } from '../../utils/extractAccessionVersion.ts';
>>>>>>> d3edc73e
import { DataUploadForm } from '../DataUploadForm.tsx';
import { ManagedErrorFeedback, useErrorFeedbackState } from '../common/ManagedErrorFeedback';

type SubmissionFormProps = {
    accessToken: string;
    organism: string;
    clientConfig: ClientConfig;
};

export const SubmissionForm: FC<SubmissionFormProps> = ({ accessToken, organism, clientConfig }) => {
    const [responseSequenceHeaders, setResponseSequenceHeaders] = useState<SubmissionIdMapping[] | null>(null);

    const { errorMessage, isErrorOpen, openErrorFeedback, closeErrorFeedback } = useErrorFeedbackState();

    return (
        <div className='flex flex-col items-center'>
            <ManagedErrorFeedback message={errorMessage} open={isErrorOpen} onClose={closeErrorFeedback} />
            <DataUploadForm
                accessToken={accessToken}
                organism={organism}
                clientConfig={clientConfig}
                action='submit'
                onError={openErrorFeedback}
                onSuccess={setResponseSequenceHeaders}
            />

            <div>
                {responseSequenceHeaders ? (
                    <div className='p-6 space-y-6 max-w-md w-full'>
                        <h2 className='text-lg font-bold'>Response Sequence Headers</h2>
                        <ul className='list-disc list-inside'>
                            {responseSequenceHeaders.map((header) => (
                                <li key={header.accession}>
                                    {getAccessionVersionString(header)}: {header.submissionId}
                                </li>
                            ))}
                        </ul>
                    </div>
                ) : (
                    <div className='font-bold'>No data submitted yet</div>
                )}
            </div>
        </div>
    );
};<|MERGE_RESOLUTION|>--- conflicted
+++ resolved
@@ -1,13 +1,9 @@
 import { type FC, useState } from 'react';
 
-<<<<<<< HEAD
-import type { ClientConfig, HeaderId } from '../../types';
-=======
 import { ManagedErrorFeedback, useErrorFeedbackState } from './ManagedErrorFeedback';
 import type { SubmissionIdMapping } from '../../types/backend.ts';
 import type { ClientConfig } from '../../types/runtimeConfig.ts';
 import { getAccessionVersionString } from '../../utils/extractAccessionVersion.ts';
->>>>>>> d3edc73e
 import { DataUploadForm } from '../DataUploadForm.tsx';
 import { ManagedErrorFeedback, useErrorFeedbackState } from '../common/ManagedErrorFeedback';
 
