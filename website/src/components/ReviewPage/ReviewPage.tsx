--- conflicted
+++ resolved
@@ -147,8 +147,6 @@
     const warningCount = sequencesData.processingResultCounts[warningsProcessingResult];
     const noIssuesCount = sequencesData.processingResultCounts[noIssuesProcessingResult];
     const validCount = warningCount + noIssuesCount;
-<<<<<<< HEAD
-=======
 
     const selectedCount: number =
         (showUnprocessed ? unprocessedCount : 0) +
@@ -160,7 +158,6 @@
     if ((pageQuery.page - 1) * pageQuery.size > selectedCount) {
         setPageQuery({ ...pageQuery, page: Math.ceil(selectedCount / pageQuery.size) });
     }
->>>>>>> e83bce30
 
     if (total === 0) {
         return (
@@ -341,10 +338,7 @@
                     <div key={sequence.accession}>
                         <ReviewCard
                             sequenceEntryStatus={sequence}
-<<<<<<< HEAD
                             metadataDisplayNames={metadataDisplayNames}
-=======
->>>>>>> e83bce30
                             approveAccessionVersion={() =>
                                 displayConfirmationDialog({
                                     dialogText: `Are you sure you want to approve ${getAccessionVersionString(sequence)}?`,
