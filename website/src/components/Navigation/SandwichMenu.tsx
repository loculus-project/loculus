--- conflicted
+++ resolved
@@ -2,12 +2,8 @@
 
 import type { Organism } from '../../config.ts';
 import { useOffCanvas } from '../../hooks/useOffCanvas';
-<<<<<<< HEAD
 import { navigationItems } from '../../routes/navigationItems';
 import { routes } from '../../routes/routes.ts';
-=======
-import { navigationItems } from '../../routes.ts';
->>>>>>> 42ff20d8
 import { OffCanvasOverlay } from '../OffCanvasOverlay';
 import { SandwichIcon } from '../SandwichIcon';
 
