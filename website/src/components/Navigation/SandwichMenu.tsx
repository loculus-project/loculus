import type { FC } from 'react';

import type { Organism } from '../../config.ts';
import { useOffCanvas } from '../../hooks/useOffCanvas';
import { navigationItems, routes } from '../../routes.ts';
import { OffCanvasOverlay } from '../OffCanvasOverlay';
import { SandwichIcon } from '../SandwichIcon';

type SandwichMenuProps = {
    top: number;
    right: number;
    organism: Organism | undefined;
    knownOrganisms: Organism[];
};

export const SandwichMenu: FC<SandwichMenuProps> = ({ top, right, organism, knownOrganisms }) => {
    const { isOpen, toggle: toggleMenu, close: closeMenu } = useOffCanvas();

    return (
        <div className='relative'>
            <button
                className='fixed z-50 bg-transparent border-none cursor-pointer'
                onClick={toggleMenu}
                style={{ top: `${top}px`, right: `${right}px` }}
            >
                <SandwichIcon isOpen={isOpen} />
            </button>

            {isOpen && <OffCanvasOverlay onClick={closeMenu} />}

            <div
                className={`fixed top-0 right-0 bg-white w-64 min-h-screen flex flex-col offCanvasTransform ${
                    isOpen ? 'translate-x-0' : 'translate-x-full'
                }`}
            >
                <div className='font-bold m-5 flex flex-col justify-between min-h-screen flex-grow'>
                    <div>
                        <div className='h-10'>
                            <a href='/'>Loculus</a>
                        </div>
                        <div className='flex-grow divide-y-2 divide-gray-300 divide-solid border-t-2 border-b-2 border-gray-300 border-solid '>
<<<<<<< HEAD
                            <OffCanvasNavItem text='Search' url='/search' />
                            <OffCanvasNavItem text='Submit' url='/submit' />
                            <OffCanvasNavItem text='Revise' url='/revise' />
                            <OffCanvasNavItem text='Datasets' url='/datasets' />
                            <OffCanvasNavItem text='User' url='/user' />
=======
                            <OffCanvasNavItem key='organism-selector' text='Select organism' level={1} path={false} />
                            {knownOrganisms.map((organism) => (
                                <OffCanvasNavItem
                                    key={organism.key}
                                    text={organism.displayName}
                                    level={2}
                                    path={routes.organismStartPage(organism.key)}
                                />
                            ))}
                            {navigationItems.top(organism?.key).map(({ text, path }) => (
                                <OffCanvasNavItem key={path} text={text} level={1} path={path} />
                            ))}
>>>>>>> d3edc73e
                        </div>
                    </div>

                    <div className='mt-auto mb-10'>
                        <div className='flex justify-end items-center py-5'>
                            <a href='https://github.com/pathoplexus'>
                                <img src='/github-mark.svg' className='w-8' alt='GitHub logo' />
                            </a>
                        </div>

                        <div className='font-light divide-y-2 divide-gray-300 divide-solid border-t-2 border-b-2 border-gray-300 border-solid '>
                            {navigationItems.bottom.map(({ text, path }) => (
                                <OffCanvasNavItem key={path} text={text} level={1} path={path} type='small' />
                            ))}
                        </div>
                    </div>
                </div>
            </div>
        </div>
    );
};

type OffCanvasNavItemProps = {
    text: string;
    path: string | false;
    level: 1 | 2;
    type?: 'small';
};

const OffCanvasNavItem: FC<OffCanvasNavItemProps> = ({ text, level, path, type }) => {
    const height = type === 'small' ? 'py-1' : 'py-3';

    return (
        <div>
            <div className='flex items-center'>
                <div className={`ml-${4 * level} ${height}`}>{path === false ? text : <a href={path}> {text}</a>}</div>
            </div>
        </div>
    );
};<|MERGE_RESOLUTION|>--- conflicted
+++ resolved
@@ -39,13 +39,6 @@
                             <a href='/'>Loculus</a>
                         </div>
                         <div className='flex-grow divide-y-2 divide-gray-300 divide-solid border-t-2 border-b-2 border-gray-300 border-solid '>
-<<<<<<< HEAD
-                            <OffCanvasNavItem text='Search' url='/search' />
-                            <OffCanvasNavItem text='Submit' url='/submit' />
-                            <OffCanvasNavItem text='Revise' url='/revise' />
-                            <OffCanvasNavItem text='Datasets' url='/datasets' />
-                            <OffCanvasNavItem text='User' url='/user' />
-=======
                             <OffCanvasNavItem key='organism-selector' text='Select organism' level={1} path={false} />
                             {knownOrganisms.map((organism) => (
                                 <OffCanvasNavItem
@@ -58,7 +51,6 @@
                             {navigationItems.top(organism?.key).map(({ text, path }) => (
                                 <OffCanvasNavItem key={path} text={text} level={1} path={path} />
                             ))}
->>>>>>> d3edc73e
                         </div>
                     </div>
 
