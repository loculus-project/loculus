--- conflicted
+++ resolved
@@ -28,27 +28,13 @@
 
 <div class='flex justify-end relative'>
     <div class='subtitle hidden lg:flex lg:z-6 gap-4 items-center'>
-<<<<<<< HEAD
         <OrganismNavigation currentOrganism={selectedOrganism} knownOrganisms={knownOrganisms} client:load />
-=======
-        <AccessionSearchBox className='' client:load />
->>>>>>> 27702d31
         {topNavigationItems.map(({ text, path }) => <a href={path}>{text}</a>)}
         <AccessionSearchBox className='' client:load />
     </div>
 
-<<<<<<< HEAD
+
     <div class='lg:hidden z-0 flex items-center'>
-=======
-    <div
-        class='lg:hidden z-0'
-        style={{
-            position: 'absolute',
-            right: '1.5rem',
-            top: '-2rem',
-        }}
-    >
->>>>>>> 27702d31
         <SandwichMenu
             topNavigationItems={topNavigationItems}
             currentOrganism={selectedOrganism}
