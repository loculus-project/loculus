--- conflicted
+++ resolved
@@ -3,19 +3,14 @@
 import { getRuntimeConfig } from '../../config';
 import BaseLayout from '../../layouts/BaseLayout.astro';
 import { ErrorFeedback } from '../../components/ErrorFeedback';
-import { BackButton } from '../Navigation/BackButton';
 import { AvatarBadge } from './AvatarBadge';
 import { CitationPlot } from '../../components/Datasets/CitationPlot';
 import { getKeycloakClient } from '../../middleware/authMiddleware';
 import { routes } from '../../routes';
-<<<<<<< HEAD
 import { BackendClient } from '../../services/backendClient';
 import { getAccessToken } from '../../utils/getAccessToken';
+import { BackButton } from '../Navigation/BackButton';
 import { mockUserAggCitations } from '../../components/Datasets/mockData';
-=======
-import { getAccessToken } from '../../utils/getAccessToken';
-import { BackButton } from '../Navigation/BackButton';
->>>>>>> 6acc0db7
 
 const session = Astro.locals.session;
 
@@ -32,7 +27,6 @@
     post_logout_redirect_uri: logoutUrl.href,
 });
 
-const accessToken = getAccessToken(Astro.locals.session)!;
 const username = Astro.locals.session.user!.name;
 
 const userCitationsResponse = await BackendClient.create().astroFileTypeHelpers.getCitationsOfUser(
@@ -45,12 +39,14 @@
     <div class='flex flex-col justify-start'></div>
         <BackButton marginRight={2} client:load />
         <div class='flex flex-row items-left'>
-
             <div class='w-3/4 flex flex-col justify-start'>
-                <div class='self-start my-4'>
-                    <AvatarBadge username={session.user?.name} client:only='react' />
-                </div>
-                <GroupManager initialGroups={[]} client:load />
+                {
+                    session.user?.name !== undefined && (
+                        <div class='self-start my-4'>
+                            <AvatarBadge username={session.user?.name} client:only='react' />
+                        </div>
+                    )
+                }
                 {
                     organism !== undefined && (
                         <div class='my-2 mx-4'>
@@ -64,8 +60,17 @@
                 <div class='my-2 mx-4'>
                     <a href={keycloakLogoutUrl}>Logout</a>
                 </div>
+                {
+                    session.user?.username !== undefined && (
+                        <GroupManager
+                            accessToken={accessToken}
+                            clientConfig={clientConfig}
+                            username={session.user.username}
+                            client:load
+                        />
+                    )
+                }
             </div>
-<<<<<<< HEAD
             <div class='w-1/4 flex flex-col justify-start'>
                 {
                     userCitationsResponse.match(
@@ -84,19 +89,4 @@
             </div>
         </div>
     </div>
-=======
-        )
-    }
-
-    {
-        session.user?.username !== undefined && (
-            <GroupManager
-                accessToken={accessToken}
-                clientConfig={clientConfig}
-                username={session.user.username}
-                client:load
-            />
-        )
-    }
->>>>>>> 6acc0db7
 </BaseLayout>