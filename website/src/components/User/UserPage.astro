---
import { GroupManager } from './GroupManager';
import { getRuntimeConfig } from '../../config';
import BaseLayout from '../../layouts/BaseLayout.astro';
import { getKeycloakClient } from '../../middleware/authMiddleware';
import { routes } from '../../routes';
import { getAccessToken } from '../../utils/getAccessToken';
const session = Astro.locals.session;

const accessToken = getAccessToken(Astro.locals.session)!;

const clientConfig = getRuntimeConfig().public;

const organism: string | undefined = Astro.params.organism;

const logoutUrl = new URL(Astro.request.url);
logoutUrl.pathname = routes.logout();

const keycloakLogoutUrl = (await getKeycloakClient()).endSessionUrl({
    post_logout_redirect_uri: logoutUrl.href,
});
---

<BaseLayout title='Login'>
    <div class='flex items-center'>
        <h1 class='title'>User {session.user?.name}</h1>
    </div>
    <div class='my-2 mx-4'>
        <a href={keycloakLogoutUrl}>Logout</a>
    </div>
    {
        organism !== undefined && (
<<<<<<< HEAD
            <div class='my-2 mx-4'>
                <a href={routes.userSequencesPage(organism)}>Sequence Overview</a>
            </div>
=======
            <>
                <div>
                    <a href={routes.userSequencesPage(organism)}>Sequence Overview</a>
                </div>
                <div>
                    <a href={routes.userSequenceReviewPage(organism)}>Sequence Review</a>
                </div>
            </>
>>>>>>> 7733ab36
        )
    }
    {
        session.user?.username !== undefined && (
            <div class='my-2 mx-4'>
                <a href={routes.datasetsPage(session.user.username)}>Datasets Overview</a>
            </div>
        )
    }
    {
        session.user?.username !== undefined && (
            <GroupManager
                accessToken={accessToken}
                clientConfig={clientConfig}
                username={session.user.username}
                client:load
            />
        )
    }
</BaseLayout><|MERGE_RESOLUTION|>--- conflicted
+++ resolved
@@ -30,20 +30,14 @@
     </div>
     {
         organism !== undefined && (
-<<<<<<< HEAD
-            <div class='my-2 mx-4'>
-                <a href={routes.userSequencesPage(organism)}>Sequence Overview</a>
-            </div>
-=======
             <>
-                <div>
+                <div class='my-2 mx-4'>
                     <a href={routes.userSequencesPage(organism)}>Sequence Overview</a>
                 </div>
-                <div>
+                <div class='my-2 mx-4'>
                     <a href={routes.userSequenceReviewPage(organism)}>Sequence Review</a>
                 </div>
             </>
->>>>>>> 7733ab36
         )
     }
     {
