import { sentenceCase, snakeCase } from 'change-case';
import { type Result } from 'neverthrow';
import { type Dispatch, type FC, Fragment, type SetStateAction, useMemo, useRef, useState } from 'react';

import { EditableDataRow, ProcessedDataRow } from './DataRow.tsx';
import type { Row } from './InputField.tsx';
import { clientFetch, getClientLogger } from '../../api.ts';
<<<<<<< HEAD
import type { ClientConfig, ProcessingAnnotationSourceType, SequenceReview, UnprocessedData } from '../../types.ts';
import { ManagedErrorFeedback } from '../common/ManagedErrorFeedback';
=======
import type {
    ClientConfig,
    MetadataRecord,
    ProcessingAnnotationSourceType,
    SequenceReview,
    UnprocessedData,
} from '../../types.ts';
import { ManagedErrorFeedback } from '../Submission/ManagedErrorFeedback.tsx';
>>>>>>> 103202e4

type ReviewPageProps = {
    clientConfig: ClientConfig;
    reviewData: SequenceReview;
    username: string;
};

const logger = getClientLogger('ReviewPage');

export const ReviewPage: FC<ReviewPageProps> = ({ reviewData, clientConfig, username }) => {
    const [editedMetadata, setEditedMetadata] = useState(mapMetadataToRow(reviewData));
    const [editedSequences, setEditedSequences] = useState(mapSequencesToRow(reviewData));

    const [isErrorOpen, setIsErrorOpen] = useState(false);
    const [errorMessage, setErrorMessage] = useState('');

    const dialogRef = useRef<HTMLDialogElement>(null);

    const handleOpenConfirmationDialog = () => {
        if (dialogRef.current) {
            dialogRef.current.showModal();
        }
    };

    const submitReviewForSequenceVersion = async () => {
        const result = await submitReview(reviewData, editedMetadata, editedSequences, username, clientConfig);
        await result.match(
            async () => {
                window.history.back();
                await logger.info('Successfully submitted review ' + reviewData.sequenceId + '.' + reviewData.version);
            },
            async (error) => {
                handleOpenError(`Failed to submit review with error '${JSON.stringify(error)})}'`);
            },
        );
    };
    const handleOpenError = (message: string) => {
        setErrorMessage(message);
        setIsErrorOpen(true);
    };

    const handleCloseError = () => {
        setErrorMessage('');
        setIsErrorOpen(false);
    };

    const processedSequenceRows = useMemo(() => extractProcessedSequences(reviewData), [reviewData]);
    const processedInsertions = useMemo(() => extractInsertions(reviewData), [reviewData]);

    return (
        <>
            <ManagedErrorFeedback message={errorMessage} open={isErrorOpen} onClose={handleCloseError} />

            <button className='btn normal-case' onClick={handleOpenConfirmationDialog}>
                Submit Review
            </button>

            <dialog ref={dialogRef} className='modal'>
                <ConfirmationDialog onConfirmation={submitReviewForSequenceVersion} />
            </dialog>

            <table className='customTable'>
                <tbody className='w-full'>
                    <Subtitle title='Original Data' bold />
                    <EditableOriginalData
                        editedMetadata={editedMetadata.filter(({ key }) => key !== 'sequenceId')}
                        setEditedMetadata={setEditedMetadata}
                    />
                    <EditableOriginalSequences
                        editedSequences={editedSequences}
                        setEditedSequences={setEditedSequences}
                    />

                    <Subtitle title='Processed Data' bold />
                    <ProcessedMetadata processedMetadata={reviewData.processedData.metadata} />
                    <ProcessedSequences
                        processedSequenceRows={processedSequenceRows}
                        sequenceType='unalignedNucleotideSequences'
                    />
                    <ProcessedSequences
                        processedSequenceRows={processedSequenceRows}
                        sequenceType='alignedNucleotideSequences'
                    />
                    <ProcessedSequences
                        processedSequenceRows={processedSequenceRows}
                        sequenceType='aminoAcidSequences'
                    />
                    <ProcessedInsertions
                        processedInsertions={processedInsertions}
                        insertionType='nucleotideInsertions'
                    />
                    <ProcessedInsertions
                        processedInsertions={processedInsertions}
                        insertionType='aminoAcidInsertions'
                    />
                </tbody>
            </table>
        </>
    );
};

type ConfirmationDialogProps = {
    onConfirmation: () => Promise<void>;
};
const ConfirmationDialog: FC<ConfirmationDialogProps> = ({ onConfirmation }) => (
    <div className='modal-box'>
        <form method='dialog'>
            <button className='btn btn-sm btn-circle btn-ghost absolute right-2 top-2'>✕</button>
        </form>

        <h3 className='font-bold text-lg'>Do you really want to submit?</h3>

        <div className='flex items-center gap-4 mt-4'>
            <button className='btn' onClick={onConfirmation}>
                Confirm Submission
            </button>
            <form method='dialog'>
                <button className='btn btn-error'>Cancel</button>
            </form>
        </div>
    </div>
);

type SubtitleProps = {
    title: string;
    bold?: boolean;
    customKey?: string;
};
const Subtitle: FC<SubtitleProps> = ({ title, bold, customKey }) => (
    <Fragment key={snakeCase(customKey ?? title) + '_fragment'}>
        <tr key={snakeCase(customKey ?? title) + '_spacing'} className='h-4' />
        <tr key={snakeCase(customKey ?? title)} className='subtitle'>
            <td className={bold ?? false ? 'font-semibold' : 'font-normal'} colSpan={3}>
                {title}
            </td>
        </tr>
    </Fragment>
);

type EditableOriginalDataProps = {
    editedMetadata: Row[];
    setEditedMetadata: Dispatch<SetStateAction<Row[]>>;
};
const EditableOriginalData: FC<EditableOriginalDataProps> = ({ editedMetadata, setEditedMetadata }) => (
    <>
        <Subtitle title='Metadata' />
        {editedMetadata.map((field) => (
            <EditableDataRow
                key={'raw_metadata' + field.key}
                row={field}
                onChange={(editedRow: Row) =>
                    setEditedMetadata((prevRows: Row[]) =>
                        prevRows.map((prevRow) =>
                            prevRow.key === editedRow.key ? { ...prevRow, value: editedRow.value } : prevRow,
                        ),
                    )
                }
            />
        ))}
    </>
);

type EditableOriginalSequencesProps = {
    editedSequences: Row[];
    setEditedSequences: Dispatch<SetStateAction<Row[]>>;
};
const EditableOriginalSequences: FC<EditableOriginalSequencesProps> = ({ editedSequences, setEditedSequences }) => (
    <>
        <Subtitle title='Unaligned nucleotide sequences' />
        {editedSequences.map((field) => (
            <EditableDataRow
                key={'raw_unaligned' + field.key}
                row={field}
                onChange={(editedRow: Row) =>
                    setEditedSequences((prevRows: Row[]) =>
                        prevRows.map((prevRow) =>
                            prevRow.key === editedRow.key ? { ...prevRow, value: editedRow.value } : prevRow,
                        ),
                    )
                }
            />
        ))}
    </>
);

type ProcessedMetadataProps = {
    processedMetadata: MetadataRecord;
};
const ProcessedMetadata: FC<ProcessedMetadataProps> = ({ processedMetadata }) => (
    <>
        <Subtitle title='Metadata' customKey='preprocessing_metadata' />
        {Object.entries(processedMetadata).map(([key, value]) => (
            <ProcessedDataRow key={'processed' + key} row={{ key, value: value.toString() }} />
        ))}
    </>
);

type ProcessedSequencesProps = {
    processedSequenceRows: ReturnType<typeof extractProcessedSequences>;
    sequenceType: keyof ReturnType<typeof extractProcessedSequences>;
};
const ProcessedSequences: FC<ProcessedSequencesProps> = ({ processedSequenceRows, sequenceType }) => (
    <>
        <Subtitle key={`preprocessing_sequences_${sequenceType}`} title={sentenceCase(sequenceType)} />
        {Object.entries(processedSequenceRows[sequenceType]).map(([key, value]) => (
            <ProcessedDataRow key={`processed_${sequenceType}_${key}`} row={{ key, value }} />
        ))}
    </>
);

type ProcessedInsertionsProps = {
    processedInsertions: ReturnType<typeof extractInsertions>;
    insertionType: keyof ReturnType<typeof extractInsertions>;
};
const ProcessedInsertions: FC<ProcessedInsertionsProps> = ({ processedInsertions, insertionType }) => (
    <>
        <Subtitle key={`processed_insertions_${insertionType}`} title={sentenceCase(insertionType)} />
        {Object.entries(processedInsertions[insertionType]).map(([key, value]) => (
            <ProcessedDataRow key={`processed_${insertionType}_${key}`} row={{ key, value: value.join(',') }} />
        ))}
    </>
);

const mapMetadataToRow = (reviewData: SequenceReview): Row[] =>
    Object.entries(reviewData.originalData.metadata).map(([key, value]) => ({
        key,
        initialValue: value.toString(),
        value: value.toString(),
        ...mapErrorsAndWarnings(reviewData, key, 'Metadata'),
    }));

const mapSequencesToRow = (reviewData: SequenceReview): Row[] =>
    Object.entries(reviewData.originalData.unalignedNucleotideSequences).map(([key, value]) => ({
        key,
        initialValue: value.toString(),
        value: value.toString(),
        ...mapErrorsAndWarnings(reviewData, key, 'NucleotideSequence'),
    }));

const extractProcessedSequences = (reviewData: SequenceReview) => ({
    unalignedNucleotideSequences: reviewData.processedData.unalignedNucleotideSequences,
    alignedNucleotideSequences: reviewData.processedData.alignedNucleotideSequences,
    aminoAcidSequences: reviewData.processedData.aminoAcidSequences,
});

const extractInsertions = (reviewData: SequenceReview) => ({
    nucleotideInsertions: reviewData.processedData.nucleotideInsertions,
    aminoAcidInsertions: reviewData.processedData.aminoAcidInsertions,
});

const mapErrorsAndWarnings = (
    reviewData: SequenceReview,
    key: string,
    type: ProcessingAnnotationSourceType,
): { errors: string[]; warnings: string[] } => ({
    errors: (reviewData.errors ?? [])
        .filter((error) => error.source.find((source) => source.name === key && source.type === type) !== undefined)
        .map((error) => error.message),
    warnings: (reviewData.warnings ?? [])
        .filter((warning) => warning.source.find((source) => source.name === key && source.type === type) !== undefined)
        .map((warning) => warning.message),
});

const submitReview = async (
    reviewData: SequenceReview,
    editedMetadata: Row[],
    editedSequences: Row[],
    username: string,
    clientConfig: ClientConfig,
): Promise<Result<undefined, string>> => {
    const body: UnprocessedData = {
        sequenceId: reviewData.sequenceId,
        version: reviewData.version,
        data: {
            metadata: editedMetadata.reduce((prev, row) => ({ ...prev, [row.key]: row.value }), {}),
            unalignedNucleotideSequences: editedSequences.reduce(
                (prev, row) => ({ ...prev, [row.key]: row.value }),
                {},
            ),
        },
    };

    return clientFetch({
        endpoint: `/submit-reviewed-sequence?username=${username}`,
        backendUrl: clientConfig.backendUrl,
        zodSchema: undefined,
        options: {
            method: 'POST',
            headers: {
                'Content-Type': 'application/json',
            },
            body: JSON.stringify(body),
        },
    });
};<|MERGE_RESOLUTION|>--- conflicted
+++ resolved
@@ -5,10 +5,6 @@
 import { EditableDataRow, ProcessedDataRow } from './DataRow.tsx';
 import type { Row } from './InputField.tsx';
 import { clientFetch, getClientLogger } from '../../api.ts';
-<<<<<<< HEAD
-import type { ClientConfig, ProcessingAnnotationSourceType, SequenceReview, UnprocessedData } from '../../types.ts';
-import { ManagedErrorFeedback } from '../common/ManagedErrorFeedback';
-=======
 import type {
     ClientConfig,
     MetadataRecord,
@@ -16,8 +12,7 @@
     SequenceReview,
     UnprocessedData,
 } from '../../types.ts';
-import { ManagedErrorFeedback } from '../Submission/ManagedErrorFeedback.tsx';
->>>>>>> 103202e4
+import { ManagedErrorFeedback } from '../common/ManagedErrorFeedback.tsx';
 
 type ReviewPageProps = {
     clientConfig: ClientConfig;
