--- conflicted
+++ resolved
@@ -12,13 +12,9 @@
     SequenceReview,
     UnprocessedData,
 } from '../../types.ts';
-<<<<<<< HEAD
-import { ManagedErrorFeedback } from '../common/ManagedErrorFeedback.tsx';
-=======
 import { getSequenceVersionString } from '../../utils/extractSequenceVersion.ts';
 import { ConfirmationDialog } from '../ConfirmationDialog.tsx';
-import { ManagedErrorFeedback, useErrorFeedbackState } from '../Submission/ManagedErrorFeedback.tsx';
->>>>>>> bc61e732
+import { ManagedErrorFeedback, useErrorFeedbackState } from '../common/ManagedErrorFeedback.tsx';
 
 type ReviewPageProps = {
     clientConfig: ClientConfig;
