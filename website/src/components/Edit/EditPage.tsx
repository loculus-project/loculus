--- conflicted
+++ resolved
@@ -7,16 +7,7 @@
 import { getClientLogger } from '../../clientLogger.ts';
 import { routes } from '../../routes/routes.ts';
 import { backendClientHooks } from '../../services/serviceHooks.ts';
-<<<<<<< HEAD
-import { ACCESSION_FIELD, SUBMISSION_ID_INPUT_FIELD } from '../../settings.ts';
-import {
-    type ProcessingAnnotationSourceType,
-    type SequenceEntryToEdit,
-    approvedForReleaseStatus,
-} from '../../types/backend.ts';
-=======
 import { type SequenceEntryToEdit, approvedForReleaseStatus } from '../../types/backend.ts';
->>>>>>> 6fba262d
 import { type InputField, type SubmissionDataTypes } from '../../types/config.ts';
 import type { ClientConfig } from '../../types/runtimeConfig.ts';
 import { createAuthorizationHeader } from '../../utils/createAuthorizationHeader.ts';
@@ -36,46 +27,6 @@
 
 const logger = getClientLogger('EditPage');
 
-<<<<<<< HEAD
-type SubmissionProps = {
-    submissionId: string;
-};
-
-const SubmissionIdRow: FC<SubmissionProps> = ({ submissionId }) => (
-    <tr>
-        <td className='w-1/4'>Submission ID:</td>
-        <td className='pr-3 text-right '></td>
-        <td className='w-full'>{submissionId}</td>
-    </tr>
-);
-
-function createMetadataTsv(metadata: Row[], submissionId: string, accession: string): File {
-    const tableVals = [
-        ...metadata,
-        { key: SUBMISSION_ID_INPUT_FIELD, value: submissionId },
-        { key: ACCESSION_FIELD, value: accession },
-    ];
-
-    const header = tableVals.map((row) => row.key).join('\t');
-
-    const values = tableVals.map((row) => row.value).join('\t');
-
-    const tsvContent = `${header}\n${values}`;
-
-    return new File([tsvContent], 'metadata.tsv', { type: 'text/tab-separated-values' });
-}
-
-function createSequenceFasta(sequences: Row[], submissionId: string): File {
-    const fastaContent =
-        sequences.length === 1
-            ? `>${submissionId}\n${sequences[0].value}`
-            : sequences.map((sequence) => `>${submissionId}_${sequence.key}\n${sequence.value}`).join('\n');
-
-    return new File([fastaContent], 'sequences.fasta', { type: 'text/plain' });
-}
-
-=======
->>>>>>> 6fba262d
 const InnerEditPage: FC<EditPageProps> = ({
     organism,
     dataToEdit,
