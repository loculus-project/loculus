import z from 'zod';

export type PangoLineage = string;

export type BaseType = 'nucleotide' | 'aminoAcid';

export type SequenceType =
    | { type: 'nucleotide'; aligned: boolean; name: 'main' }
    | { type: 'aminoAcid'; aligned: true; name: string };

export type Metadata = {
    name: string;
    type: 'string' | 'date' | 'integer' | 'pango_lineage';
    autocomplete?: boolean;
};

export type Filter = Metadata & {
    filter: string;
    label?: string;
};

type NamedSequence = {
    name: string;
    sequence: string;
};

export type ReferenceGenomes = {
    nucleotideSequences: NamedSequence[];
    genes: NamedSequence[];
};

export type Config = {
    schema: {
        instanceName: string;
        metadata: Metadata[];
        tableColumns: string[];
        primaryKey: string;
    };
};

export type RuntimeConfig = {
    forClient: ClientConfig;
    forServer: ServerConfig;
};

export type ClientConfig = { discriminator: 'client' } & ServiceUrls;
export type ServerConfig = { discriminator: 'server' } & ServiceUrls;

export type ServiceUrls = {
    backendUrl: string;
    lapisUrl: string;
};

export type MutationProportionCount = {
    mutation: string;
    proportion: number;
    count: number;
};

export type InsertionCount = {
    insertion: string;
    count: number;
};

const sequenceStatusNames = z.union([
    z.literal('RECEIVED'),
    z.literal('PROCESSING'),
    z.literal('NEEDS_REVIEW'),
    z.literal('REVIEWED'),
    z.literal('PROCESSED'),
    z.literal('SILO_READY'),
    z.literal('REVOKED_STAGING'),
]);
export type SequenceStatusNames = z.infer<typeof sequenceStatusNames>;
const statusThatAllowsReview = z.union([z.literal('NEEDS_REVIEW'), z.literal('PROCESSED')]);

export type SequenceStatus = SequenceVersion & {
    status: SequenceStatusNames;
    isRevocation: boolean;
};

const processingAnnotationSourceType = z.union([z.literal('Metadata'), z.literal('NucleotideSequence')]);
export type ProcessingAnnotationSourceType = z.infer<typeof processingAnnotationSourceType>;

const processingAnnotation = z.object({
    source: z.array(
        z.object({
            name: z.string(),
            type: processingAnnotationSourceType,
        }),
    ),
    message: z.string(),
});
export type ProcessingAnnotation = z.infer<typeof processingAnnotation>;

export const metadataField = z.union([z.string(), z.number(), z.date(), z.string()]);
export type MetadataField = z.infer<typeof metadataField>;

const metadataRecord = z.record(metadataField);
export type MetadataRecord = z.infer<typeof metadataRecord>;

export const sequenceVersion = z.object({
    sequenceId: z.number(),
    version: z.number(),
});

export type SequenceVersion = z.infer<typeof sequenceVersion>;

export type HeaderId = SequenceVersion & {
    customId: string;
};

<<<<<<< HEAD
export interface SequenceVersion {
    sequenceId: number;
    version: number;
}

export type SequenceDetails = {
    [otherDetails: string | number | symbol]: unknown;
    accession?: string;
    genbankAccession?: string;
    sraAccession?: string;
    gisaidEpiIsl?: string;
    date?: string;
    country?: string;
    region?: string;
};

=======
export type UnprocessedData = SequenceVersion & {
    data: {
        metadata: { [key in string]: string | number | PangoLineage | Date };
        unalignedNucleotideSequences: { [key in string]: string };
    };
};

export type Sequence = SequenceVersion & {
    data: any;
    errors?: ProcessingAnnotation[];
    warnings?: ProcessingAnnotation[];
};

export const sequenceReview = sequenceVersion.merge(
    z.object({
        status: statusThatAllowsReview,
        errors: z.array(processingAnnotation).nullable(),
        warnings: z.array(processingAnnotation).nullable(),
        originalData: z.object({
            metadata: metadataRecord,
            unalignedNucleotideSequences: z.record(z.string()),
        }),
        processedData: z.object({
            metadata: metadataRecord,
            unalignedNucleotideSequences: z.record(z.string()),
            alignedNucleotideSequences: z.record(z.string()),
            nucleotideInsertions: z.record(z.array(z.string())),
            aminoAcidSequences: z.record(z.string()),
            aminoAcidInsertions: z.record(z.array(z.string())),
        }),
    }),
);

export type SequenceReview = z.infer<typeof sequenceReview>;

>>>>>>> fb0fe2a9
/**
 * Types for datasets and citations.
 **/

export enum AccessionType {
    pathoplexus = 'Pathoplexus',
    genbank = 'GenBank',
    sra = 'SRA',
    gisaid = 'GISAID',
}

export type DatasetRecord = {
    accession?: string;
    type?: AccessionType[keyof AccessionType];
};

export type Dataset = {
    datasetId: string;
    datasetDOI?: string;
    datasetVersion: string;
    name: string;
    description?: string;
    createdAt: string;
    createdBy: string;
    records?: DatasetRecord[];
};

export type AccessionCitation = {
    datasetId: string;
    date: string;
};

export type DatasetCitationResults = {
<<<<<<< HEAD
    sequenceId: string;
    citations: AccessionCitation[];
=======
    years: string[];
    citations: number[];
>>>>>>> fb0fe2a9
};<|MERGE_RESOLUTION|>--- conflicted
+++ resolved
@@ -110,24 +110,6 @@
     customId: string;
 };
 
-<<<<<<< HEAD
-export interface SequenceVersion {
-    sequenceId: number;
-    version: number;
-}
-
-export type SequenceDetails = {
-    [otherDetails: string | number | symbol]: unknown;
-    accession?: string;
-    genbankAccession?: string;
-    sraAccession?: string;
-    gisaidEpiIsl?: string;
-    date?: string;
-    country?: string;
-    region?: string;
-};
-
-=======
 export type UnprocessedData = SequenceVersion & {
     data: {
         metadata: { [key in string]: string | number | PangoLineage | Date };
@@ -163,7 +145,6 @@
 
 export type SequenceReview = z.infer<typeof sequenceReview>;
 
->>>>>>> fb0fe2a9
 /**
  * Types for datasets and citations.
  **/
@@ -197,11 +178,6 @@
 };
 
 export type DatasetCitationResults = {
-<<<<<<< HEAD
-    sequenceId: string;
-    citations: AccessionCitation[];
-=======
     years: string[];
     citations: number[];
->>>>>>> fb0fe2a9
 };