--- conflicted
+++ resolved
@@ -18,12 +18,7 @@
 <BaseLayout title='Sequences'>
     <>
         <div class='flex items-center'>
-<<<<<<< HEAD
-            <BackButton marginRight={2} client:load />
             <h1 class='subtitle'>{`Submitted sequence entries of user ${name}`}</h1>
-=======
-            <h1 class='subtitle'>{`Submitted sequence entries of user ${username}`}</h1>
->>>>>>> 205a4e38
         </div>
         {
             userSequenceEntriesResponse.match(
