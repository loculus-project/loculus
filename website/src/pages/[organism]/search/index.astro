--- conflicted
+++ resolved
@@ -8,10 +8,8 @@
 import { getAccessToken } from '../../../utils/getAccessToken';
 import { getMyGroups } from '../../../utils/getMyGroups';
 import { getReferenceGenomesSequenceNames } from '../../../utils/search';
-<<<<<<< HEAD
 import { performLapisSearchQueries } from '../../../utils/serversideSearch';
-=======
->>>>>>> 0069ec08
+
 const hiddenFieldValues = {
     [VERSION_STATUS_FIELD]: siloVersionStatuses.latestVersion,
     [IS_REVOCATION_FIELD]: 'false',
@@ -50,11 +48,8 @@
         accessToken={accessToken}
         referenceGenomesSequenceNames={referenceGenomeSequenceNames}
         hiddenFieldValues={hiddenFieldValues}
-<<<<<<< HEAD
         initialData={data}
         initialCount={totalCount}
         initialQueryDict={initialQueryDict}
-=======
->>>>>>> 0069ec08
     />
 </BaseLayout>