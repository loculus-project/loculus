--- conflicted
+++ resolved
@@ -67,13 +67,8 @@
         "@astrojs/react": "^4.3.0",
         "@astrojs/tailwind": "^6.0.2",
         "@emotion/styled": "^11.14.1",
-<<<<<<< HEAD
-        "@eslint/js": "^9.30.1",
         "@iconify/json": "^2.2.358",
-=======
         "@eslint/js": "^9.31.0",
-        "@iconify/json": "^2.2.357",
->>>>>>> 0d07d9e2
         "@playwright/test": "^1.53.2",
         "@tailwindcss/forms": "^0.5.9",
         "@tanstack/eslint-plugin-query": "^5.81.2",
