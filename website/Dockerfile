<<<<<<< HEAD
ARG NODE_VERSION=22
FROM node:${NODE_VERSION}-alpine as build-deps

=======
FROM node:lts-alpine as base
>>>>>>> dd6f93b2
WORKDIR /app

COPY .env.docker .env
COPY package.json package-lock.json ./

FROM base as prod-deps
RUN npm install --omit=dev

<<<<<<< HEAD
FROM node:${NODE_VERSION}-alpine
=======
FROM base as build-deps
RUN npm install
>>>>>>> dd6f93b2

FROM build-deps as build
COPY . .
RUN npm run build

FROM base AS runtime
COPY --from=prod-deps /app/node_modules ./node_modules
COPY --from=build /app/dist ./dist

EXPOSE 3000
VOLUME /config
VOLUME /log

CMD node ./dist/server/entry.mjs<|MERGE_RESOLUTION|>--- conflicted
+++ resolved
@@ -1,24 +1,17 @@
-<<<<<<< HEAD
 ARG NODE_VERSION=22
-FROM node:${NODE_VERSION}-alpine as build-deps
+FROM node:${NODE_VERSION}-alpine as base
 
-=======
-FROM node:lts-alpine as base
->>>>>>> dd6f93b2
 WORKDIR /app
 
 COPY .env.docker .env
 COPY package.json package-lock.json ./
 
+
 FROM base as prod-deps
 RUN npm install --omit=dev
 
-<<<<<<< HEAD
-FROM node:${NODE_VERSION}-alpine
-=======
 FROM base as build-deps
 RUN npm install
->>>>>>> dd6f93b2
 
 FROM build-deps as build
 COPY . .
