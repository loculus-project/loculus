import { readFileSync } from 'fs';

import { type Page, test as base } from '@playwright/test';
import { ResultAsync } from 'neverthrow';
import { Issuer } from 'openid-client';
import winston from 'winston';

import { EditPage } from './pages/edit/edit.page';
import { NavigationFixture } from './pages/navigation.fixture';
import { RevisePage } from './pages/revise/revise.page';
import { SearchPage } from './pages/search/search.page';
import { SequencePage } from './pages/sequences/sequences.page';
import { SubmitPage } from './pages/submit/submit.page';
import { UserPage } from './pages/user/user.page';
<<<<<<< HEAD
import { DatasetPage } from './pages/datasets/dataset.page';
=======
import { ACCESS_TOKEN_COOKIE, clientMetadata, realmPath, REFRESH_TOKEN_COOKIE } from '../src/middleware/authMiddleware';
import { BackendClient } from '../src/services/backendClient';
>>>>>>> d3edc73e

type E2EFixture = {
    searchPage: SearchPage;
    sequencePage: SequencePage;
    submitPage: SubmitPage;
    userPage: UserPage;
    datasetPage: DatasetPage;
    revisePage: RevisePage;
    editPage: EditPage;
    navigationFixture: NavigationFixture;
    loginAsTestUser: () => Promise<{ username: string; token: string }>;
};

export const dummyOrganism = { key: 'dummy-organism', displayName: 'Test Dummy Organism' };

export const baseUrl = 'http://localhost:3000';
export const backendUrl = 'http://localhost:8079';
export const lapisUrl = 'http://localhost:8080/dummy-organism';
const keycloakUrl = 'http://localhost:8083';

export const e2eLogger = winston.createLogger({
    level: 'info',
    format: winston.format.combine(winston.format.timestamp(), winston.format.json()),
    transports: [new winston.transports.Console()],
});

export const backendClient = BackendClient.create(backendUrl, e2eLogger);

export const testSequenceEntry = {
    name: '1.1',
    accession: '1',
    version: 1,
    orf1a: 'QRFEINSA',
};
export const revokedSequenceEntry = {
    accession: '11',
    version: 1,
};
export const deprecatedSequenceEntry = {
    accession: '21',
    version: 1,
};
export const revisedSequenceEntry = {
    accession: '21',
    version: 2,
};

export const testUser = 'testuser';
export const testUserPassword = 'testuser';

export const metadataTestFile: string = './tests/testData/metadata.tsv';
export const compressedMetadataTestFile: string = './tests/testData/metadata.tsv.zst';
export const sequencesTestFile: string = './tests/testData/sequences.fasta';
export const compressedSequencesTestFile: string = './tests/testData/sequences.fasta.zst';

export const testSequenceCount: number =
    readFileSync(metadataTestFile, 'utf-8')
        .split('\n')
        .filter((line) => line.length !== 0).length - 1;

const testUserTokens: Record<string, TokenCookie> = {};

export async function getToken(username: string, password: string) {
    const issuerUrl = `${keycloakUrl}${realmPath}`;
    const keycloakIssuer = await Issuer.discover(issuerUrl);
    const client = new keycloakIssuer.Client(clientMetadata);

    if (username in testUserTokens) {
        const accessToken = testUserTokens[username].accessToken;

        const userInfo = await ResultAsync.fromPromise(client.userinfo(accessToken), (error) => {
            return error;
        });

        if (userInfo.isOk()) {
            return testUserTokens[username];
        }
    }

    // eslint-disable-next-line
    const { access_token, refresh_token } = await client.grant({
        grant_type: 'password',
        username,
        password,
        scope: 'openid',
    });

    if (access_token === undefined || refresh_token === undefined) {
        throw new Error('Failed to get token');
    }

    const token: TokenCookie = {
        accessToken: access_token,
        refreshToken: refresh_token,
    };

    testUserTokens[username] = token;

    return token;
}

export async function authorize(
    page: Page,
    parallelIndex = test.info().parallelIndex,
    browser = page.context().browser(),
) {
    const username = `${testUser}_${parallelIndex}_${browser?.browserType().name()}`;
    const password = `${testUserPassword}_${parallelIndex}_${browser?.browserType().name()}`;

    const token = await getToken(username, password);

    await page.context().addCookies([
        {
            name: ACCESS_TOKEN_COOKIE,
            value: token.accessToken,
            httpOnly: true,
            sameSite: 'Lax',
            secure: false,
            path: '/',
            domain: 'localhost',
        },
        {
            name: REFRESH_TOKEN_COOKIE,
            value: token.refreshToken,
            httpOnly: true,
            sameSite: 'Lax',
            secure: false,
            path: '/',
            domain: 'localhost',
        },
    ]);

    return {
        username,
        token: token.accessToken,
    };
}

export const test = base.extend<E2EFixture>({
    searchPage: async ({ page }, use) => {
        const searchPage = new SearchPage(page);
        await use(searchPage);
    },
    sequencePage: async ({ page }, use) => {
        const sequencePage = new SequencePage(page);
        await use(sequencePage);
    },
    submitPage: async ({ page }, use) => {
        const submitPage = new SubmitPage(page);
        await use(submitPage);
    },
    userPage: async ({ page }, use) => {
        const userPage = new UserPage(page);
        await use(userPage);
    },
    datasetPage: async ({ page }, use) => {
        const datasetPage = new DatasetPage(page);
        await use(datasetPage);
    },
    revisePage: async ({ page }, use) => {
        const revisePage = new RevisePage(page);
        await use(revisePage);
    },
    editPage: async ({ page }, use) => {
        const editPage = new EditPage(page);
        await use(editPage);
    },
    navigationFixture: async ({ page }, use) => {
        await use(new NavigationFixture(page));
    },
    loginAsTestUser: async ({ page }, use) => {
        await use(async () => authorize(page));
    },
});

export { expect } from '@playwright/test';<|MERGE_RESOLUTION|>--- conflicted
+++ resolved
@@ -12,12 +12,9 @@
 import { SequencePage } from './pages/sequences/sequences.page';
 import { SubmitPage } from './pages/submit/submit.page';
 import { UserPage } from './pages/user/user.page';
-<<<<<<< HEAD
 import { DatasetPage } from './pages/datasets/dataset.page';
-=======
 import { ACCESS_TOKEN_COOKIE, clientMetadata, realmPath, REFRESH_TOKEN_COOKIE } from '../src/middleware/authMiddleware';
 import { BackendClient } from '../src/services/backendClient';
->>>>>>> d3edc73e
 
 type E2EFixture = {
     searchPage: SearchPage;
