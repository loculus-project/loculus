{
<<<<<<< HEAD
    "backendUrl": "http://localhost:8079",
    "lapisUrl": "https://pp.wastewater.science/lapis"
=======
    "public": {
        "backendUrl": "http://localhost:8079",
        "lapisUrls": {
            "dummy-organism": "http://localhost:8080/dummy-organism",
            "dummy-organism-2": "http://localhost:8080/dummy-organism-2"
        }
    },
    "serverSide": {
        "backendUrl": "http://localhost:8079",
        "lapisUrls": {
            "dummy-organism": "http://localhost:8080/dummy-organism",
            "dummy-organism-2": "http://localhost:8080/dummy-organism-2"
        },
        "keycloakUrl": "http://localhost:8083"
    }
>>>>>>> d3edc73e
}<|MERGE_RESOLUTION|>--- conflicted
+++ resolved
@@ -1,8 +1,4 @@
 {
-<<<<<<< HEAD
-    "backendUrl": "http://localhost:8079",
-    "lapisUrl": "https://pp.wastewater.science/lapis"
-=======
     "public": {
         "backendUrl": "http://localhost:8079",
         "lapisUrls": {
@@ -18,5 +14,4 @@
         },
         "keycloakUrl": "http://localhost:8083"
     }
->>>>>>> d3edc73e
 }