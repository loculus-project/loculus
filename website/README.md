# Pathoplexus

This website uses [Astro](https://astro.build/) for static site generation and
[React](https://react.dev/) for dynamic components.

## Getting started

Set up an `.env` file, e.g. by copying `.env.example`:

```bash
cp .env.example .env
```

### Local Development

Install packages: `npm install`

Run `npm run start` to start a local development server with hot reloading.

### Unit Tests

Run `npm run test` to execute the unit tests.

### End-to-end Tests

We use [Playwright](https://playwright.dev/) for end-to-end tests.
The e2e tests assume that the website is running on `http://localhost:3000`, e.g. by running `npm run start`.
Run `npm run e2e` to execute the end-to-end tests.

If you run Playwright for the first time, you might need to run `npx playwright install`
and `npx playwright install-deps` first. Playwright will tell you if that's the case.

### Running The Application

Run `npm run start-server` to build and run the production version of the application.
The build artifacts will be stored in the `dist/` directory.
We use an express server to
* serve static files,
* run the server-side rendering routes of Astro,
* proxy requests to the backend and
* proxy requests to LAPIS.

The proxy is used to avoid CORS issues and to only configure backend URLs for server-side code,
since accessibility might differ for server-side and for client-side code.

#### Configuration

The website is configured via environment variables. They are most conveniently set in the `.env` file.
**Note that Astro requires the environment variables already at build time.**
See `.env.docker` for the required variables.

Furthermore, the website requires config files that need to be present at runtime in the directory
specified in the `CONFIG_DIR` environment variable:
* `config.json`: Contains configuration on the underlying pathogen. It's similar to the database config file that LAPIS uses.
* `reference_genomes.json`: Defines names for segments of the genome and amino acids. It's equal to the file that LAPIS uses.
* `runtime_config.json`: Contains configuration that specific for a deployed instance of the website.

Check our tests and examples for working config files.

## Start from docker-compose

Make sure you are authenticated for the private pathoplexus docker registry (see [here](../README.md) for a step-by-step guide).

We have a [docker-compose config](../docker-compose.yml) to start the website. For flexibility the docker image name is read from the environment.
To use the `:latest` image, you can just run (from the repository root):

```bash
BACKEND_IMAGE=doesNotMatterHere WEBSITE_IMAGE=ghcr.io/pathoplexus/website:latest docker compose up website
```

To pull the latest version of the image, run:

```bash
docker pull ghcr.io/pathoplexus/website:latest
```

## Development environment

### Editor

- [Astro](https://docs.astro.build/en/editor-setup/)

### Setup

- Install node version from `.nvmrc` with `nvm install`

### General tips

- Available scripts can be browsed in [`package.json`](./package.json) or by running `npm run`
<<<<<<< HEAD
- [TanStack Query](https://tanstack.com/query/latest/docs/react/overview) is being used for asynchronous requests and their state management.
=======
- Tipps & Tricks for using icons from MUI  https://mui.com/material-ui/guides/minimizing-bundle-size/
>>>>>>> ee28e154
<|MERGE_RESOLUTION|>--- conflicted
+++ resolved
@@ -87,8 +87,5 @@
 ### General tips
 
 - Available scripts can be browsed in [`package.json`](./package.json) or by running `npm run`
-<<<<<<< HEAD
 - [TanStack Query](https://tanstack.com/query/latest/docs/react/overview) is being used for asynchronous requests and their state management.
-=======
-- Tipps & Tricks for using icons from MUI  https://mui.com/material-ui/guides/minimizing-bundle-size/
->>>>>>> ee28e154
+- Tips & Tricks for using icons from MUI  https://mui.com/material-ui/guides/minimizing-bundle-size/