{{- $dockerTag := include "loculus.dockerTag" $.Values }}
{{- $keycloakTokenUrl := "http://loculus-keycloak-service:8083/realms/loculus/protocol/openid-connect/token" }}

{{- range $key, $_ := (.Values.organisms | default .Values.defaultOrganisms) }}
---
apiVersion: apps/v1
kind: Deployment
metadata:
  name: loculus-lapis-silo-{{ $key }}
  annotations:
    argocd.argoproj.io/sync-options: Replace=true
    reloader.stakater.com/auto: "true"
spec:
  replicas: 1
  selector:
    matchLabels:
      app: loculus
      component: lapis-silo-{{ $key }}
  template:
    metadata:
      labels:
        app: loculus
        component: lapis-silo-{{ $key }}
    spec:
      initContainers:
        {{- include "loculus.configProcessor" (dict "name" "lapis-silo-database-config" "dockerTag" $dockerTag) | nindent 8 }}
      containers:
        - name: silo
          image: ghcr.io/genspectrum/lapis-silo:{{ $.Values.imageTags.lapisSilo }}
          resources:
            requests:
              memory: "100Mi"
              cpu: "10m"
            limits:
              memory: "2Gi"
          ports:
            - containerPort: 8081
          args:
            - "--api"
          volumeMounts:
            - name: lapis-silo-shared-data
              mountPath: /data
        - name: lapis
          image: ghcr.io/genspectrum/lapis-v2:{{ $.Values.imageTags.lapis }}
          resources:
            requests:
              memory: "100Mi"
              cpu: "10m"
            limits:
              memory: "500Mi"
          ports:
            - containerPort: 8080
          args:
            - "--silo.url=http://localhost:8081"
          volumeMounts:
            - name: lapis-silo-database-config-processed
              mountPath: /workspace/database_config.yaml
              subPath: database_config.yaml
            - name: lapis-silo-database-config-processed
              mountPath: /workspace/reference_genomes.json
              subPath: reference_genomes.json
        - name: silo-preprocessing
          image: ghcr.io/genspectrum/lapis-silo:{{ $.Values.imageTags.lapisSilo }}
          imagePullPolicy: IfNotPresent
          resources:
            requests:
              memory: "100Mi"
              cpu: "10m"
            limits:
<<<<<<< HEAD
              memory: "3Gi"
=======
              memory: "1Gi"
>>>>>>> d799b677
          command:
            - sh
            - /silo_import_wrapper.sh
          env:
            - name: BACKEND_BASE_URL
              {{- if $.Values.disableBackend }}
              value: "http://host.k3d.internal:8079/{{ $key }}"
              {{- else }}
              value: "http://loculus-backend-service:8079/{{ $key }}"
              {{- end }}
            - name: KEYCLOAK_TOKEN_URL
              value: "{{ $keycloakTokenUrl }}"
            - name: KEYCLOAK_CLIENT_ID
              value: "backend-client"
            - name: IMPORT_JOB_USER
              value: "silo_import_job"
            - name: IMPORT_JOB_USER_PASSWORD
              valueFrom:
                secretKeyRef:
                  name: service-accounts
                  key: siloImportJobPassword
          volumeMounts:
            - name: lapis-silo-database-config-processed
              mountPath: /preprocessing/input/reference_genomes.json
              subPath: reference_genomes.json
            - name: lapis-silo-database-config-processed
              mountPath: /preprocessing/input/pangolineage_alias.json
              subPath: pangolineage_alias.json
            - name: lapis-silo-database-config-processed
              mountPath: /app/preprocessing_config.yaml
              subPath: preprocessing_config.yaml
            - name: lapis-silo-database-config-processed
              mountPath: /app/database_config.yaml
              subPath: database_config.yaml
            - name: lapis-silo-shared-data
              mountPath: /preprocessing/output
            - name: lapis-silo-input-data-cache
              mountPath: /preprocessing/input
            - name: lapis-silo-database-config-processed
              mountPath: /silo_import_job.sh
              subPath: silo_import_job.sh
            - name: lapis-silo-database-config-processed
              mountPath: /silo_import_wrapper.sh
              subPath: silo_import_wrapper.sh
      volumes:
        {{- include "loculus.configVolume" (dict "name" "lapis-silo-database-config" "configmap" (printf "lapis-silo-database-config-%s" $key)) | nindent 8 }}
        - name: lapis-silo-shared-data
          emptyDir: {}
        - name: lapis-silo-input-data-cache
          emptyDir: {}
{{- end }}<|MERGE_RESOLUTION|>--- conflicted
+++ resolved
@@ -67,11 +67,7 @@
               memory: "100Mi"
               cpu: "10m"
             limits:
-<<<<<<< HEAD
-              memory: "3Gi"
-=======
               memory: "1Gi"
->>>>>>> d799b677
           command:
             - sh
             - /silo_import_wrapper.sh
