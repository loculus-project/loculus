{{- $dockerTag := include "loculus.dockerTag" .Values }}
{{ $backendHost := .Values.disableBackend | ternary
    "http://host.k3d.internal:8079"
    "http://loculus-backend-service:8079"
}}
{{- $organismcloakHost := $.Values.environment | eq "server" | ternary
    (printf "https://authentication-%s" $.Values.host)
    "http://loculus-keycloak-service:8083"
}}
{{- if not .Values.disablePreprocessing }}
{{- range $organism, $organismConfig := (.Values.organisms | default .Values.defaultOrganisms) }}
{{- range $processingIndex, $processingConfig := $organismConfig.preprocessing }}
---
apiVersion: apps/v1
kind: Deployment
metadata:
  name: loculus-preprocessing-{{ $organism }}-v{{ $processingConfig.version }}-{{ $processingIndex }}
  annotations:
    argocd.argoproj.io/sync-options: Replace=true
    reloader.stakater.com/auto: "true"
spec:
  replicas: 1
  selector:
    matchLabels:
      app: loculus
      component: loculus-preprocessing-{{ $organism }}-v{{ $processingConfig.version }}-{{ $processingIndex }}
  template:
    metadata:
      labels:
        app: loculus
        component: loculus-preprocessing-{{ $organism }}-v{{ $processingConfig.version }}-{{ $processingIndex }}
    spec:
      containers:
        - name: preprocessing-{{ $organism }}
          image: {{ $processingConfig.image}}:{{ $dockerTag }}
          imagePullPolicy: Always
          resources:
            requests:
              memory: "40Mi"
<<<<<<< HEAD
              {{ include "loculus.standardCPURequest" $ }}
            limits:
              memory: "3Gi"
=======
              cpu: "10m"
            limits:
              memory: "1Gi"
>>>>>>> d799b677
          env:
            - name: KEYCLOAK_PASSWORD
              valueFrom:
                secretKeyRef:
                  name: service-accounts
                  key: dummyPreprocessingPipelinePassword
          args:
            {{- range $arg := $processingConfig.args }}
            - "{{ $arg }}"
            {{- end }}
            - "--backend-host={{ $backendHost }}/{{ $organism }}"
            - "--keycloak-host={{ $organismcloakHost }}"
            - "--pipeline-version={{ $processingConfig.version }}"
            - "--keycloak-password=$(KEYCLOAK_PASSWORD)"
      {{- if $processingConfig.configFile }}
            - "--config=/etc/config/preprocessing-config.yaml"
          volumeMounts:
            - name: preprocessing-config-volume-{{ $organism }}-v{{ $processingConfig.version }}-{{ $processingIndex }}
              mountPath: /etc/config
      volumes:
        - name: preprocessing-config-volume-{{ $organism }}-v{{ $processingConfig.version }}-{{ $processingIndex }}
          configMap:
            name: loculus-preprocessing-config-{{ $organism }}-v{{ $processingConfig.version }}-{{ $processingIndex }}
      {{- end }}
{{- end }}
{{- end }}
{{- end }}<|MERGE_RESOLUTION|>--- conflicted
+++ resolved
@@ -37,15 +37,9 @@
           resources:
             requests:
               memory: "40Mi"
-<<<<<<< HEAD
-              {{ include "loculus.standardCPURequest" $ }}
-            limits:
-              memory: "3Gi"
-=======
               cpu: "10m"
             limits:
               memory: "1Gi"
->>>>>>> d799b677
           env:
             - name: KEYCLOAK_PASSWORD
               valueFrom:
