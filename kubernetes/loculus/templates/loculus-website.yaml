{{- $dockerTag := include "loculus.dockerTag" .Values }}
{{- if not .Values.disableWebsite }}
---
apiVersion: apps/v1
kind: Deployment
metadata:
  name: loculus-website
  annotations:
    argocd.argoproj.io/sync-options: Replace=true
    reloader.stakater.com/auto: "true"
spec:
  replicas: 1
  selector:
    matchLabels:
      app: loculus
      component: website
  template:
    metadata:
      labels:
        app: loculus
        component: website
    spec:
      initContainers:
{{- include "loculus.configProcessor" (dict "name" "loculus-website-config" "dockerTag" $dockerTag) | nindent 8 }}
      containers:
        - name: website
          image: "{{ if $.Values.customWebsiteImage }}{{ $.Values.customWebsiteImage }}{{ else }}ghcr.io/loculus-project/website:{{ $dockerTag }}{{ end }}"
          imagePullPolicy: Always
          resources:
            requests:
              memory: "200Mi"
<<<<<<< HEAD
              {{ include "loculus.standardCPURequest" $ }}
=======
              cpu: "100m"
>>>>>>> d799b677
            limits:
              memory: "1Gi"
          ports:
            - containerPort: 3000
          volumeMounts:
            - name: loculus-website-config-processed
              mountPath: /config
          livenessProbe:
            httpGet:
              path: /
              port: 3000
            initialDelaySeconds: 30
            periodSeconds: 10
          readinessProbe:
            httpGet:
              path: /
              port: 3000
            initialDelaySeconds: 5
            periodSeconds: 5
      imagePullSecrets:
        - name: custom-website-sealed-secret
      volumes:
{{ include "loculus.configVolume" (dict "name" "loculus-website-config") | nindent 8 }}
 {{- end }}<|MERGE_RESOLUTION|>--- conflicted
+++ resolved
@@ -29,11 +29,7 @@
           resources:
             requests:
               memory: "200Mi"
-<<<<<<< HEAD
-              {{ include "loculus.standardCPURequest" $ }}
-=======
               cpu: "100m"
->>>>>>> d799b677
             limits:
               memory: "1Gi"
           ports:
