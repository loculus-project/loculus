{{- $dockerTag := include "loculus.dockerTag" .Values }}
{{- if not .Values.disableBackend }}
---
apiVersion: apps/v1
kind: Deployment
metadata:
  name: loculus-backend
  annotations:
    argocd.argoproj.io/sync-options: Replace=true
    reloader.stakater.com/auto: "true"
spec:
  replicas: 1
  selector:
    matchLabels:
      app: loculus
      component: backend
  template:
    metadata:
      labels:
        app: loculus
        component: backend
    spec:
      initContainers:
{{- include "loculus.configProcessor" (dict "name" "loculus-backend-config" "dockerTag" $dockerTag) | nindent 8 }}
      containers:
        - name: backend
          image: "ghcr.io/loculus-project/backend:{{ $dockerTag }}"
          imagePullPolicy: Always
          resources:
            requests:
              memory: "640Mi"
<<<<<<< HEAD
              {{ include "loculus.standardCPURequest" $ }}
            limits:
              memory: "3Gi" # Backend requires at least 635741K of memory
=======
              cpu: "100m"
            limits:
              memory: "1Gi" # Backend requires at least 635741K of memory
>>>>>>> d799b677
          livenessProbe:
            httpGet:
              path: "/actuator/health/liveness"
              port: 8079
            initialDelaySeconds: 30
            periodSeconds: 10
          readinessProbe:
            httpGet:
              path: "/actuator/health/readiness"
              port: 8079
          ports:
            - containerPort: 8079
          args:
            - "--crossref.doi-prefix=$(CROSSREF_DOI_PREFIX)"
            - "--crossref.endpoint=$(CROSSREF_TEST_ENDPOINT)"
            - "--crossref.username=$(CROSSREF_USERNAME)"
            - "--crossref.password=$(CROSSREF_TEST_PASSWORD)"
            - "--keycloak.password=$(BACKEND_KEYCLOAK_PASSWORD)"
            - "--keycloak.realm=loculus"
            - "--keycloak.client=backend-client"
            - "--keycloak.url=http://loculus-keycloak-service:8083"
            - "--keycloak.user=backend"
            - "--spring.datasource.password=$(DB_PASSWORD)"
            - "--spring.datasource.url=$(DB_URL)"
            - "--spring.datasource.username=$(DB_USERNAME)"
            - "--spring.security.oauth2.resourceserver.jwt.jwk-set-uri=http://loculus-keycloak-service:8083/realms/loculus/protocol/openid-connect/certs"
            - "--loculus.cleanup.task.reset-stale-in-processing-after-seconds={{- .Values.preprocessingTimeout | default 120 }}"
            {{- if .Values.backendExtraArgs }}
              {{- .Values.backendExtraArgs | toYaml | nindent 12 }}
            {{- end }}
          env:
            - name: JVM_OPTS
              value: -XX:+UseContainerSupport -XX:+UseG1GC -XX:MaxHeapFreeRatio=5 -XX:MinHeapFreeRatio=2
          {{- if .Values.enableCrossRefCredentials }}
            - name: CROSSREF_USERNAME
              valueFrom:
               secretKeyRef:
                 name: crossref
                 key: username
            - name: CROSSREF_TEST_PASSWORD
              valueFrom:
               secretKeyRef:
                 name: crossref
                 key: testPassword
            - name: CROSSREF_LIVE_PASSWORD
              valueFrom:
               secretKeyRef:
                 name: crossref
                 key: livePassword
           {{- end }}
            - name: BACKEND_KEYCLOAK_PASSWORD
              valueFrom:
                secretKeyRef:
                  name: service-accounts
                  key: backendUserPassword
            - name: DB_URL
              valueFrom:
               secretKeyRef:
                 name: database
                 key: url
            - name: DB_USERNAME
              valueFrom:
               secretKeyRef:
                 name: database
                 key: username
            - name: DB_PASSWORD
              valueFrom:
               secretKeyRef:
                 name: database
                 key: password
          volumeMounts:
            - name: loculus-backend-config-processed
              mountPath: /config
      volumes:
{{ include "loculus.configVolume" (dict "name" "loculus-backend-config") | nindent 8 }}
{{- end }}<|MERGE_RESOLUTION|>--- conflicted
+++ resolved
@@ -29,15 +29,9 @@
           resources:
             requests:
               memory: "640Mi"
-<<<<<<< HEAD
-              {{ include "loculus.standardCPURequest" $ }}
-            limits:
-              memory: "3Gi" # Backend requires at least 635741K of memory
-=======
               cpu: "100m"
             limits:
               memory: "1Gi" # Backend requires at least 635741K of memory
->>>>>>> d799b677
           livenessProbe:
             httpGet:
               path: "/actuator/health/liveness"
