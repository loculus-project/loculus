--- conflicted
+++ resolved
@@ -76,10 +76,7 @@
             - "--keycloak.client=test-cli"
             - "--keycloak.password=backend"
             - "--keycloak.realm=loculus"
-<<<<<<< HEAD
-=======
             - "--keycloak.client=backend-client"
->>>>>>> 6407554e
             - "--keycloak.url=http://loculus-keycloak-service:8083"
             - "--keycloak.user=backend"
             - "--spring.datasource.password=$(DB_PASSWORD)"
