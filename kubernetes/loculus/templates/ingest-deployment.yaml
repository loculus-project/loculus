--- conflicted
+++ resolved
@@ -8,13 +8,8 @@
 metadata:
   name: loculus-ingest-deployment-{{ $key }}
   annotations:
-<<<<<<< HEAD
-    reloader.stakater.com/auto: "true"
-    argocd.argoproj.io/sync-options: Force=true,Replace=true
-=======
     argocd.argoproj.io/sync-options: Force=true,Replace=true
     reloader.stakater.com/auto: "true"
->>>>>>> fe9b8fea
 spec:
   replicas: 1
   strategy:
