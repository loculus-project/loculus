environment: server
crossRef:
  DOIPrefix: "10.62599"
  testEndpoint: "https://test.crossref.org"
  liveEndpoint: "https://doi.crossref.org"
disableWebsite: false
disableBackend: false
disablePreprocessing: false
disableIngest: false
siloImportLimitSeconds: 3600
ingestLimitSeconds: 1800
accessionPrefix: "LOC_"
dataUseTermsUrls:
  open: https://#TODO-MVP/open
  restricted: https://#TODO-MVP/restricted
name: "Loculus"
logo:
  url: "/favicon.svg"
  width: 100
  height: 100
defaultOrganisms:
  dummy-organism:
    schema:
      image: "https://www.un.org/sites/un2.un.org/files/field/image/1583952355.1997.jpg"
      instanceName: "Test Dummy Organism"
      inputFields:
        - name: date
          displayName: Date
        - name: region
          displayName: Region
        - name: country
          displayName: Country
        - name: division
          displayName: Division
        - name: host
          displayName: Host
        - name: pango_lineage
          displayName: Pango Lineage
      metadata:
        - name: date
          type: date
          initiallyVisible: true
          header: "Collection Details"
        - name: region
          type: string
          initiallyVisible: true
          generateIndex: true
          autocomplete: true
          header: "Collection Details"
        - name: country
          initiallyVisible: true
          type: string
          generateIndex: true
          autocomplete: true
          header: "Collection Details"
        - name: division
          initiallyVisible: true
          type: string
          generateIndex: true
          autocomplete: true
          header: "Collection Details"
        - name: host
          initiallyVisible: true
          type: string
          autocomplete: true
          header: "Collection Details"
        - name: pango_lineage
          initiallyVisible: true
          type: pango_lineage
          autocomplete: true
          required: true
      website:
        tableColumns:
          - country
          - division
          - date
          - pango_lineage
        defaultOrder: descending
        defaultOrderBy: date
      silo:
        dateToSortBy: date
        partitionBy: pango_lineage
    preprocessing:
      - version: 1
        image: ghcr.io/loculus-project/preprocessing-dummy
        args:
          - "--watch"
          - "--withWarnings"
          - "--withErrors"
          - "--randomWarnError"
      - version: 2
        image: ghcr.io/loculus-project/preprocessing-dummy
        args:
          - "--watch"
          - "--withWarnings"
          - "--withErrors"
          - "--randomWarnError"
    referenceGenomes:
      nucleotideSequences:
        - name: "main"
          sequence: "[[URL:https://cov2tree.nyc3.cdn.digitaloceanspaces.com/reference.txt]]"
      genes:
        - name: "E"
          sequence: "MYSFVSEETGTLIVNSVLLFLAFVVFLLVTLAILTALRLCAYCCNIVNVSLVKPSFYVYSRVKNLNSSRVPDLLV*"
        - name: "M"
          sequence: "MADSNGTITVEELKKLLEQWNLVIGFLFLTWICLLQFAYANRNRFLYIIKLIFLWLLWPVTLACFVLAAVYRINWITGGIAIAMACLVGLMWLSYFIASFRLFARTRSMWSFNPETNILLNVPLHGTILTRPLLESELVIGAVILRGHLRIAGHHLGRCDIKDLPKEITVATSRTLSYYKLGASQRVAGDSGFAAYSRYRIGNYKLNTDHSSSSDNIALLVQ*"
        - name: "N"
          sequence: "MSDNGPQNQRNAPRITFGGPSDSTGSNQNGERSGARSKQRRPQGLPNNTASWFTALTQHGKEDLKFPRGQGVPINTNSSPDDQIGYYRRATRRIRGGDGKMKDLSPRWYFYYLGTGPEAGLPYGANKDGIIWVATEGALNTPKDHIGTRNPANNAAIVLQLPQGTTLPKGFYAEGSRGGSQASSRSSSRSRNSSRNSTPGSSRGTSPARMAGNGGDAALALLLLDRLNQLESKMSGKGQQQQGQTVTKKSAAEASKKPRQKRTATKAYNVTQAFGRRGPEQTQGNFGDQELIRQGTDYKHWPQIAQFAPSASAFFGMSRIGMEVTPSGTWLTYTGAIKLDDKDPNFKDQVILLNKHIDAYKTFPPTEPKKDKKKKADETQALPQRQKKQQTVTLLPAADLDDFSKQLQQSMSSADSTQA*"
        - name: "ORF1a"
          sequence: "MESLVPGFNEKTHVQLSLPVLQVRDVLVRGFGDSVEEVLSEARQHLKDGTCGLVEVEKGVLPQLEQPYVFIKRSDARTAPHGHVMVELVAELEGIQYGRSGETLGVLVPHVGEIPVAYRKVLLRKNGNKGAGGHSYGADLKSFDLGDELGTDPYEDFQENWNTKHSSGVTRELMRELNGGAYTRYVDNNFCGPDGYPLECIKDLLARAGKASCTLSEQLDFIDTKRGVYCCREHEHEIAWYTERSEKSYELQTPFEIKLAKKFDTFNGECPNFVFPLNSIIKTIQPRVEKKKLDGFMGRIRSVYPVASPNECNQMCLSTLMKCDHCGETSWQTGDFVKATCEFCGTENLTKEGATTCGYLPQNAVVKIYCPACHNSEVGPEHSLAEYHNESGLKTILRKGGRTIAFGGCVFSYVGCHNKCAYWVPRASANIGCNHTGVVGEGSEGLNDNLLEILQKEKVNINIVGDFKLNEEIAIILASFSASTSAFVETVKGLDYKAFKQIVESCGNFKVTKGKAKKGAWNIGEQKSILSPLYAFASEAARVVRSIFSRTLETAQNSVRVLQKAAITILDGISQYSLRLIDAMMFTSDLATNNLVVMAYITGGVVQLTSQWLTNIFGTVYEKLKPVLDWLEEKFKEGVEFLRDGWEIVKFISTCACEIVGGQIVTCAKEIKESVQTFFKLVNKFLALCADSIIIGGAKLKALNLGETFVTHSKGLYRKCVKSREETGLLMPLKAPKEIIFLEGETLPTEVLTEEVVLKTGDLQPLEQPTSEAVEAPLVGTPVCINGLMLLEIKDTEKYCALAPNMMVTNNTFTLKGGAPTKVTFGDDTVIEVQGYKSVNITFELDERIDKVLNEKCSAYTVELGTEVNEFACVVADAVIKTLQPVSELLTPLGIDLDEWSMATYYLFDESGEFKLASHMYCSFYPPDEDEEEGDCEEEEFEPSTQYEYGTEDDYQGKPLEFGATSAALQPEEEQEEDWLDDDSQQTVGQQDGSEDNQTTTIQTIVEVQPQLEMELTPVVQTIEVNSFSGYLKLTDNVYIKNADIVEEAKKVKPTVVVNAANVYLKHGGGVAGALNKATNNAMQVESDDYIATNGPLKVGGSCVLSGHNLAKHCLHVVGPNVNKGEDIQLLKSAYENFNQHEVLLAPLLSAGIFGADPIHSLRVCVDTVRTNVYLAVFDKNLYDKLVSSFLEMKSEKQVEQKIAEIPKEEVKPFITESKPSVEQRKQDDKKIKACVEEVTTTLEETKFLTENLLLYIDINGNLHPDSATLVSDIDITFLKKDAPYIVGDVVQEGVLTAVVIPTKKAGGTTEMLAKALRKVPTDNYITTYPGQGLNGYTVEEAKTVLKKCKSAFYILPSIISNEKQEILGTVSWNLREMLAHAEETRKLMPVCVETKAIVSTIQRKYKGIKIQEGVVDYGARFYFYTSKTTVASLINTLNDLNETLVTMPLGYVTHGLNLEEAARYMRSLKVPATVSVSSPDAVTAYNGYLTSSSKTPEEHFIETISLAGSYKDWSYSGQSTQLGIEFLKRGDKSVYYTSNPTTFHLDGEVITFDNLKTLLSLREVRTIKVFTTVDNINLHTQVVDMSMTYGQQFGPTYLDGADVTKIKPHNSHEGKTFYVLPNDDTLRVEAFEYYHTTDPSFLGRYMSALNHTKKWKYPQVNGLTSIKWADNNCYLATALLTLQQIELKFNPPALQDAYYRARAGEAANFCALILAYCNKTVGELGDVRETMSYLFQHANLDSCKRVLNVVCKTCGQQQTTLKGVEAVMYMGTLSYEQFKKGVQIPCTCGKQATKYLVQQESPFVMMSAPPAQYELKHGTFTCASEYTGNYQCGHYKHITSKETLYCIDGALLTKSSEYKGPITDVFYKENSYTTTIKPVTYKLDGVVCTEIDPKLDNYYKKDNSYFTEQPIDLVPNQPYPNASFDNFKFVCDNIKFADDLNQLTGYKKPASRELKVTFFPDLNGDVVAIDYKHYTPSFKKGAKLLHKPIVWHVNNATNKATYKPNTWCIRCLWSTKPVETSNSFDVLKSEDAQGMDNLACEDLKPVSEEVVENPTIQKDVLECNVKTTEVVGDIILKPANNSLKITEEVGHTDLMAAYVDNSSLTIKKPNELSRVLGLKTLATHGLAAVNSVPWDTIANYAKPFLNKVVSTTTNIVTRCLNRVCTNYMPYFFTLLLQLCTFTRSTNSRIKASMPTTIAKNTVKSVGKFCLEASFNYLKSPNFSKLINIIIWFLLLSVCLGSLIYSTAALGVLMSNLGMPSYCTGYREGYLNSTNVTIATYCTGSIPCSVCLSGLDSLDTYPSLETIQITISSFKWDLTAFGLVAEWFLAYILFTRFFYVLGLAAIMQLFFSYFAVHFISNSWLMWLIINLVQMAPISAMVRMYIFFASFYYVWKSYVHVVDGCNSSTCMMCYKRNRATRVECTTIVNGVRRSFYVYANGGKGFCKLHNWNCVNCDTFCAGSTFISDEVARDLSLQFKRPINPTDQSSYIVDSVTVKNGSIHLYFDKAGQKTYERHSLSHFVNLDNLRANNTKGSLPINVIVFDGKSKCEESSAKSASVYYSQLMCQPILLLDQALVSDVGDSAEVAVKMFDAYVNTFSSTFNVPMEKLKTLVATAEAELAKNVSLDNVLSTFISAARQGFVDSDVETKDVVECLKLSHQSDIEVTGDSCNNYMLTYNKVENMTPRDLGACIDCSARHINAQVAKSHNIALIWNVKDFMSLSEQLRKQIRSAAKKNNLPFKLTCATTRQVVNVVTTKIALKGGKIVNNWLKQLIKVTLVFLFVAAIFYLITPVHVMSKHTDFSSEIIGYKAIDGGVTRDIASTDTCFANKHADFDTWFSQRGGSYTNDKACPLIAAVITREVGFVVPGLPGTILRTTNGDFLHFLPRVFSAVGNICYTPSKLIEYTDFATSACVLAAECTIFKDASGKPVPYCYDTNVLEGSVAYESLRPDTRYVLMDGSIIQFPNTYLEGSVRVVTTFDSEYCRHGTCERSEAGVCVSTSGRWVLNNDYYRSLPGVFCGVDAVNLLTNMFTPLIQPIGALDISASIVAGGIVAIVVTCLAYYFMRFRRAFGEYSHVVAFNTLLFLMSFTVLCLTPVYSFLPGVYSVIYLYLTFYLTNDVSFLAHIQWMVMFTPLVPFWITIAYIICISTKHFYWFFSNYLKRRVVFNGVSFSTFEEAALCTFLLNKEMYLKLRSDVLLPLTQYNRYLALYNKYKYFSGAMDTTSYREAACCHLAKALNDFSNSGSDVLYQPPQTSITSAVLQSGFRKMAFPSGKVEGCMVQVTCGTTTLNGLWLDDVVYCPRHVICTSEDMLNPNYEDLLIRKSNHNFLVQAGNVQLRVIGHSMQNCVLKLKVDTANPKTPKYKFVRIQPGQTFSVLACYNGSPSGVYQCAMRPNFTIKGSFLNGSCGSVGFNIDYDCVSFCYMHHMELPTGVHAGTDLEGNFYGPFVDRQTAQAAGTDTTITVNVLAWLYAAVINGDRWFLNRFTTTLNDFNLVAMKYNYEPLTQDHVDILGPLSAQTGIAVLDMCASLKELLQNGMNGRTILGSALLEDEFTPFDVVRQCSGVTFQSAVKRTIKGTHHWLLLTILTSLLVLVQSTQWSLFFFLYENAFLPFAMGIIAMSAFAMMFVKHKHAFLCLFLLPSLATVAYFNMVYMPASWVMRIMTWLDMVDTSLSGFKLKDCVMYASAVVLLILMTARTVYDDGARRVWTLMNVLTLVYKVYYGNALDQAISMWALIISVTSNYSGVVTTVMFLARGIVFMCVEYCPIFFITGNTLQCIMLVYCFLGYFCTCYFGLFCLLNRYFRLTLGVYDYLVSTQEFRYMNSQGLLPPKNSIDAFKLNIKLLGVGGKPCIKVATVQSKMSDVKCTSVVLLSVLQQLRVESSSKLWAQCVQLHNDILLAKDTTEAFEKMVSLLSVLLSMQGAVDINKLCEEMLDNRATLQAIASEFSSLPSYAAFATAQEAYEQAVANGDSEVVLKKLKKSLNVAKSEFDRDAAMQRKLEKMADQAMTQMYKQARSEDKRAKVTSAMQTMLFTMLRKLDNDALNNIINNARDGCVPLNIIPLTTAAKLMVVIPDYNTYKNTCDGTTFTYASALWEIQQVVDADSKIVQLSEISMDNSPNLAWPLIVTALRANSAVKLQNNELSPVALRQMSCAAGTTQTACTDDNALAYYNTTKGGRFVLALLSDLQDLKWARFPKSDGTGTIYTELEPPCRFVTDTPKGPKVKYLYFIKGLNNLNRGMVLGSLAATVRLQAGNATEVPANSTVLSFCAFAVDAAKAYKDYLASGGQPITNCVKMLCTHTGTGQAITVTPEANMDQESFGGASCCLYCRCHIDHPNPKGFCDLKGKYVQIPTTCANDPVGFTLKNTVCTVCGMWKGYGCSCDQLREPMLQSADAQSFLN"
        - name: "ORF1b"
          sequence: "RVCGVSAARLTPCGTGTSTDVVYRAFDIYNDKVAGFAKFLKTNCCRFQEKDEDDNLIDSYFVVKRHTFSNYQHEETIYNLLKDCPAVAKHDFFKFRIDGDMVPHISRQRLTKYTMADLVYALRHFDEGNCDTLKEILVTYNCCDDDYFNKKDWYDFVENPDILRVYANLGERVRQALLKTVQFCDAMRNAGIVGVLTLDNQDLNGNWYDFGDFIQTTPGSGVPVVDSYYSLLMPILTLTRALTAESHVDTDLTKPYIKWDLLKYDFTEERLKLFDRYFKYWDQTYHPNCVNCLDDRCILHCANFNVLFSTVFPPTSFGPLVRKIFVDGVPFVVSTGYHFRELGVVHNQDVNLHSSRLSFKELLVYAADPAMHAASGNLLLDKRTTCFSVAALTNNVAFQTVKPGNFNKDFYDFAVSKGFFKEGSSVELKHFFFAQDGNAAISDYDYYRYNLPTMCDIRQLLFVVEVVDKYFDCYDGGCINANQVIVNNLDKSAGFPFNKWGKARLYYDSMSYEDQDALFAYTKRNVIPTITQMNLKYAISAKNRARTVAGVSICSTMTNRQFHQKLLKSIAATRGATVVIGTSKFYGGWHNMLKTVYSDVENPHLMGWDYPKCDRAMPNMLRIMASLVLARKHTTCCSLSHRFYRLANECAQVLSEMVMCGGSLYVKPGGTSSGDATTAYANSVFNICQAVTANVNALLSTDGNKIADKYVRNLQHRLYECLYRNRDVDTDFVNEFYAYLRKHFSMMILSDDAVVCFNSTYASQGLVASIKNFKSVLYYQNNVFMSEAKCWTETDLTKGPHEFCSQHTMLVKQGDDYVYLPYPDPSRILGAGCFVDDIVKTDGTLMIERFVSLAIDAYPLTKHPNQEYADVFHLYLQYIRKLHDELTGHMLDMYSVMLTNDNTSRYWEPEFYEAMYTPHTVLQAVGACVLCNSQTSLRCGACIRRPFLCCKCCYDHVISTSHKLVLSVNPYVCNAPGCDVTDVTQLYLGGMSYYCKSHKPPISFPLCANGQVFGLYKNTCVGSDNVTDFNAIATCDWTNAGDYILANTCTERLKLFAAETLKATEETFKLSYGIATVREVLSDRELHLSWEVGKPRPPLNRNYVFTGYRVTKNSKVQIGEYTFEKGDYGDAVVYRGTTTYKLNVGDYFVLTSHTVMPLSAPTLVPQEHYVRITGLYPTLNISDEFSSNVANYQKVGMQKYSTLQGPPGTGKSHFAIGLALYYPSARIVYTACSHAAVDALCEKALKYLPIDKCSRIIPARARVECFDKFKVNSTLEQYVFCTVNALPETTADIVVFDEISMATNYDLSVVNARLRAKHYVYIGDPAQLPAPRTLLTKGTLEPEYFNSVCRLMKTIGPDMFLGTCRRCPAEIVDTVSALVYDNKLKAHKDKSAQCFKMFYKGVITHDVSSAINRPQIGVVREFLTRNPAWRKAVFISPYNSQNAVASKILGLPTQTVDSSQGSEYDYVIFTQTTETAHSCNVNRFNVAITRAKVGILCIMSDRDLYDKLQFTSLEIPRRNVATLQAENVTGLFKDCSKVITGLHPTQAPTHLSVDTKFKTEGLCVDIPGIPKDMTYRRLISMMGFKMNYQVNGYPNMFITREEAIRHVRAWIGFDVEGCHATREAVGTNLPLQLGFSTGVNLVAVPTGYVDTPNNTDFSRVSAKPPPGDQFKHLIPLMYKGLPWNVVRIKIVQMLSDTLKNLSDRVVFVLWAHGFELTSMKYFVKIGPERTCCLCDRRATCFSTASDTYACWHHSIGFDYVYNPFMIDVQQWGFTGNLQSNHDLYCQVHGNAHVASCDAIMTRCLAVHECFVKRVDWTIEYPIIGDELKINAACRKVQHMVVKAALLADKFPVLHDIGNPKAIKCVPQADVEWKFYDAQPCSDKAYKIEELFYSYATHSDKFTDGVCLFWNCNVDRYPANSIVCRFDTRVLSNLNLPGCDGGSLYVNKHAFHTPAFDKSAFVNLKQLPFFYYSDSPCESHGKQVVSDIDYVPLKSATCITRCNLGGAVCRHHANEYRLYLDAYNMMISAGFSLWVYKQFDTYNLWNTFTRLQSLENVAFNVVNKGHFDGQQGEVPVSIINNTVYTKVDGVDVELFENKTTLPVNVAFELWAKRNIKPVPEVKILNNLGVDIAANTVIWDYKRDAPAHISTIGVCSMTDIAKKPTETICAPLTVFFDGRVDGQVDLFRNARNGVLITEGSVKGLQPSVGPKQASLNGVTLIGEAVKTQFNYYKKVDGVVQQLPETYFTQSRNLQEFKPRSQMEIDFLELAMDEFIERYKLEGYAFEHIVYGDFSHSQLGGLHLLIGLAKRFKESPFELEDFIPMDSTVKNYFITDAQTGSSKCVCSVIDLLLDDFVEIIKSQDLSVVSKVVKVTIDYTEISFMLWCKDGHVETFYPKLQSSQAWQPGVAMPNLYKMQRMLLEKCDLQNYGDSATLPKGIMMNVAKYTQLCQYLNTLTLAVPYNMRVIHFGAGSDKGVAPGTAVLRQWLPTGTLLVDSDLNDFVSDADSTLIGDCATVHTANKWDLIISDMYDPKTKNVTKENDSKEGFFTYICGFIQQKLALGGSVAIKITEHSWNADLYKLMGHFAWWTAFVTNVNASSSEAFLIGCNYLGKPREQIDGYVMHANYIFWRNTNPIQLSSYSLFDMSKFPLKLRGTAVMSLKEGQINDMILSLLSKGRLIIRENNRVVISSDVLVNN*"
        - name: "ORF3a"
          sequence: "MDLFMRIFTIGTVTLKQGEIKDATPSDFVRATATIPIQASLPFGWLIVGVALLAVFQSASKIITLKKRWQLALSKGVHFVCNLLLLFVTVYSHLLLVAAGLEAPFLYLYALVYFLQSINFVRIIMRLWLCWKCRSKNPLLYDANYFLCWHTNCYDYCIPYNSVTSSIVITSGDGTTSPISEHDYQIGGYTEKWESGVKDCVVLHSYFTSDYYQLYSTQLSTDTGVEHVTFFIYNKIVDEPEEHVQIHTIDGSSGVVNPVMEPIYDEPTTTTSVPL*"
        - name: "ORF6"
          sequence: "MFHLVDFQVTIAEILLIIMRTFKVSIWNLDYIINLIIKNLSKSLTENKYSQLDEEQPMEID*"
        - name: "ORF7a"
          sequence: "MKIILFLALITLATCELYHYQECVRGTTVLLKEPCSSGTYEGNSPFHPLADNKFALTCFSTQFAFACPDGVKHVYQLRARSVSPKLFIRQEEVQELYSPIFLIVAAIVFITLCFTLKRKTE*"
        - name: "ORF7b"
          sequence: "MIELSLIDFYLCFLAFLLFLVLIMLIIFWFSLELQDHNETCHA*"
        - name: "ORF8"
          sequence: "MKFLVFLGIITTVAAFHQECSLQSCTQHQPYVVDDPCPIHFYSKWYIRVGARKSAPLIELCVDEAGSKSPIQYIDIGNYTVSCLPFTINCQEPKLGSLVVRCSFYEDFLEYHDVRVVLDFI*"
        - name: "ORF9b"
          sequence: "MDPKISEMHPALRLVDPQIQLAVTRMENAVGRDQNNVGPKVYPIILRLGSPLSLNMARKTLNSLEDKAFQLTPIAVQMTKLATTEELPDEFVVVTVK*"
        - name: "S"
          sequence: "MFVFLVLLPLVSSQCVNLTTRTQLPPAYTNSFTRGVYYPDKVFRSSVLHSTQDLFLPFFSNVTWFHAIHVSGTNGTKRFDNPVLPFNDGVYFASTEKSNIIRGWIFGTTLDSKTQSLLIVNNATNVVIKVCEFQFCNDPFLGVYYHKNNKSWMESEFRVYSSANNCTFEYVSQPFLMDLEGKQGNFKNLREFVFKNIDGYFKIYSKHTPINLVRDLPQGFSALEPLVDLPIGINITRFQTLLALHRSYLTPGDSSSGWTAGAAAYYVGYLQPRTFLLKYNENGTITDAVDCALDPLSETKCTLKSFTVEKGIYQTSNFRVQPTESIVRFPNITNLCPFGEVFNATRFASVYAWNRKRISNCVADYSVLYNSASFSTFKCYGVSPTKLNDLCFTNVYADSFVIRGDEVRQIAPGQTGKIADYNYKLPDDFTGCVIAWNSNNLDSKVGGNYNYLYRLFRKSNLKPFERDISTEIYQAGSTPCNGVEGFNCYFPLQSYGFQPTNGVGYQPYRVVVLSFELLHAPATVCGPKKSTNLVKNKCVNFNFNGLTGTGVLTESNKKFLPFQQFGRDIADTTDAVRDPQTLEILDITPCSFGGVSVITPGTNTSNQVAVLYQDVNCTEVPVAIHADQLTPTWRVYSTGSNVFQTRAGCLIGAEHVNNSYECDIPIGAGICASYQTQTNSPRRARSVASQSIIAYTMSLGAENSVAYSNNSIAIPTNFTISVTTEILPVSMTKTSVDCTMYICGDSTECSNLLLQYGSFCTQLNRALTGIAVEQDKNTQEVFAQVKQIYKTPPIKDFGGFNFSQILPDPSKPSKRSFIEDLLFNKVTLADAGFIKQYGDCLGDIAARDLICAQKFNGLTVLPPLLTDEMIAQYTSALLAGTITSGWTFGAGAALQIPFAMQMAYRFNGIGVTQNVLYENQKLIANQFNSAIGKIQDSLSSTASALGKLQDVVNQNAQALNTLVKQLSSNFGAISSVLNDILSRLDKVEAEVQIDRLITGRLQSLQTYVTQQLIRAAEIRASANLAATKMSECVLGQSKRVDFCGKGYHLMSFPQSAPHGVVFLHVTYVPAQEKNFTTAPAICHDGKAHFPREGVFVSNGTHWFVTQRNFYEPQIITTDNTFVSGNCDVVIGIVNNTVYDPLQPELDSFKEELDKYFKNHTSPDVDLGDISGINASVVNIQKEIDRLNEVAKNLNESLIDLQELGKYEQYIKWPWYIWLGFIAGLIAIVMVTIMLCCMTSCCSCLKGCCSCGSCCKFDEDDSEPVLKGVKLHYT*"
  mpox:
    schema:
      instanceName: "Mpox Virus"
      image: "https://cdn.who.int/media/images/default-source/health-topics/monkeypox/12763.tmb-1200v.jpg?sfvrsn=cd044fbd_37"
      description: "Mpox, formerly monkeypox, is a rare viral disease that occurs mainly in remote parts of Central and West Africa, near tropical rainforests. Recently global outbreaks have occurred."
      metadata:
        - name: collection_date
          type: date
          required: true
        - name: clade
          type: string
          generateIndex: true
          autocomplete: true
        - name: outbreak
          type: string
          generateIndex: true
          autocomplete: true
        - name: lineage
          type: string
          generateIndex: true
          autocomplete: true
        - name: ncbi_release_date
          type: date
          header: "INSDC"
        - name: country
          type: string
          required: true
          generateIndex: true
          autocomplete: true
        - name: isolate_name
          type: string
        - name: author_affiliation
          type: string
          generateIndex: true
          autocomplete: true
        - name: authors
          type: string
      inputFields:
        - name: collection_date
          displayName: Collection Date
        - name: clade
          displayName: Clade
        - name: outbreak
          displayName: Outbreak
        - name: lineage
          displayName: Lineage
        - name: ncbi_release_date
          displayName: NCBI Release Date
        - name: country
          displayName: Country
        - name: isolate_name
          displayName: Isolate Name
        - name: author_affiliation
          displayName: Author Affiliation
        - name: authors
          displayName: Authors
      website:
        tableColumns:
          - collection_date
          - country
          - clade
          - lineage
          - author_affiliation
          - ncbi_release_date
        defaultOrderBy: collection_date
        defaultOrder: descending
      silo:
        dateToSortBy: collection_date
    preprocessing:
      - version: 1
        image: ghcr.io/loculus-project/preprocessing-nextclade
        args:
          - "prepro"
        configFile:
          log_level: DEBUG
          nextclade_dataset_name: nextstrain/mpox/all-clades
          nextclade_dataset_tag: 2024-01-16--20-31-02Z
          genes:
            OPG001: 247
          batch_size: 100
          processing_spec:
            collection_date:
              function: process_date
              inputs:
                date: collection_date
                release_date: ncbi_release_date
              required: true
            ncbi_release_date:
              function: parse_timestamp
              inputs:
                timestamp: ncbi_release_date
            clade:
              function: identity
              inputs:
                input: nextclade.clade
            outbreak:
              function: identity
              inputs:
                input: nextclade.customNodeAttributes.outbreak
            lineage:
              function: identity
              inputs:
                input: nextclade.customNodeAttributes.lineage
            country:
              function: identity
              inputs:
                input: country
              required: true
            author_affiliation:
              function: identity
              inputs:
                input: author_affiliation
            authors:
              function: identity
              inputs:
                input: authors
            isolate_name:
              function: identity
              inputs:
                input: isolate_name
    referenceGenomes:
      nucleotideSequences:
        - name: "main"
          sequence: "[[URL:https://cov2tree.nyc3.cdn.digitaloceanspaces.com/mpox]]"
      genes:
        - name: OPG001
          sequence: MKQYIVLACMCLVAAAMPTSLQQSSSSCTEEENKHHMGIDVIIKVTKQDQTPTNDKICQSVTEVTETEDDEVSEEVVKGDPTTYYTIVGAGLNMNFGFTKCPKISSISESSDGNTVNTRLSSVSPGQGKDSPAITREEALAMIKDCEMSIDIRCSEEEKDSDIKTHPVLGSNISHKKVSYKDIIGSTIVDTKCVKNLEFSVRIGDMCEESSELEVKDGFKYVDGSASEGATDDTSLIDSTKLKACV*
  ebola-zaire:
    schema:
      loadSequencesAutomatically: true
      instanceName: "Ebola Zaire"
      image: "https://cdn.britannica.com/01/179201-050-FED1B381/filamentous-ebolavirus-particles-scanning-electron-micrograph-cell.jpg?w=400&h=300&c=crop"
      description: "Ebolavirus Zaire"
      metadata:
        - name: collection_date
          displayName: Collection date
          type: date
          required: true
          initiallyVisible: true
          header: Sample details
        - name: ncbi_release_date
          displayName: NCBI release date
          type: date
          header: "INSDC"
        - name: country
          type: string
          required: true
          generateIndex: true
          autocomplete: true
          initiallyVisible: true
          header: Sample details
        - name: isolate_name
          displayName: Isolate name
          type: string
          header: Sample details
        - name: author_affiliation
          displayName: Author affiliation
          type: string
          generateIndex: true
          autocomplete: true
          truncateColumnDisplayTo: 15
          header: Authors
        - name: authors
          displayName: Authors
<<<<<<< HEAD
          type: authors
=======
          type: string
          truncateColumnDisplayTo: 10
>>>>>>> 16b97e01
          header: Authors
        - name: submitter_country
          displayName: Submitter country
          type: string
          generateIndex: true
          autocomplete: true
          hideOnSequenceDetailsPage: true
        - name: division
          type: string
          generateIndex: true
          autocomplete: true
          header: Sample details
        - name: insdc_accession_base
          type: string
          header: "INSDC"
          hideOnSequenceDetailsPage: true
        - name: insdc_version
          type: int
          header: "INSDC"
          hideOnSequenceDetailsPage: true
        - name: insdc_accession_full
          type: string
          displayName: INSDC accession
          customDisplay:
            type: link
            url: "https://www.ncbi.nlm.nih.gov/nuccore/{{value}}"
          header: "INSDC"
        - name: bioprojects
          type: string
          customDisplay:
            type: link
            url: "https://www.ncbi.nlm.nih.gov/bioproject/{{value}}"
          header: "INSDC"
        - name: biosample_accession
          type: string
          customDisplay:
            type: link
            url: "https://www.ncbi.nlm.nih.gov/biosample/{{value}}"
          header: "INSDC"
        - name: ncbi_completeness
          type: string
          generateIndex: true
          autocomplete: true
          header: "Alignment states and QC metrics"
        - name: ncbi_host_name
          type: string
          generateIndex: true
          autocomplete: true
          header: "Host"
        - name: ncbi_host_tax_id
          type: int
          autocomplete: true
          customDisplay:
            type: link
            url: "https://www.ncbi.nlm.nih.gov/Taxonomy/Browser/wwwtax.cgi?mode=info&id={{value}}"
          header: "Host"
        - name: ncbi_is_lab_host
          type: string
          generateIndex: true
          autocomplete: true
          header: "Host"
        - name: ncbi_length
          type: int
          header: "INSDC"
        - name: ncbi_protein_count
          type: int
          header: "INSDC"
          hideOnSequenceDetailsPage: true
        - name: ncbi_update_date
          type: date
          header: "INSDC"
        - name: ncbi_sourcedb
          type: string
          generateIndex: true
          autocomplete: true
          header: "INSDC"
          hideOnSequenceDetailsPage: true
        - name: ncbi_virus_name
          type: string
          generateIndex: true
          autocomplete: true
          hideOnSequenceDetailsPage: true
        - name: ncbi_virus_tax_id
          type: int
          autocomplete: true
          customDisplay:
            type: link
            url: "https://www.ncbi.nlm.nih.gov/labs/virus/vssi/#/virus?SeqType_s=Nucleotide&VirusLineage_ss=taxid:{{value}}"
          hideOnSequenceDetailsPage: true
        - name: isolate_source
          type: string
          generateIndex: true
          autocomplete: true
          header: "Host"
        - name: sra_accessions
          type: string
          customDisplay:
            type: link
            url: "https://www.ncbi.nlm.nih.gov/sra/?term={{value}}"
          header: "INSDC"
        - name: length
          type: int
          autocomplete: true
        - name: total_snps
          type: int
          header: "Mutations, insertions, deletions"
        - name: total_inserted_nucs
          type: int
          header: "Mutations, insertions, deletions"
        - name: total_deleted_nucs
          type: int
          header: "Mutations, insertions, deletions"
        - name: total_ambiguous_nucs
          type: int
          header: "Alignment states and QC metrics"
        - name: total_unknown_nucs
          type: int
          header: "Alignment states and QC metrics"
        - name: total_frame_shifts
          type: int
          header: "Alignment states and QC metrics"
        - name: frame_shifts
          type: string
          header: "Alignment states and QC metrics"
        - name: completeness
          type: float
          header: "Alignment states and QC metrics"
        - name: total_stop_codons
          type: int
          header: "Alignment states and QC metrics"
        - name: stop_codons
          type: string
          header: "Alignment states and QC metrics"
      website:
        tableColumns:
          - collection_date
          - country
          - division
          - authors
          - author_affiliation
          - ncbi_release_date
          - insdc_accession_full
          - length
          - ncbi_host_name
        defaultOrderBy: collection_date
        defaultOrder: descending
      silo:
        dateToSortBy: collection_date
      inputFields:
        - name: collection_date
          displayName: Collection Date
        - name: ncbi_release_date
          displayName: NCBI Release Date
        - name: country
          displayName: Country
        - name: isolate_name
          displayName: Isolate Name
        - name: author_affiliation
          displayName: Author Affiliation
        - name: authors
          displayName: Authors
        - name: submitter_country
          displayName: Submitter Country
        - name: division
          displayName: Division
        - name: insdc_accession_base
          displayName: INSDC Accession Base
        - name: insdc_version
          displayName: INSDC Version
        - name: insdc_accession_full
          displayName: INSDC Accession Full
        - name: bioprojects
          displayName: BioProjects
        - name: biosample_accession
          displayName: BioSample Accession
        - name: ncbi_completeness
          displayName: NCBI Completeness
        - name: ncbi_host_name
          displayName: NCBI Host Name
        - name: ncbi_host_tax_id
          displayName: NCBI Host Tax ID
        - name: ncbi_is_lab_host
          displayName: NCBI Is Lab Host
        - name: ncbi_length
          displayName: NCBI Length
        - name: ncbi_protein_count
          displayName: NCBI Protein Count
        - name: ncbi_update_date
          displayName: NCBI Update Date
        - name: ncbi_sourcedb
          displayName: NCBI Source DB
        - name: ncbi_virus_name
          displayName: NCBI Virus Name
        - name: ncbi_virus_tax_id
          displayName: NCBI Virus Tax ID
        - name: isolate_source
          displayName: Isolate Source
        - name: sra_accessions
          displayName: SRA Accessions
        - name: total_snps
          displayName: Total SNPs
        - name: total_inserted_nucs
          displayName: Total Inserted Nucleotides
        - name: total_deleted_nucs
          displayName: Total Deleted Nucleotides
        - name: total_ambiguous_nucs
          displayName: Total Ambiguous Nucleotides
        - name: total_unknown_nucs
          displayName: Total Unknown Nucleotides
        - name: total_frame_shifts
          displayName: Total Frame Shifts
        - name: frame_shifts
          displayName: Frame Shifts
        - name: completeness
          displayName: Completeness
        - name: total_stop_codons
          displayName: Total Stop Codons
        - name: stop_codons
          displayName: Stop Codons
    preprocessing:
      - version: 1
        image: ghcr.io/loculus-project/preprocessing-nextclade
        args:
          - "prepro"
        configFile:
          log_level: DEBUG
          nextclade_dataset_name: nextstrain/ebola/zaire
          nextclade_dataset_server: https://raw.githubusercontent.com/nextstrain/nextclade_data/ebola/data_output
          genes:
            - NP
            - VP35
            - VP40
            - GP
            - sGP
            - ssGP
            - VP30
            - VP24
            - L
          batch_size: 100
          processing_spec:
            total_snps:
              function: identity
              args:
                type: int
              inputs:
                input: nextclade.totalSubstitutions
            total_inserted_nucs:
              function: identity
              args:
                type: int
              inputs:
                input: nextclade.totalInsertions
            total_deleted_nucs:
              function: identity
              args:
                type: int
              inputs:
                input: nextclade.totalDeletions
            total_ambiguous_nucs:
              function: identity
              args:
                type: int
              inputs:
                input: nextclade.totalNonACGTNs
            total_unknown_nucs:
              function: identity
              args:
                type: int
              inputs:
                input: nextclade.totalMissing
            total_frame_shifts:
              function: identity
              args:
                type: int
              inputs:
                input: nextclade.totalFrameShifts
            frame_shifts:
              function: identity
              inputs:
                input: nextclade.frameShifts
            completeness:
              function: identity
              args:
                type: float
              inputs:
                input: nextclade.coverage
            total_stop_codons:
              function: identity
              args:
                type: int
              inputs:
                input: nextclade.qc.stopCodons.totalStopCodons
            stop_codons:
              function: identity
              inputs:
                input: nextclade.qc.stopCodons.stopCodons
            collection_date:
              function: process_date
              inputs:
                date: collection_date
                release_date: ncbi_release_date
              required: true
            ncbi_release_date:
              function: parse_timestamp
              inputs:
                timestamp: ncbi_release_date
            country:
              function: identity
              inputs:
                input: country
              required: true
            author_affiliation:
              function: identity
              inputs:
                input: author_affiliation
            authors:
              function: identity
              inputs:
                input: authors
            isolate_name:
              function: identity
              inputs:
                input: isolate_name
            submitter_country:
              function: identity
              inputs:
                input: submitter_country
            division:
              function: identity
              inputs:
                input: division
            insdc_accession_base:
              function: identity
              inputs:
                input: insdc_accession_base
            insdc_version:
              function: identity
              args:
                type: int
              inputs:
                input: insdc_version
            insdc_accession_full:
              function: identity
              inputs:
                input: insdc_accession_full
            bioprojects:
              function: identity
              inputs:
                input: bioprojects
            biosample_accession:
              function: identity
              inputs:
                input: biosample_accession
            ncbi_completeness:
              function: identity
              inputs:
                input: ncbi_completeness
            ncbi_host_name:
              function: identity
              inputs:
                input: ncbi_host_name
            ncbi_host_tax_id:
              function: identity
              args:
                type: int
              inputs:
                input: ncbi_host_tax_id
            ncbi_is_lab_host:
              function: identity
              inputs:
                input: ncbi_is_lab_host
            ncbi_length:
              function: identity
              args:
                type: int
              inputs:
                input: ncbi_length
            ncbi_protein_count:
              function: identity
              args:
                type: int
              inputs:
                input: ncbi_protein_count
            ncbi_update_date:
              function: parse_timestamp
              inputs:
                timestamp: ncbi_update_date
            ncbi_sourcedb:
              function: identity
              inputs:
                input: ncbi_sourcedb
            ncbi_virus_name:
              function: identity
              inputs:
                input: ncbi_virus_name
            ncbi_virus_tax_id:
              function: identity
              args:
                type: int
              inputs:
                input: ncbi_virus_tax_id
            isolate_source:
              function: identity
              inputs:
                input: isolate_source
            sra_accessions:
              function: identity
              inputs:
                input: sra_accessions
    ingest:
      image: ghcr.io/loculus-project/ingest
      configFile:
        taxon_id: 186538
    referenceGenomes:
      nucleotideSequences:
        - name: "main"
          sequence: CGGACACACAAAAAGAAAGAAGAATTTTTAGGATCTTTTGTGTGCGAATAACTATGAGGAAGATTAATAATTTTCCTCTCATTGAAATTTATATCGGAATTTAAATTGAAATTGTTACTGTAATCACACCTGGTTTGTTTCAGAGCCACATCACAAAGATAGAGAACAACCTAGGTCTCCGAAGGGAGCAAGGGCATCAGTGTGCTCAGTTGAAAATCCCTTGTCAACACCTAGGTCTTATCACATCACAAGTTCCACCTCAGACTCTGCAGGGTGATCCAACAACCTTAATAGAAACATTATTGTTAAAGGACAGCATTAGTTCACAGTCAAACAAGCAAGATTGAGAATTAACCTTGGTTTTGAACTTGAACACTTAGGGGATTGAAGATTCAACAACCCTAAAGCTTGGGGTAAAACATTGGAAATAGTTAAAAGACAAATTGCTCGGAATCACAAAATTCCGAGTATGGATTCTCGTCCTCAGAAAATCTGGATGGCGCCGAGTCTCACTGAATCTGACATGGATTACCACAAGATCTTGACAGCAGGTCTGTCCGTTCAACAGGGGATTGTTCGGCAAAGAGTCATCCCAGTGTATCAAGTAAACAATCTTGAAGAAATTTGCCAACTTATCATACAGGCCTTTGAAGCAGGTGTTGATTTTCAAGAGAGTGCGGACAGTTTCCTTCTCATGCTTTGTCTTCATCATGCGTACCAGGGAGATTACAAACTTTTCTTGGAAAGTGGCGCAGTCAAGTATTTGGAAGGGCACGGGTTCCGTTTTGAAGTCAAGAAGCGTGATGGAGTGAAGCGCCTTGAGGAATTGCTGCCAGCAGTATCTAGTGGAAAAAACATTAAGAGAACACTTGCTGCCATGCCGGAAGAGGAGACAACTGAAGCTAATGCCGGTCAGTTTCTCTCCTTTGCAAGTCTATTCCTTCCGAAATTGGTAGTAGGAGAAAAGGCTTGCCTTGAGAAGGTTCAAAGGCAAATTCAAGTACATGCAGAGCAAGGACTGATACAATATCCAACAGCTTGGCAATCAGTAGGACACATGATGGTGATTTTCCGTTTGATGCGAACAAATTTTCTGATCAAATTTCTCCTAATACACCAAGGGATGCACATGGTTGCCGGGCATGATGCCAACGATGCTGTGATTTCAAATTCAGTGGCTCAAGCTCGTTTTTCAGGCTTATTGATTGTCAAAACAGTACTTGATCATATCCTACAAAAGACAGAACGAGGAGTTCGTCTCCATCCTCTTGCAAGGACCGCCAAGGTAAAAAATGAGGTGAACTCCTTTAAGGCTGCACTCAGCTCCCTGGCCAAGCATGGAGAGTATGCTCCTTTCGCCCGACTTTTGAACCTTTCTGGAGTAAATAATCTTGAGCATGGTCTTTTCCCTCAACTATCGGCAATTGCACTCGGAGTCGCCACAGCACACGGGAGTACCCTCGCAGGAGTAAATGTTGGAGAACAGTATCAACAACTCAGAGAGGCTGCCACTGAGGCTGAGAAGCAACTCCAACAATATGCAGAGTCTCGCGAACTTGACCATCTTGGACTTGATGATCAGGAAAAGAAAATTCTTATGAACTTCCATCAGAAAAAGAACGAAATCAGCTTCCAGCAAACAAACGCTATGGTAACTCTAAGAAAAGAGCGCCTGGCCAAGCTGACAGAAGCTATCACTGCTGCGTCACTGCCCAAAACAAGTGGACATTACGATGATGATGACGACATTCCCTTTCCAGGACCCATCAATGATGACGACAATCCTGGCCATCAAGATGATGATCCGACTGACTCACAGGATACGACCATTCCCGATGTGGTGGTTGATCCCGATGATGGAAGCTACGGCGAATACCAGAGTTACTCGGAAAACGGCATGAATGCACCAGATGACTTGGTCCTATTCGATCTAGACGAGGACGACGAGGACACTAAGCCAGTGCCTAATAGATCGACCAAGGGTGGACAACAGAAGAACAGTCAAAAGGGCCAGCATATAGAGGGCAGACAGACACAATCCAGGCCAATTCAAAATGTCCCAGGCCCTCACAGAACAATCCACCACGCCAGTGCGCCACTCACGGACAATGACAGAAGAAATGAACCCTCCGGCTCAACCAGCCCTCGCATGCTGACACCAATTAACGAAGAGGCAGACCCACTGGACGATGCCGACGACGAGACGTCTAGCCTTCCGCCCTTGGAGTCAGATGATGAAGAGCAGGACAGGGACGGAACTTCCAACCGCACACCCACTGTCGCCCCACCGGCTCCCGTATACAGAGATCACTCTGAAAAGAAAGAACTCCCGCAAGACGAGCAACAAGATCAGGACCACACTCAAGAGGCCAGGAACCAGGACAGTGACAACACCCAGTCAGAACACTCTTTTGAGGAGATGTATCGCCACATTCTAAGATCACAGGGGCCATTTGATGCTGTTTTGTATTATCATATGATGAAGGATGAGCCTGTAGTTTTCAGTACCAGTGATGGCAAAGAGTACACGTATCCAGACTCCCTTGAAGAGGAATATCCACCATGGCTCACTGAAAAAGAGGCTATGAATGAAGAGAATAGATTTGTTACATTGGATGGTCAACAATTTTATTGGCCGGTGATGAATCACAAGAATAAATTCATGGCAATCCTGCAACATCATCAGTGAATGAGCATGGAACAATGGGATGATTCAACCGACAAATAGCTAACATTAAGTAGTCAAGGAACGAAAACAGGAAGAATTTTTGATGTCTAAGGTGTGAATTATTATCACAATAAAAGTGATTCTTATTTTTGAATTTAAAGCTAGCTTATTATTACTAGCCGTTTTTCAAAGTTCAATTTGAGTCTTAATGCAAATAGGCGTTAAGCCACAGTTATAGCCATAATTGTAACTCAATATTCTAACTAGCGATTTATCTAAATTAAATTACATTATGCTTTTATAACTTACCTACTAGCCTGCCCAACATTTACACGATCGTTTTATAATTAAGAAAAAACTAATGATGAAGATTAAAACCTTCATCATCCTTACGTCAATTGAATTCTCTAGCACTCGAAGCTTATTGTCTTCAATGTAAAAGAAAAGCTGGTCTAACAAGATGACAACTAGAACAAAGGGCAGGGGCCATACTGCGGCCACGACTCAAAACGACAGAATGCCAGGCCCTGAGCTTTCGGGCTGGATCTCTGAGCAGCTAATGACCGGAAGAATTCCTGTAAGCGACATCTTCTGTGATATTGAGAACAATCCAGGATTATGCTACGCATCCCAAATGCAACAAACGAAGCCAAACCCGAAGACGCGCAACAGTCAAACCCAAACGGACCCAATTTGCAATCATAGTTTTGAGGAGGTAGTACAAACATTGGCTTCATTGGCTACTGTTGTGCAACAACAAACCATCGCATCAGAATCATTAGAACAACGCATTACGAGTCTTGAGAATGGTCTAAAGCCAGTTTATGATATGGCAAAAACAATCTCCTCATTGAACAGGGTTTGTGCTGAGATGGTTGCAAAATATGATCTTCTGGTGATGACAACCGGTCGGGCAACAGCAACCGCTGCGGCAACTGAGGCTTATTGGGCCGAACATGGTCAACCACCACCTGGACCATCACTTTATGAAGAAAGTGCGATTCGGGGTAAGATTGAATCTAGAGATGAGACCGTCCCTCAAAGTGTTAGGGAGGCATTCAACAATCTAAACAGTACCACTTCACTAACTGAGGAAAATTTTGGGAAACCTGACATTTCGGCAAAGGATTTGAGAAACATTATGTATGATCACTTGCCTGGTTTTGGAACTGCTTTCCACCAATTAGTACAAGTGATTTGTAAATTGGGAAAAGATAGCAACTCATTGGACATCATTCATGCTGAGTTCCAGGCCAGCCTGGCTGAAGGAGACTCTCCTCAATGTGCCCTAATTCAAATTACAAAAAGAGTTCCAATCTTCCAAGATGCTGCTCCACCTGTCATCCACATCCGCTCTCGAGGTGACATTCCCCGAGCTTGCCAGAAAAGCTTGCGTCCAGTCCCACCATCGCCCAAGATTGATCGAGGTTGGGTATGTGTTTTTCAGCTTCAAGATGGTAAAACACTTGGACTCAAAATTTGAGCCAATCTCCCTTCCCTCCGAAAGAGGCGAATAATAGCAGAGGCTTCAACTGCTGAACTATAGGGTACGTTACATTAATGATACACTTGTGAGTATCAGCCCTGGATAATATAAGTCAATTAAACGACCAAGATAAAATTGTTCATATCTCGCTAGCAGCTTAAAATATAAATGTAATAGGAGCTATATCTCTGACAGTATTATAATCAATTGTTATTAAGTAACCCAAACCAAAAGTGATGAAGATTAAGAAAAACCTACCTCGGCTGAGAGAGTGTTTTTTCATTAACCTTCATCTTGTAAACGTTGAGCAAAATTGTTAAAAATATGAGGCGGGTTATATTGCCTACTGCTCCTCCTGAATATATGGAGGCCATATACCCTGTCAGGTCAAATTCAACAATTGCTAGAGGTGGCAACAGCAATACAGGCTTCCTGACACCGGAGTCAGTCAATGGGGACACTCCATCGAATCCACTCAGGCCAATTGCCGATGACACCATCGACCATGCCAGCCACACACCAGGCAGTGTGTCATCAGCATTCATCCTTGAAGCTATGGTGAATGTCATATCGGGCCCCAAAGTGCTAATGAAGCAAATTCCAATTTGGCTTCCTCTAGGTGTCGCTGATCAAAAGACCTACAGCTTTGACTCAACTACGGCCGCCATCATGCTTGCTTCATACACTATCACCCATTTCGGCAAGGCAACCAATCCACTTGTCAGAGTCAATCGGCTGGGTCCTGGAATCCCGGATCATCCCCTCAGGCTCCTGCGAATTGGAAACCAGGCTTTCCTCCAGGAGTTCGTTCTTCCGCCAGTCCAACTACCCCAGTATTTCACCTTTGATTTGACAGCACTCAAACTGATCACCCAACCACTGCCTGCTGCAACATGGACCGATGACACTCCAACAGGATCAAATGGAGCGTTGCGTCCAGGAATTTCATTTCATCCAAAACTTCGCCCCATTCTTTTACCCAACAAAAGTGGGAAGAAGGGGAACAGTGCCGATCTAACATCTCCGGAGAAAATCCAAGCAATAATGACTTCACTCCAGGACTTTAAGATCGTTCCAATTGATCCAACCAAAAATATCATGGGAATCGAAGTGCCAGAAACTCTGGTCCACAAGCTGACCGGTAAGAAGGTGACTTCTAAAAATGGACAACCAATCATCCCTGTTCTTTTGCCAAAGTACATTGGGTTGGACCCGGTGGCTCCAGGAGACCTCACCATGGTAATCACACAGGATTGTGACACGTGTCATTCTCCTGCAAGTCTTCCAGCTGTGATTGAGAAGTAATTGCAATAATTGACTCAGATCCAGTTTTATAGAATCTTCTCAGGGATAGTGATAACATCTATTTAGTAATCCGTCCATTAGAGGAGACACTTTTAATTGATCAATATACTAAAGGTGCTTTACACCATTGTCTTTTTTCTCTCCTAAATGTAGAACTTAACAAAAGACTCATAATATACTTGTTTTTAAAGGATTGATTGATGAAAGATCATAACTAATAACATTACAAATAATCCTACTATAATCAATACGGTGATTCAAATGTTAATCTTTCTCATTGCACATACTTTTTGCCCTTATCCTCAAATTGCCTGCATGCTTACATCTGAGGATAGCCAGTGTGACTTGGATTGGAAATGTGGAGAAAAAATCGGGACCCATTTCTAGGTTGTTCACAATCCAAGTACAGACATTGCCCTTCTAATTAAGAAAAAATCGGCGATGAAGATTAAGCCGACAGTGAGCGTAATCTTCATCTCTCTTAGATTATTTGTTTTCCAGAGTAGGGGTCGTCAGGTCCTTTTCAATCGTGTAACCAAAATAAACTCCACTAGAAGGATATTGTGGGGCAACAACACAATGGGCGTTACAGGAATATTGCAGTTACCTCGTGATCGATTCAAGAGGACATCATTCTTTCTTTGGGTAATTATCCTTTTCCAAAGAACATTTTCCATCCCACTTGGAGTCATCCACAATAGCACATTACAGGTTAGTGATGTCGACAAACTAGTTTGTCGTGACAAACTGTCATCCACAAATCAATTGAGATCAGTTGGACTGAATCTCGAAGGGAATGGAGTGGCAACTGACGTGCCATCTGCAACTAAAAGATGGGGCTTCAGGTCCGGTGTCCCACCAAAGGTGGTCAATTATGAAGCTGGTGAATGGGCTGAAAACTGCTACAATCTTGAAATCAAAAAACCTGACGGGAGTGAGTGTCTACCAGCAGCGCCAGACGGGATTCGGGGCTTCCCCCGGTGCCGGTATGTGCACAAAGTATCAGGAACGGGACCGTGTGCCGGAGACTTTGCCTTCCATAAAGAGGGTGCTTTCTTCCTGTATGATCGACTTGCTTCCACAGTTATCTACCGAGGAACGACTTTCGCTGAAGGTGTCGTTGCATTTCTGATACTGCCCCAAGCTAAGAAGGACTTCTTCAGCTCACACCCCTTGAGAGAGCCGGTCAATGCAACGGAGGACCCGTCTAGTGGCTACTATTCTACCACAATTAGATATCAGGCTACCGGTTTTGGAACCAATGAGACAGAGTACTTGTTCGAGGTTGACAATTTGACCTACGTCCAACTTGAATCAAGATTCACACCACAGTTTCTGCTCCAGCTGAATGAGACAATATATACAAGTGGGAAAAGGAGCAATACCACGGGAAAACTAATTTGGAAGGTCAACCCCGAAATTGATACAACAATCGGGGAGTGGGCCTTCTGGGAAACTAAAAAAACCTCACTAGAAAAATTCGCAGTGAAGAGTTGTCTTTCACAGTTGTATCAAACGGAGCCAAAAACATCAGTGGTCAGAGTCCGGCGCGAACTTCTTCCGACCCAGGGACCAACACAACAACTGAAGACCACAAAATCATGGCTTCAGAAAATTCCTCTGCAATGGTTCAAGTGCACAGTCAAGGAAGGGAAGCTGCAGTGTCGCATCTAACAACCCTTGCCACAATCTCCACGAGTCCCCAATCCCTCACAACCAAACCAGGTCCGGACAACAGCACCCATAATACACCCGTGTATAAACTTGACATCTCTGAGGCAACTCAAGTTGAACAACATCACCGCAGAACAGACAACGACAGCACAGCCTCCGACACTCCCTCTGCCACGACCGCAGCCGGACCCCCAAAAGCAGAGAACACCAACACGAGCAAGAGCACTGACTTCCTGGACCCCGCCACCACAACAAGTCCCCAAAACCACAGCGAGACCGCTGGCAACAACAACACTCATCACCAAGATACCGGAGAAGAGAGTGCCAGCAGCGGGAAGCTAGGCTTAATTACCAATACTATTGCTGGAGTCGCAGGACTGATCACAGGCGGGAGAAGAACTCGAAGAGAAGCAATTGTCAATGCTCAACCCAAATGCAACCCTAATTTACATTACTGGACTACTCAGGATGAAGGTGCTGCAATCGGACTGGCCTGGATACCATATTTCGGGCCAGCAGCCGAGGGAATTTACATAGAGGGGCTAATGCACAATCAAGATGGTTTAATCTGTGGGTTGAGACAGCTGGCCAACGAGACGACTCAAGCTCTTCAACTGTTCCTGAGAGCCACAACTGAGCTACGCACCTTTTCAATCCTCAACCGTAAGGCAATTGATTTCTTGCTGCAGCGATGGGGCGGCACATGCCACATTCTGGGACCGGACTGCTGTATCGAACCACATGATTGGACCAAGAACATAACAGACAAAATTGATCAGATTATTCATGATTTTGTTGATAAAACCCTTCCGGACCAGGGGGACAATGACAATTGGTGGACAGGATGGAGACAATGGATACCGGCAGGTATTGGAGTTACAGGCGTTATAATTGCAGTTATCGCTTTATTCTGTATATGCAAATTTGTCTTTTAGTTTTTCTTCAGATTGCTTCATGGAAAAGCTCAGCCTCAAATCAATGAAACCAGGATTTAATTATATGGATTACTTGAATCTAAGATTACTTGACAAATGATAATATAATACACTGGAGCTTTAAACATAGCCAATGTGATTCTAACTCCTTTAAACTCACAGTTAATCATAAACAAGGTTTGACATCAATCTAGTTATCTCTTTGAGAATGATAAACTTGATGAAGATTAAGAAAAAGGTAATCTTTCGATTATCTTTAATCTTCATCCTTGATTCTACAATCATGACAGTTGTCTTTAGTGACAAGGGAAAGAAGCCTTTTTATTAAGTTGTAATAATCAGATCTGCGAACCGGTAGAGTTTAGTTGCAACCTAACACACATAAAGCATTGGTCAAAAAGTCAATAGAAATTTAAACAGTGAGTGGAGACAACTTTTAAATGGAAGCTTCATATGAGAGAGGACGCCCACGAGCTGCCAGACAGCATTCAAGGGATGGACACGACCACCATGTTCGAGCACGATCATCATCCAGAGAGAATTATCGAGGTGAGTACCGTCAATCAAGGAGCGCCTCACAAGTGCGCGTTCCTACTGTATTTCATAAGAAGAGAGTTGAACCATTAACAGTTCCTCCAGCACCTAAAGACATATGTCCGACCTTGAAAAAAGGATTTTTGTGTGACAGTAGTTTTTGCAAAAAAGATCACCAGTTGGAGAGTTTAACTGATAGGGAATTACTCCTACTAATCGCCCGTAAGACTTGTGGATCAGTAGAACAACAATTAAATATAACTGCACCCAAGGACTCGCGCTTAGCAAATCCAACGGCTGATGATTTCCAGCAAGAGGAAGGTCCAAAAATTACCTTGTTGACACTGATCAAGACGGCAGAACACTGGGCGAGACAAGACATCAGAACCATAGAGGATTCAAAATTAAGAGCATTGTTGACTCTATGTGCTGTGATGACGAGGAAATTCTCAAAATCCCAGCTGAGTCTTTTATGTGAGACACACCTAAGGCGCGAGGGGCTTGGGCAAGATCAGGCAGAACCCGTTCTCGAAGTATATCAACGATTACACAGTGATAAAGGAGGCAGTTTTGAAGCTGCACTATGGCAACAATGGGACCGACAATCCCTAATTATGTTTATCACTGCATTCTTGAATATTGCTCTCCAGTTACCGTGTGAAAGTTCTGCTGTCGTTGTTTCAGGGTTAAGAACATTGGTTCCTCAATCAGATAATGAGGAAGCTTCAACCAACCCGGGGACATGCTCATGGTCTGATGAGGGTACCCCTTAATAAGGCTGACTAAAACACTATATAACCTTCTACTTGATCACAATACTCCGTATACCTATCATCATATATTTAATCAAGACGATATCCTTTAAAACTTATTCAGTACTATAATCACTCTCGTTTCAAATTAATAAGATGTGCATGATTGCCCTAATATATGAAGAGGTATGATACAACCCTAACAGTGATCAAAGAAAATCATAATCTCGTATCGCTCGTAATATAACCTGCCAAGCATACCTCTTGCACAAAGTGATTCTTGTACACAAATAATGTTTTACTCTACAGGAGGTAGCAACGATCCATCCCATCAAAAAATAAGTATTTCATGACTTACTAATGATCTCTTAAAATATTAAGAAAAACTGACGGAACATAAATTCTTTATGCTTCAAGCTGTGGAGGAGGTGTTTGGTATTGGCTATTGTTATATTACAATCAATAACAAGCTTGTAAAAATATTGTTCTTGTTTCAAGAGGTAGATTGTGACCGGAAATGCTAAACTAATGATGAAGATTAATGCGGAGGTCTGATAAGAATAAACCTTATTATTCAGATTAGGCCCCAAGAGGCATTCTTCATCTCCTTTTAGCAAAGTACTATTTCAGGGTAGTCCAATTAGTGGCACGTCTTTTAGCTGTATATCAGTCGCCCCTGAGATACGCCACAAAAGTGTCTCTAAGCTAAATTGGTCTGTACACATCCCATACATTGTATTAGGGGCAATAATATCTAATTGAACTTAGCCGTTTAAAATTTAGTGCATAAATCTGGGCTAACACCACCAGGTCAACTCCATTGGCTGAAAAGAAGCTTACCTACAACGAACATCACTTTGAGCGCCCTCACAATTAAAAAATAGGAACGTCGTTCCAACAATCGAGCGCAAGGTTTCAAGGTTGAACTGAGAGTGTCTAGACAACAAAATATTGATACTCCAGACACCAAGCAAGACCTGAGAAAAAACCATGGCTAAAGCTACGGGACGATACAATCTAATATCGCCCAAAAAGGACCTGGAGAAAGGGGTTGTCTTAAGCGACCTCTGTAACTTCTTAGTTAGCCAAACTATTCAGGGGTGGAAGGTTTATTGGGCTGGTATTGAGTTTGATGTGACTCACAAAGGAATGGCCCTATTGCATAGACTGAAAACTAATGACTTTGCCCCTGCATGGTCAATGACAAGGAATCTCTTTCCTCATTTATTTCAAAATCCGAATTCCACAATTGAATCACCGCTGTGGGCATTGAGAGTCATCCTTGCAGCAGGGATACAGGACCAGCTGATTGACCAGTCTTTGATTGAACCCTTAGCAGGAGCCCTTGGTCTGATCTCTGATTGGCTGCTAACAACCAACACTAACCATTTCAACATGCGAACACAACGTGTCAAGGAACAATTGAGCCTAAAAATGCTGTCGTTGATTCGATCCAATATTCTCAAGTTTATTAACAAATTGGATGCTCTACATGTCGTGAACTACAACGGATTGTTGAGCAGTATTGAAATTGGAACTCAAAATCATACAATCATCATAACTCGAACTAACATGGGTTTTCTGGTGGAGCTCCAAGAACCCGACAAATCGGCAATGAACCGCATGAAGCCTGGGCCGGCGAAATTTTCCCTCCTTCATGAGTCCACACTGAAAGCATTTACACAAGGATCCTCGACACGAATGCAAAGTTTGATTCTTGAATTTAATAGCTCTCTTGCTATCTAACTAAGGTAGAATACTTCATATTGAGCTAACTCATATATGCTGACTCAATAGTTATCTTGACATCTCTGCTTTCATAATCAGATATATAAGCATAATAAATAAATACTCATATTTCTTGATAATTTGTTTAACCACAGATAAATCCTCACTGTAAGCCAGCTTCCAAGTTGACACCCTTACAAAAACCAGGACTCAGAATCCCTCAAACAAGAGATTCCAAGACAACATCATAGAATTGCTTTATTATATGAATAAGCATTTTATCACCAGAAATCCTATATACTAAATGGTTAATTGTAACTGAACCCGCAGGTCACATGTGTTAGGTTTCACAGATTCTATATATTACTAACTCTATACTCGTAATTAACATTAGATAAGTAGATTAAGAAAAAAGCCTGAGGAAGATTAAGAAAAACTGCTTATTGGGTCTTTCCGTGTTTTAGATGAAGCAGTTGAAATTCTTCCTCTTGATATTAAATGGCTACACAACATACCCAATACCCAGACGCTAGGTTATCATCACCAATTGTATTGGACCAATGTGACCTAGTCACTAGAGCTTGCGGGTTATATTCATCATACTCCCTTAATCCGCAACTACGCAACTGTAAACTCCCGAAACATATCTACCGTTTGAAATACGATGTAACTGTTACCAAGTTCTTGAGTGATGTACCAGTGGCGACATTGCCCATAGATTTCATAGTCCCAGTTCTTCTCAAGGCACTGTCAGGCAATGGATTCTGTCCTGTTGAGCCGCGGTGCCAACAGTTCTTAGATGAAATCATTAAGTACACAATGCAAGATGCTCTCTTCTTGAAATATTATCTCAAAAATGTGGGTGCTCAAGAAGACTGTGTTGATGAACACTTTCAAGAGAAAATCTTATCTTCAATTCAGGGCAATGAATTTTTACATCAAATGTTTTTCTGGTATGATCTGGCTATTTTAACTCGAAGGGGTAGATTAAATCGAGGAAACTCTAGATCAACATGGTTTGTTCATGATGATTTAATAGACATCTTAGGCTATGGGGACTATGTTTTTTGGAAGATCCCAATTTCAATGTTACCACTGAACACACAAGGAATCCCCCATGCTGCTATGGACTGGTATCAGGCATCAGTATTCAAAGAAGCGGTTCAAGGGCATACACACATTGTTTCTGTTTCTACTGCCGACGTCTTGATAATGTGCAAAGATTTAATTACATGTCGATTCAACACAACTCTAATCTCAAAAATAGCAGAGATTGAGGATCCAGTTTGTTCTGATTATCCCAATTTTAAGATTGTGTCTATGCTTTACCAGAGCGGAGATTACTTACTCTCCATATTAGGGTCTGATGGGTATAAAATTATTAAGTTCCTCGAACCATTGTGCTTGGCCAAAATTCAATTATGCTCAAAGTACACTGAGAGGAAGGGCCGATTCTTAACACAAATGCATTTAGCTGTAAATCACACCCTAGAAGAAATTACAGAAATGCGTGCACTAAAGCCTTCACAGGCTCAAAAGATCCGTGAATTCCATAGAACATTGATAAGGCTGGAGATGACGCCACAACAACTTTGTGAGCTATTTTCCATTCAAAAACACTGGGGGCATCCTGTGCTACATAGTGAAACAGCAATCCAAAAAGTTAAAAAACATGCTACGGTGCTAAAAGCATTACGCCCTATAGTGATTTTCGAGACATACTGTGTTTTTAAATATAGTATTGCCAAACATTATTTTGATAGTCAAGGATCTTGGTACAGTGTTACTTCAGATAGGAATCTAACACCGGGTCTTAATTCTTATATCAAAAGAAATCAATTCCCTCCGTTGCCAATGATTAAAGAACTACTATGGGAATTTTACCACCTTGACCACCCTCCACTTTTCTCAACCAAAATTATTAGTGACTTAAGTATTTTTATAAAAGACAGAGCTACCGCAGTAGAAAGGACATGCTGGGATGCAGTATTCGAGCCTAATGTTCTAGGATATAATCCACCTCACAAATTTAGTACTAAACGTGTACCGGAACAATTTTTAGAGCAAGAAAACTTTTCTATTGAGAATGTTCTTTCCTACGCACAAAAACTCGAGTATCTACTACCACAATATCGGAACTTTTCTTTCTCATTGAAAGAGAAAGAGTTGAATGTAGGTAGAACCTTCGGAAAATTGCCTTATCCGACTCGCAATGTTCAAACACTTTGTGAAGCTCTGTTAGCTGATGGTCTTGCTAAAGCATTTCCTAGCAATATGATGGTAGTTACGGAACGTGAGCAAAAAGAAAGCTTATTGCATCAAGCATCATGGCACCACACAAGTGATGATTTTGGTGAACATGCCACAGTTAGAGGGAGTAGCTTTGTAACTGATTTAGAGAAATACAATCTTGCATTTAGATATGAGTTTACAGCACCTTTTATAGAATATTGCAACCGTTGCTATGGTGTTAAGAATGTTTTTAATTGGATGCATTATACAATCCCACAGTGTTATATGCATGTCAGTGATTATTATAATCCACCACATAACCTCACACTGGAGAATCGAGACAACCCCCCCGAAGGGCCTAGTTCATACAGGGGTCATATGGGAGGGATTGAAGGACTGCAACAAAAACTCTGGACAAGTATTTCATGTGCTCAAATTTCTTTAGTTGAAATTAAGACTGGTTTTAAGTTACGCTCAGCTGTGATGGGTGACAATCAGTGCATTACTGTTTTATCAGTCTTCCCCTTAGAGACTGACGCAGACGAGCAGGAACAGAGCGCCGAAGACAATGCAGCGAGGGTGGCCGCCAGCCTAGCAAAAGTTACAAGTGCCTGTGGAATCTTTTTAAAACCTGATGAAACATTTGTACATTCAGGTTTTATCTATTTTGGAAAAAAACAATATTTGAATGGGGTCCAATTGCCTCAGTCCCTTAAAACGGCTACAAGAATGGCACCATTGTCTGATGCAATTTTTGATGATCTTCAAGGGACCCTGGCTAGTATAGGCACTGCTTTTGAGCGATCCATCTCTGAGACACGACATATCTTTCCTTGCAGGATAACCGCAGCTTTCCATACGTTTTTTTCGGTGAGAATCTTGCAATATCATCATCTCGGGTTCAATAAAGGTTTTGACCTTGGACAGTTAACACTCGGCAAACCTCTGGATTTCGGAACAATATCATTGGCACTAGCGGTACCGCAGGTGCTTGGAGGGTTATCCTTCTTGAATCCTGAGAAATGTTTCTACCGGAATCTAGGAGATCCAGTTACCTCAGGCTTATTCCAGTTAAAAACTTATCTCCGAATGATTGAGATGGATGATTTATTCTTACCTTTAATTGCGAAGAACCCTGGGAACTGCACTGCCATTGACTTTGTGCTAAATCCTAGCGGATTAAATGTCCCTGGGTCGCAAGACTTAACTTCATTTCTGCGCCAGATTGTACGCAGGACCATCACCCTAAGTGCGAAAAACAAACTTATTAATACCTTATTTCATGCGTCAGCTGACTTCGAAGACGAAATGGTTTGTAAATGGCTATTATCATCAACTCCTGTTATGAGTCGTTTTGCGGCCGATATCTTTTCACGCACGCCGAGCGGGAAGCGATTGCAAATTCTAGGATACCTGGAAGGAACACGCACATTATTAGCCTCTAAGATCATCAACAATAATACAGAGACACCGGTTTTGGACAGACTGAGGAAAATAACATTGCAAAGGTGGAGCCTATGGTTTAGTTATCTTGATCATTGTGATAATATCCTGGCGGAGGCTTTAACCCAAATAACTTGCACAGTTGATTTAGCACAGATTCTGAGGGAATATTCATGGGCTCATATTTTAGAGGGAAGACCTCTTATTGGAGCCACACTCCCATGTATGATTGAGCAATTCAAAGTGTTTTGGCTGAAACCCTACGAACAATGTCCGCAGTGTTCAAATGCAAAGCAACCAGGTGGGAAACCATTCGTGTCAGTGGCAGTCAAGAAACATATTGTTAGTGCATGGCCGAACGCATCCCGAATAAGCTGGACTATCGGGGATGGAATCCCATACATTGGATCAAGGACAGAAGATAAGATAGGACAACCTGCTATTAAACCAAAATGTCCTTCCGCAGCCTTAAGAGAGGCCATTGAATTGGCGTCCCGTTTAACATGGGTAACTCAAGGCAGTTCGAACAGTGACTTGCTAATAAAACCATTTTTGGAAGCACGAGTAAATTTAAGTGTTCAAGAAATACTTCAAATGACCCCTTCACATTACTCAGGAAATATTGTTCACAGGTACAACGATCAATACAGTCCTCATTCTTTCATGGCCAATCGTATGAGTAATTCAGCAACGCGATTGATTGTTTCTACAAACACTTTAGGTGAGTTTTCAGGAGGTGGCCAGTCTGCACGCGACAGCAATATTATTTTCCAGAATGTTATAAATTATGCAGTTGCACTGTTCGATATTAAATTTAGAAACACTGAGGCTACAGATATCCAATATAATCGTGCTCACCTTCATCTAACTAAGTGTTGCACCCGGGAAGTACCAGCTCAGTATTTAACATACACATCTACATTGGATTTAGATTTAACAAGATACCGAGAAAACGAATTGATTTATGACAGTAATCCTCTAAAAGGAGGACTCAATTGCAATATCTCATTCGATAATCCATTTTTCCAAGGTAAACGGCTGAACATTATAGAAGATGATCTTATTCGACTGCCTCACTTATCTGGATGGGAGCTAGCCAAGACCATCATGCAATCAATTATTTCAGATAGCAACAATTCATCTACAGACCCAATTAGCAGTGGAGAAACAAGATCATTCACTACCCATTTCTTAACTTATCCCAAGATAGGACTTCTGTACAGTTTTGGGGCCTTTGTAAGTTATTATCTTGGCAATACAATTCTTCGGACTAAGAAATTAACACTTGACAATTTTTTATATTACTTAACTACTCAAATTCATAATCTACCACATCGCTCATTGCGAATACTTAAGCCAACATTCAAACATGCAAGCGTTATGTCACGGTTAATGAGTATTGATCCTCATTTTTCTATTTACATAGGCGGTGCTGCAGGTGACAGAGGACTCTCAGATGCGGCCAGGTTATTTTTGAGAACGTCCATTTCATCTTTTCTTACATTTGTAAAAGAATGGATAATTAATCGCGGAACAATTGTCCCTTTATGGATAGTATATCCGCTAGAGGGTCAAAACCCAACACCTGTGAATAATTTTCTCTATCAGATCGTAGAACTGCTGGTGCATGATTCATCAAGACAACAGGCTTTTAAAACTACCATAAGTGATCATGTACATCCTCACGACAATCTTGTTTACACATGTAAGAGTACAGCCAGCAATTTCTTCCATGCATCATTGGCGTACTGGAGGAGCAGACACAGAAACAGCAACCGAAAATACTTGGCAAGAGACTCTTCAACTGGATCAAGCACAAACAACAGTGATGGTCATATTGAGAGAAGTCAAGAACAAACCACCAGAGATCCACATGATGGCACTGAACGGAATCTAGTCCTACAAATGAGCCATGAAATAAAAAGAACGACAATTCCACAAGAAAACACGCACCAGGGTCCGTCGTTCCAGTCCTTTCTAAGTGACTCTGCTTGTGGTACAGCAAATCCAAAACTAAATTTCGATCGATCGAGACACAATGTGAAATTTCAGGATCATAACTCGGCATCCAAGAGGGAAGGTCATCAAATAATCTCACACCGTCTAGTCCTACCTTTCTTTACATTATCTCAAGGGACACGCCAATTAACGTCATCCAATGAGTCACAAACCCAAGACGAGATATCAAAGTACTTACGGCAATTGAGATCCGTCATTGATACCACAGTTTATTGTAGATTTACCGGTATAGTCTCGTCCATGCATTACAAACTTGATGAGGTCCTTTGGGAAATAGAGAGTTTCAAGTCGGCTGTGACGCTAGCAGAGGGAGAAGGTGCTGGTGCCTTACTATTGATTCAGAAATACCAAGTTAAGACCTTATTTTTCAACACGCTAGCTACTGAGTCCAGTATAGAGTCAGAAATAGTATCAGGAATGACTACTCCTAGGATGCTTCTACCTGTTATGTCAAAATTCCATAATGACCAAATTGAGATTATTCTTAACAACTCAGCAAGCCAAATAACAGACATAACAAATCCTACTTGGTTTAAAGACCAAAGAGCAAGGCTACCTAAGCAAGTCGAGGTTATAACCATGGATGCAGAGACAACAGAGAATATAAACAGATCGAAATTGTACGAAGCTGTATATAAATTGATCTTACACCATATTGATCCTAGCGTATTGAAAGCAGTGGTCCTTAAAGTCTTTCTAAGTGATACTGAGGGTATGTTATGGCTAAATGATAATTTAGCCCCGTTTTTTGCCACTGGTTATTTAATTAAGCCAATAACGTCAAGTGCTAGATCTAGTGAGTGGTATCTTTGTCTGACGAACTTCTTATCAACTACACGTAAGATGCCACACCAAAACCATCTCAGTTGTAAACAGGTAATACTTACGGCATTGCAACTGCAAATTCAACGAAGCCCATACTGGCTAAGTCATTTAACTCAGTATGCTGACTGTGAGTTACATTTAAGTTATATCCGCCTTGGTTTTCCATCATTAGAGAAAGTACTATACCACAGGTATAACCTCGTCGATTCAAAAAGAGGTCCACTAGTCTCTATCACTCAGCACTTAGCACATCTTAGAGCAGAGATTCGAGAATTAACTAATGATTATAATCAACAGCGACAAAGTCGGACTCAAACATATCACTTTATTCGTACTGCAAAAGGACGAATCACAAAACTAGTCAATGATTATTTAAAATTCTTTCTTATTGTGCAAGCATTAAAACATAATGGGACATGGCAAGCTGAGTTTAAGAAATTACCAGAGTTGATTAGTGTGTGCAATAGGTTCTACCATATTAGAGATTGCAATTGTGAAGAACGTTTCTTAGTTCAAACCTTATATTTACATAGAATGCAGGATTCTGAAGTTAAGCTTATCGAAAGGCTGACAGGGCTTCTGAGTTTATTTCCGGATGGTCTCTACAGGTTTGATTGAATTACCGTGCATAGTATCCTGATACTTGCAAAGGTTGGTTATTAACATACAGATTATAAAAAACTCATAAATTGCTCTCATACATCATATTGATCTAATCTCAATAAACAACTATTTAAATAACGAAAGGAGTCCCTATATTATATACTATATTTAGCCTCTCTCCCTGCGTGATAATCAAAAAATTCACAATGCAGCATGTGTGACATATTACTGCCGCAATGAATTTAACGCAACATAATAAACTCTGCACTCTTTATAATTAAGCTTTAACGAAAGGTCTGGGCTCATATTGTTATTGATATAATAATGTTGTATCAATATCCTGTCAGATGGAATAGTGTTTTGGTTGATAACACAACTTCTTAAAACAAAATTGATCTTTAAGATTAAGTTTTTTATAATTATCATTACTTTAATTTGTCGTTTTAAAAACGGTGATAGCCTTAATCTTTGTGTAAAATAAGAGATTAGGTGTAATAACCTTAACATTTTTGTCTAGTAAGCTACTATTTCATACAGAATGATAAAATTAAAAGAAAAGGCAGGACTGTAAAATCAGAAATACCTTCTTTACAATATAGCAGACTAGATAATAATCTTCGTGTTAATGATAATTAAGACATTGACCACGCTCATCAGAAGGCTCGCCAGAATAAACGTTGCAAAAAGGATTCCTGGAAAAATGGTCGCACACAAAAATTTAAAAATAAATCTATTTCTTCTTTTTTGTGTGTCCA
      genes:
        - name: NP
          sequence: MDSRPQKIWMAPSLTESDMDYHKILTAGLSVQQGIVRQRVIPVYQVNNLEEICQLIIQAFEAGVDFQESADSFLLMLCLHHAYQGDYKLFLESGAVKYLEGHGFRFEVKKRDGVKRLEELLPAVSSGKNIKRTLAAMPEEETTEANAGQFLSFASLFLPKLVVGEKACLEKVQRQIQVHAEQGLIQYPTAWQSVGHMMVIFRLMRTNFLIKFLLIHQGMHMVAGHDANDAVISNSVAQARFSGLLIVKTVLDHILQKTERGVRLHPLARTAKVKNEVNSFKAALSSLAKHGEYAPFARLLNLSGVNNLEHGLFPQLSAIALGVATAHGSTLAGVNVGEQYQQLREAATEAEKQLQQYAESRELDHLGLDDQEKKILMNFHQKKNEISFQQTNAMVTLRKERLAKLTEAITAASLPKTSGHYDDDDDIPFPGPINDDDNPGHQDDDPTDSQDTTIPDVVVDPDDGSYGEYQSYSENGMNAPDDLVLFDLDEDDEDTKPVPNRSTKGGQQKNSQKGQHIEGRQTQSRPIQNVPGPHRTIHHASAPLTDNDRRNEPSGSTSPRMLTPINEEADPLDDADDETSSLPPLESDDEEQDRDGTSNRTPTVAPPAPVYRDHSEKKELPQDEQQDQDHTQEARNQDSDNTQSEHSFEEMYRHILRSQGPFDAVLYYHMMKDEPVVFSTSDGKEYTYPDSLEEEYPPWLTEKEAMNEENRFVTLDGQQFYWPVMNHKNKFMAILQHHQ*
        - name: VP35
          sequence: MTTRTKGRGHTAATTQNDRMPGPELSGWISEQLMTGRIPVSDIFCDIENNPGLCYASQMQQTKPNPKTRNSQTQTDPICNHSFEEVVQTLASLATVVQQQTIASESLEQRITSLENGLKPVYDMAKTISSLNRVCAEMVAKYDLLVMTTGRATATAAATEAYWAEHGQPPPGPSLYEESAIRGKIESRDETVPQSVREAFNNLNSTTSLTEENFGKPDISAKDLRNIMYDHLPGFGTAFHQLVQVICKLGKDSNSLDIIHAEFQASLAEGDSPQCALIQITKRVPIFQDAAPPVIHIRSRGDIPRACQKSLRPVPPSPKIDRGWVCVFQLQDGKTLGLKI*
        - name: VP40
          sequence: MRRVILPTAPPEYMEAIYPVRSNSTIARGGNSNTGFLTPESVNGDTPSNPLRPIADDTIDHASHTPGSVSSAFILEAMVNVISGPKVLMKQIPIWLPLGVADQKTYSFDSTTAAIMLASYTITHFGKATNPLVRVNRLGPGIPDHPLRLLRIGNQAFLQEFVLPPVQLPQYFTFDLTALKLITQPLPAATWTDDTPTGSNGALRPGISFHPKLRPILLPNKSGKKGNSADLTSPEKIQAIMTSLQDFKIVPIDPTKNIMGIEVPETLVHKLTGKKVTSKNGQPIIPVLLPKYIGLDPVAPGDLTMVITQDCDTCHSPASLPAVIEK*
        - name: GP
          sequence: MGVTGILQLPRDRFKRTSFFLWVIILFQRTFSIPLGVIHNSTLQVSDVDKLVCRDKLSSTNQLRSVGLNLEGNGVATDVPSATKRWGFRSGVPPKVVNYEAGEWAENCYNLEIKKPDGSECLPAAPDGIRGFPRCRYVHKVSGTGPCAGDFAFHKEGAFFLYDRLASTVIYRGTTFAEGVVAFLILPQAKKDFFSSHPLREPVNATEDPSSGYYSTTIRYQATGFGTNETEYLFEVDNLTYVQLESRFTPQFLLQLNETIYTSGKRSNTTGKLIWKVNPEIDTTIGEWAFWETKKNLTRKIRSEELSFTVVSNGAKNISGQSPARTSSDPGTNTTTEDHKIMASENSSAMVQVHSQGREAAVSHLTTLATISTSPQSLTTKPGPDNSTHNTPVYKLDISEATQVEQHHRRTDNDSTASDTPSATTAAGPPKAENTNTSKSTDFLDPATTTSPQNHSETAGNNNTHHQDTGEESASSGKLGLITNTIAGVAGLITGGRRTRREAIVNAQPKCNPNLHYWTTQDEGAAIGLAWIPYFGPAAEGIYIEGLMHNQDGLICGLRQLANETTQALQLFLRATTELRTFSILNRKAIDFLLQRWGGTCHILGPDCCIEPHDWTKNITDKIDQIIHDFVDKTLPDQGDNDNWWTGWRQWIPAGIGVTGVIIAVIALFCICKFVF*
        - name: ssGP
          sequence: MGVTGILQLPRDRFKRTSFFLWVIILFQRTFSIPLGVIHNSTLQVSDVDKLVCRDKLSSTNQLRSVGLNLEGNGVATDVPSATKRWGFRSGVPPKVVNYEAGEWAENCYNLEIKKPDGSECLPAAPDGIRGFPRCRYVHKVSGTGPCAGDFAFHKEGAFFLYDRLASTVIYRGTTFAEGVVAFLILPQAKKDFFSSHPLREPVNATEDPSSGYYSTTIRYQATGFGTNETEYLFEVDNLTYVQLESRFTPQFLLQLNETIYTSGKRSNTTGKLIWKVNPEIDTTIGEWAFWETKKPH*
        - name: sGP
          sequence: MGVTGILQLPRDRFKRTSFFLWVIILFQRTFSIPLGVIHNSTLQVSDVDKLVCRDKLSSTNQLRSVGLNLEGNGVATDVPSATKRWGFRSGVPPKVVNYEAGEWAENCYNLEIKKPDGSECLPAAPDGIRGFPRCRYVHKVSGTGPCAGDFAFHKEGAFFLYDRLASTVIYRGTTFAEGVVAFLILPQAKKDFFSSHPLREPVNATEDPSSGYYSTTIRYQATGFGTNETEYLFEVDNLTYVQLESRFTPQFLLQLNETIYTSGKRSNTTGKLIWKVNPEIDTTIGEWAFWETKKTSLEKFAVKSCLSQLYQTEPKTSVVRVRRELLPTQGPTQQLKTTKSWLQKIPLQWFKCTVKEGKLQCRI*
        - name: VP30
          sequence: MEASYERGRPRAARQHSRDGHDHHVRARSSSRENYRGEYRQSRSASQVRVPTVFHKKRVEPLTVPPAPKDICPTLKKGFLCDSSFCKKDHQLESLTDRELLLLIARKTCGSVEQQLNITAPKDSRLANPTADDFQQEEGPKITLLTLIKTAEHWARQDIRTIEDSKLRALLTLCAVMTRKFSKSQLSLLCETHLRREGLGQDQAEPVLEVYQRLHSDKGGSFEAALWQQWDRQSLIMFITAFLNIALQLPCESSAVVVSGLRTLVPQSDNEEASTNPGTCSWSDEGTP*
        - name: VP24
          sequence: MAKATGRYNLISPKKDLEKGVVLSDLCNFLVSQTIQGWKVYWAGIEFDVTHKGMALLHRLKTNDFAPAWSMTRNLFPHLFQNPNSTIESPLWALRVILAAGIQDQLIDQSLIEPLAGALGLISDWLLTTNTNHFNMRTQRVKEQLSLKMLSLIRSNILKFINKLDALHVVNYNGLLSSIEIGTQNHTIIITRTNMGFLVELQEPDKSAMNRMKPGPAKFSLLHESTLKAFTQGSSTRMQSLILEFNSSLAI*
        - name: L
          sequence: MATQHTQYPDARLSSPIVLDQCDLVTRACGLYSSYSLNPQLRNCKLPKHIYRLKYDVTVTKFLSDVPVATLPIDFIVPVLLKALSGNGFCPVEPRCQQFLDEIIKYTMQDALFLKYYLKNVGAQEDCVDEHFQEKILSSIQGNEFLHQMFFWYDLAILTRRGRLNRGNSRSTWFVHDDLIDILGYGDYVFWKIPISMLPLNTQGIPHAAMDWYQASVFKEAVQGHTHIVSVSTADVLIMCKDLITCRFNTTLISKIAEIEDPVCSDYPNFKIVSMLYQSGDYLLSILGSDGYKIIKFLEPLCLAKIQLCSKYTERKGRFLTQMHLAVNHTLEEITEMRALKPSQAQKIREFHRTLIRLEMTPQQLCELFSIQKHWGHPVLHSETAIQKVKKHATVLKALRPIVIFETYCVFKYSIAKHYFDSQGSWYSVTSDRNLTPGLNSYIKRNQFPPLPMIKELLWEFYHLDHPPLFSTKIISDLSIFIKDRATAVERTCWDAVFEPNVLGYNPPHKFSTKRVPEQFLEQENFSIENVLSYAQKLEYLLPQYRNFSFSLKEKELNVGRTFGKLPYPTRNVQTLCEALLADGLAKAFPSNMMVVTEREQKESLLHQASWHHTSDDFGEHATVRGSSFVTDLEKYNLAFRYEFTAPFIEYCNRCYGVKNVFNWMHYTIPQCYMHVSDYYNPPHNLTLENRDNPPEGPSSYRGHMGGIEGLQQKLWTSISCAQISLVEIKTGFKLRSAVMGDNQCITVLSVFPLETDADEQEQSAEDNAARVAASLAKVTSACGIFLKPDETFVHSGFIYFGKKQYLNGVQLPQSLKTATRMAPLSDAIFDDLQGTLASIGTAFERSISETRHIFPCRITAAFHTFFSVRILQYHHLGFNKGFDLGQLTLGKPLDFGTISLALAVPQVLGGLSFLNPEKCFYRNLGDPVTSGLFQLKTYLRMIEMDDLFLPLIAKNPGNCTAIDFVLNPSGLNVPGSQDLTSFLRQIVRRTITLSAKNKLINTLFHASADFEDEMVCKWLLSSTPVMSRFAADIFSRTPSGKRLQILGYLEGTRTLLASKIINNNTETPVLDRLRKITLQRWSLWFSYLDHCDNILAEALTQITCTVDLAQILREYSWAHILEGRPLIGATLPCMIEQFKVFWLKPYEQCPQCSNAKQPGGKPFVSVAVKKHIVSAWPNASRISWTIGDGIPYIGSRTEDKIGQPAIKPKCPSAALREAIELASRLTWVTQGSSNSDLLIKPFLEARVNLSVQEILQMTPSHYSGNIVHRYNDQYSPHSFMANRMSNSATRLIVSTNTLGEFSGGGQSARDSNIIFQNVINYAVALFDIKFRNTEATDIQYNRAHLHLTKCCTREVPAQYLTYTSTLDLDLTRYRENELIYDSNPLKGGLNCNISFDNPFFQGKRLNIIEDDLIRLPHLSGWELAKTIMQSIISDSNNSSTDPISSGETRSFTTHFLTYPKIGLLYSFGAFVSYYLGNTILRTKKLTLDNFLYYLTTQIHNLPHRSLRILKPTFKHASVMSRLMSIDPHFSIYIGGAAGDRGLSDAARLFLRTSISSFLTFVKEWIINRGTIVPLWIVYPLEGQNPTPVNNFLYQIVELLVHDSSRQQAFKTTISDHVHPHDNLVYTCKSTASNFFHASLAYWRSRHRNSNRKYLARDSSTGSSTNNSDGHIERSQEQTTRDPHDGTERNLVLQMSHEIKRTTIPQENTHQGPSFQSFLSDSACGTANPKLNFDRSRHNVKFQDHNSASKREGHQIISHRLVLPFFTLSQGTRQLTSSNESQTQDEISKYLRQLRSVIDTTVYCRFTGIVSSMHYKLDEVLWEIESFKSAVTLAEGEGAGALLLIQKYQVKTLFFNTLATESSIESEIVSGMTTPRMLLPVMSKFHNDQIEIILNNSASQITDITNPTWFKDQRARLPKQVEVITMDAETTENINRSKLYEAVYKLILHHIDPSVLKAVVLKVFLSDTEGMLWLNDNLAPFFATGYLIKPITSSARSSEWYLCLTNFLSTTRKMPHQNHLSCKQVILTALQLQIQRSPYWLSHLTQYADCELHLSYIRLGFPSLEKVLYHRYNLVDSKRGPLVSITQHLAHLRAEIRELTNDYNQQRQSRTQTYHFIRTAKGRITKLVNDYLKFFLIVQALKHNGTWQAEFKKLPELISVCNRFYHIRDCNCEERFLVQTLYLHRMQDSEVKLIERLTGLLSLFPDGLYRFD*
auth:
  smtp:
    host: "in-v3.mailjet.com"
    port: 587
    user: "fafd505de339dd2e9c3e85ad9981af8a"
    replyTo: "noreply@loculus.org"
    from: "noreply@loculus.org"
    envelopeFrom: "noreply@loculus.org"
  verifyEmail: true
  resetPasswordAllowed: true
insecureCookies: false
bannerMessage: "This is a development environment. Data will not be persisted."
additionalHeadHTML: '<script defer data-domain="main.loculus.org" src="https://plausible.io/js/script.js"></script>'
imageTags:
  lapisSilo: latest
  lapis: latest
secrets:
  smtp-password:
    type: raw
    data:
      secretKey: not_configured
  backend-keycloak-client-secret:
    type: autogen
    data:
      backendKeycloakClientSecret: ""
  database:
    type: raw
    data:
      url: "jdbc:postgresql://loculus-database-service/loculus"
      username: "postgres"
      password: "password"
  keycloak-database:
    type: raw
    data:
      addr: "loculus-keycloak-database-service"
      database: "keycloak"
      username: "postgres"
      password: "unsecure"
      port: "5432"
  crossref:
    type: raw
    data:
      username: "dummy"
      testPassword: "dummy"
      livePassword: "dummy"
  service-accounts:
    type: autogen
    data:
      insdcIngestUserPassword: ""
      dummyPreprocessingPipelinePassword: ""
      siloImportJobPassword: ""
      backendUserPassword: ""
  keycloak-admin:
    type: raw
    data:
      initialAdminPassword: "admin"
  orcid:
    type: raw
    data:
      orcidSecret: "dummy"
enableCrossRefCredentials: true
runDevelopmentKeycloakDatabase: true
runDevelopmentMainDatabase: true<|MERGE_RESOLUTION|>--- conflicted
+++ resolved
@@ -288,12 +288,7 @@
           header: Authors
         - name: authors
           displayName: Authors
-<<<<<<< HEAD
           type: authors
-=======
-          type: string
-          truncateColumnDisplayTo: 10
->>>>>>> 16b97e01
           header: Authors
         - name: submitter_country
           displayName: Submitter country
