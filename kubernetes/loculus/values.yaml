environment: server
crossRef:
  DOIPrefix: "10.62599"
  testEndpoint: "https://test.crossref.org"
  liveEndpoint: "https://doi.crossref.org"
disableWebsite: false
disableBackend: false
disablePreprocessing: false
disableIngest: false
siloImportLimitSeconds: 3600
ingestLimitSeconds: 1800
accessionPrefix: "LOC_"
dataUseTermsUrls:
  open: https://#TODO-MVP/open
  restricted: https://#TODO-MVP/restricted
name: "Loculus"
logo:
  url: "/favicon.svg"
  width: 100
  height: 100
defaultOrganismConfig: &defaultOrganismConfig
  schema: &schema
    loadSequencesAutomatically: true
    instanceName: "Ebola Zaire"
    description: "Zaire ebolavirus is a species of the genus Ebolavirus, which is a member of the Filoviridae family. It is the most dangerous of the known Ebola viruses, and is associated with the highest case-fatality rate."
    image: "https://cdn.britannica.com/01/179201-050-FED1B381/filamentous-ebolavirus-particles-scanning-electron-micrograph-cell.jpg?w=400&h=300&c=crop"
    ### Field list
    ## General fields
    # name: Key used across app to refer to this field (required)
    # displayName: Name displayed to users (optional) | used by website (for input and details)
    # type: Type of field (default: "string")
    # required: Whether the field is required by backend (default false) | used by input, backend, preprocessing
    ## Input related
    # noInput: Whether the field should not be input by the user)
    # definition
    # guidance
    # example
    # ontology_id
    ## Sequence details UI related
    # header: Grouping of fields in sequence details UI (default: "Other")
    # hideOnSequenceDetailsPage: Whether the field should be hidden on the sequence details page (default false)
    # customDisplay: Custom display dict for the field
    #     type: Enum with values "link"
    #     url: URL to link to with template __value__ for the field value: "https://www.ncbi.nlm.nih.gov/nuccore/__value__"
    ## SearchUI related
    # initiallyVisible: Whether it appear in searchUI by default (default false)
    # generateIndex: Whether the field should be indexed for search (default false, only allowed for string fields)
    # autocomplete: Whether the field should be used for search autocomplete (default false, only allowed for string fields and probably generateIndex should be true)
    ## Ingest related
    # ingest: Which NCBI field to map to this field (optional)
    ## Preprocessing related
    # preprocessing: Preprocessing function to run on the field (optional: defaults to identity function on input field with same name)

    ## TODO: Allow extra metadata field by particular organisms (e.g. clade/lineage)
    metadata:
      - name: sample_collection_date
        displayName: Collection date
        type: date
        initiallyVisible: true
        header: Sample details
        ingest: ncbi_collection_date
        preprocessing:
          function: process_date
          inputs:
            date: sample_collection_date
            release_date: ncbi_release_date
      - name: ncbi_release_date
        displayName: NCBI release date
        type: date
        header: "INSDC"
        preprocessing:
          function: parse_timestamp
          inputs:
            timestamp: ncbi_release_date
        noInput: true
      - name: ncbi_update_date
        type: date
        displayName: NCBI update date
        header: "INSDC"
        preprocessing:
          function: parse_timestamp
          inputs:
            timestamp: ncbi_update_date
        noInput: true
      - name: geo_loc_country
        displayName: Collection country
        generateIndex: true
        autocomplete: true
        initiallyVisible: true
        header: Sample details
        ingest: country
      - name: geo_loc_admin_1
        displayName: Collection subdivision level 1
        generateIndex: true
        autocomplete: true
        initiallyVisible: true
        header: Sample details
        ingest: division
      - name: geo_loc_admin_2
        displayName: Collection subdivision level 2
        generateIndex: true
        autocomplete: true
        header: Sample details
      - name: geo_loc_city
        displayName: Collection city
        generateIndex: true
        autocomplete: true
        header: Sample details
      - name: geo_loc_site
        ontology_id: GENEPIO:0100436
        definition: The name of a specific geographical location e.g. Credit River (rather
          than river).
        guidance: Provide the name of the specific geographical site using a specific noun
          (a word that names a certain place, thing).
        example: Credit River
        displayName: Collection site
        header: Sample details
      - name: specimen_collector_sample_id
        displayName: Isolate name
        header: Sample details
        ingest: ncbi_isolate_name
      - name: authors
        displayName: Authors
        type: authors
        header: Authors
        truncateColumnDisplayTo: 15
        ingest: ncbi_submitter_names
      - name: author_affiliations
        displayName: Author affiliations
        generateIndex: true
        autocomplete: true
        truncateColumnDisplayTo: 15
        header: Authors
        ingest: ncbi_submitter_affiliation
      - name: ncbi_submitter_country
        displayName: NCBI submitter country
        generateIndex: true
        autocomplete: true
        hideOnSequenceDetailsPage: true
        noInput: true
        header: "INSDC"
      - name: insdc_accession_base
        header: "INSDC"
        hideOnSequenceDetailsPage: true
        noInput: true
      - name: insdc_version
        type: int
        header: "INSDC"
        hideOnSequenceDetailsPage: true
        noInput: true
      - name: insdc_accession_full
        displayName: INSDC accession
        customDisplay:
          type: link
          url: "https://www.ncbi.nlm.nih.gov/nuccore/__value__"
        header: "INSDC"
        ingest: genbank_accession
        noInput: true
      - name: bioproject_accessions
        customDisplay:
          type: link
          url: "https://www.ncbi.nlm.nih.gov/bioproject/__value__"
        header: "INSDC"
        ingest: bioprojects
      - name: biosample_accession
        customDisplay:
          type: link
          url: "https://www.ncbi.nlm.nih.gov/biosample/__value__"
        header: "INSDC" 
        noInput: true
      - name: culture_id
        displayName: Culture ID
        header: Sample details
      - name: sample_received_date
        ontology_id: GENEPIO:0001177
        definition: The date on which the sample was received by the laboratory.
        guidance: Alternative if "sample_collection_date" is not available. Record the date the sample was received by the laboratory. 
          Required granularity includes year, month and day. Before sharing this data, ensure this date is not
          considered identifiable information. If this date is considered identifiable,
          it is acceptable to add "jitter" to the received date by adding or subtracting
          calendar days. Do not change the received date in your original records. Alternatively,
          collection_date may be used as a substitute in the data you share.
          The date should be provided in ISO 8601 standard format "YYYY-MM-DD".
        example: '2020-03-20'
        displayName: Sample Received Date
        type: date
        preprocessing:
          function: process_date
          inputs:
            date: sample_received_date
        header: Sample details
      - name: sample_type
        displayName: Sample type
        header: Sampling
      - name: purpose_of_sampling
        ontology_id: GENEPIO:0001198
        definition: The reason that the sample was collected.
        guidance: Select a value from the pick list in the template
        example: Diagnostic testing
        header: Sampling
      - name: presampling_activity
        ontology_id: GENEPIO:0100433
        definition: The activities or variables introduced upstream of sample collection
          that may affect the sample collected.
        guidance: If there was presampling activity that would affect the sample prior to
          collection (this is different than sample processing which happens after the sample
          is collected), provide the experimental activities by selecting one or more values
          from the template pick list. If the information is unknown or cannot be provided,
          leave blank or provide a null value.
        example: Antimicrobial pre-treatment [GENEPIO:0100537]
        displayName: Presampling activity
        header: Sampling
      - name: anatomical_material
        ontology_id: GENEPIO:0001211
        definition: A substance obtained from an anatomical part of an organism e.g. tissue,
          blood.
        guidance: 'Provide a descriptor if an anatomical material was sampled. Use the pick
          list provided in the template. If a desired term is missing from the pick list,
          use this look-up service to identify a standardized term: https://www.ebi.ac.uk/ols/ontologies/uberon.
          If not applicable, leave blank.'
        example: Blood [UBERON:0000178]
        displayName: Anatomical material
        header: Sampling
      - name: anatomical_part
        ontology_id: GENEPIO:0001214
        definition: An anatomical part of an organism e.g. oropharynx.
        guidance: 'Provide a descriptor if an anatomical part was sampled. Use the pick
          list provided in the template. If a desired term is missing from the pick list,
          use this look-up service to identify a standardized term: https://www.ebi.ac.uk/ols/ontologies/uberon.
          If not applicable, leave blank.'
        example: Nasopharynx (NP) [UBERON:0001728]
        displayName: Anatomical part
        header: Sampling
      - name: body_product
        ontology_id: GENEPIO:0001216
        definition: A substance excreted/secreted from an organism e.g. feces, urine, sweat.
        guidance: 'Provide a descriptor if a body product was sampled. Use the pick list
          provided in the template. If a desired term is missing from the pick list, use
          this look-up service to identify a standardized term: https://www.ebi.ac.uk/ols/ontologies/uberon.
          If not applicable, leave blank.'
        example: Feces [UBERON:0001988]
        displayName: Body product
        header: Sampling
      - name: environmental_material
        ontology_id: GENEPIO:0001223
        definition: A substance obtained from the natural or man-made environment e.g. soil,
          water, sewage, door handle, bed handrail, face mask.
        guidance: 'Provide a descriptor if an environmental material was sampled. Use the
          pick list provided in the template. If a desired term is missing from the pick
          list, use this look-up service to identify a standardized term: https://www.ebi.ac.uk/ols/ontologies/envo.
          If not applicable, leave blank.'
        example: Face mask [OBI:0002787]
        displayName: Environmental material
        header: Sampling
      - name: environmental_site
        ontology_id: GENEPIO:0001232
        definition: An environmental location may describe a site in the natural or built
          environment e.g. hospital, wet market, bat cave.
        guidance: 'Provide a descriptor if an environmental site was sampled. Use the pick
          list provided in the template. If a desired term is missing from the pick list,
          use this look-up service to identify a standardized term: https://www.ebi.ac.uk/ols/ontologies/envo.
          If not applicable, leave blank.'
        example: Hospital [ENVO:00002173]
        displayName: Environmental site
        header: Sampling
      - name: collection_device
        ontology_id: GENEPIO:0001234
        definition: The instrument or container used to collect the sample e.g. swab.
        guidance: 'Provide a descriptor if a collection device was used for sampling. Use
          the pick list provided in the template. If a desired term is missing from the
          pick list, use this look-up service to identify a standardized term: https://www.ebi.ac.uk/ols/ontologies/obi.
          If not applicable, leave blank.'
        example: Swab [GENEPIO:0100027]
        displayName: Collection device
        header: Sampling
      - name: collection_method
        ontology_id: GENEPIO:0001241
        definition: The process used to collect the sample e.g. phlebotomy, necropsy.
        guidance: 'Provide a descriptor if a collection method was used for sampling. Use
          the pick list provided in the template. If a desired term is missing from the
          pick list, use this look-up service to identify a standardized term: https://www.ebi.ac.uk/ols/ontologies/obi.
          If not applicable, leave blank.'
        example: Bronchoalveolar lavage (BAL) [GENEPIO:0100032]
        displayName: Collection method
        header: Sampling
      - name: food_product
        ontology_id: GENEPIO:0100444
        definition: A material consumed and digested for nutritional value or enjoyment.
        guidance: This field includes animal feed. If applicable, select the standardized
          term and ontology ID for the anatomical material from the picklist provided. Multiple
          values can be provided, separated by a semi-colon.
        example: Feather meal [FOODON:00003927]; Bone meal [ENVO:02000054]; Chicken breast
          [FOODON:00002703]
        displayName: Food Product
        header: Sampling
      - name: food_product_properties
        ontology_id: GENEPIO:0100445
        definition: Any characteristic of the food product pertaining to its state, processing,
          a label claim, or implications for consumers.
        guidance: Provide any characteristics of the food product including whether it has
          been cooked, processed, preserved, any known information about its state (e.g.
          raw, ready-to-eat), any known information about its containment (e.g. canned),
          and any information about a label claim (e.g. organic, fat-free).
        example: Food (chopped) [FOODON:00002777]; Ready-to-eat (RTE) [FOODON:03316636]
        displayName: Food Product Properties
        header: Sampling
      - name: specimen_processing
        ontology_id: GENEPIO:0100435
        definition: The processing applied to samples post-collection, prior to further
          testing, characterization, or isolation procedures.
        guidance: Provide the sample processing information by selecting a value from the
          template pick list. If the information is unknown or cannot be provided, leave
          blank or provide a null value.
        example: Samples pooled [OBI:0600016]
        displayName: Specimen Processing
        header: Specimen processing
      - name: specimen_processing_details
        ontology_id: GENEPIO:0100311
        definition: Detailed information regarding the processing applied to a sample during
          or after receiving the sample.
        guidance: Provide a free text description of any processing details applied to a
          sample.
        example: 25 swabs were pooled and further prepared as a single sample during library
          prep.
        displayName: Specimen Processing Details
        header: Specimen processing
      - name: experimental_specimen_role_type
        ontology_id: GENEPIO:0100921
        definition: The type of role that the sample represents in the experiment.
        guidance: Samples can play different types of roles in experiments. A sample under
          study in one experiment may act as a control or be a replicate of another sample
          in another experiment. This field is used to distinguish samples under study from
          controls, replicates, etc.  If the sample acted as an experimental control or
          a replicate, select a role type from the picklist. If the sample was not a control,
          leave blank or select "Not Applicable".
        example: Positive experimental control [GENEPIO:0101018]
        displayName: Experimental Specimen Role  Type
        header: Specimen processing
      - name: host_age
        ontology_id: GENEPIO:0001392
        definition: Age of host at the time of sampling.
        guidance: If known, provide age. Age-binning is also acceptable.
        example: '79'
        displayName: Host Age
        type: int
        header: Host
      - name: host_age_bin
        ontology_id: GENEPIO:0001394
        definition: The age category of the host at the time of sampling.
        guidance: Age bins in 10 year intervals have been provided. If a host's age cannot
          be specified due to provacy concerns, an age bin can be used as an alternative.
        example: 50 - 59 [GENEPIO:0100054]
        displayName: Host Age Bin
        header: Host
      - name: host_gender
        ontology_id: GENEPIO:0001395
        definition: The gender of the host at the time of sample collection.
        guidance: If known, select a value from the pick list.
        example: Male [NCIT:C46109]
        displayName: Host Gender
        header: Host
      - name: host_origin_country
        ontology_id: GENEPIO:0100438
        definition: The country of origin of the host.
        guidance: If a sample is from a human or animal host that originated from outside
          of Canada, provide the the name of the country where the host originated by selecting
          a value from the template pick list. If the information is unknown or cannot be
          provided, leave blank or provide a null value.
        example: South Africa [GAZ:00001094]
        displayName: Host Origin Country
        header: Host
      - name: host_disease
        ontology_id: GENEPIO:0001391
        definition: The name of the disease experienced by the host.
        guidance: "This field is only required if the Pathogen.cl package was selected.
          If the host was sick, provide the name of the disease.The standardized term
          can be sourced from this look-up service: https://www.ebi.ac.uk/ols/ontologies/doid
          If the disease is not known, put \u201Cmissing\u201D."
        example: mastitis, gastroenteritis
        displayName: Host disease
        header: Host
      - name: signs_and_symptoms
        ontology_id: GENEPIO:0001400
        definition: A perceived change in function or sensation, (loss, disturbance or appearance)
          indicative of a disease, reported by a patient.
        guidance: Select all of the symptoms experienced by the host from the pick list.
        example: Cough [HP:0012735], Fever [HP:0001945],  Rigors (fever shakes) [HP:0025145]
        displayName: Signs and symptoms
        header: Host
      - name: host_health_state
        ontology_id: GENEPIO:0001388
        definition: Health status of the host at the time of sample collection.
        guidance: If known, select a value from the pick list.
        example: Asymptomatic [NCIT:C3833]
        displayName: Host Health State
        header: Host
      - name: host_health_outcome
        ontology_id: GENEPIO:0001390
        definition: Disease outcome in the host.
        guidance: If known, select a value from the pick list.
        example: Recovered [NCIT:C49498]
        displayName: Host Health Outcome
        header: Host
      - name: travel_history
        ontology_id: GENEPIO:0001416
        definition: Travel history in last six months.
        guidance: Specify the countries (and more granular locations if known) travelled
          in the last six months; can include multiple travels. Separate multiple travel
          events with a semicolon. Provide as free text.
        example: Canada, Vancouver; USA, Seattle; Italy, Milan
        displayName: Travel History
        header: Host
      - name: exposure_event
        ontology_id: GENEPIO:0001417
        definition: Event leading to exposure.
        guidance: If known, select the exposure event from the pick list.
        example: Mass Gathering [GENEPIO:0100237]
        displayName: Exposure event
        header: Host
      - name: host_role
        ontology_id: GENEPIO:0001419
        definition: The role of the host in relation to the exposure setting.
        guidance: Select the host's personal role(s) from the pick list provided in the
          template. If the desired term is missing, contact the curation team.
        example: Patient [OMRSE:00000030]
        displayName: Host role
        header: Host
      - name: exposure_setting
        ontology_id: GENEPIO:0001428
        definition: The setting leading to exposure.
        guidance: Select the host exposure setting(s) from the pick list provided in the
          template. If a desired term is missing, contact the curation team.
        example: Healthcare Setting [GENEPIO:0100201]
        displayName: Exposure setting
        header: Host
      - name: exposure_details
        ontology_id: GENEPIO:0001431
        definition: Additional host exposure information.
        guidance: Free text description of the exposure.
        example: 'Host role - Other: Bus Driver'
        displayName: Exposure details
        header: Host
      - name: previous_infection_disease
        definition: The name of the disease previously experienced by the host.
        guidance: Provide the name(s) of the previous of ongoing disease(s). Multiple diseases
          can be separated by a semi-colon.
        example: COVID-19
        displayName: Previous infection (disease)
        header: Host
      - name: previous_infection_organism
        definition: The name of the pathogen causing the disease previously experienced
          by the host.
        guidance: Provide the name(s) of the pathogen(s) causing the previous or ongoing
          infections. Multiple pathogen names can be separated using a semi-colon.
        example: Sudden Acute Respiratory Syndrome Coronavirus 2 (SARS-CoV-2)
        displayName: Previous infection (organism)
        header: Host
      - name: host_vaccination_status
        ontology_id: GENEPIO:0001404
        definition: The vaccination status of the host (fully vaccinated, partially vaccinated,
          or not vaccinated).
        guidance: Select the vaccination status of the host from the pick list.
        example: Fully Vaccinated [GENEPIO:0100100]
        displayName: Host Vaccination Status
        header: Host
      - name: purpose_of_sequencing
        ontology_id: GENEPIO:0001445
        definition: The reason that the sample was sequenced.
        guidance: The reason why a sample was originally collected may differ from the reason
          why it was selected for sequencing. The reason a sample was sequenced may provide
          information about potential biases in sequencing strategy. Provide the purpose
          of sequencing from the picklist in the template. The reason for sample collection
          should be indicated in the "purpose of sampling" field.
        example: Baseline surveillance (random sampling) [GENEPIO:0100005]
        displayName: Purpose Of Sequencing
        header: Sequencing
      - name: sequencing_date
        ontology_id: GENEPIO:0001447
        definition: The date the sample was sequenced.
        guidance: Provide the sequencing date in ISO 8601 standard format "YYYY-MM-DD".
        example: '2021-04-26'
        displayName: Sequencing Date
        type: date
        preprocessing:
          function: process_date
          inputs:
            date: sequencing_date
        header: Sequencing
      - name: amplicon_pcr_primer_scheme
        ontology_id: GENEPIO:0001456
        definition: The specifications of the primers (primer sequences, binding positions,
          fragment size generated etc) used to generate the amplicons to be sequenced.
        guidance: Provide the name and version of the primer scheme used to generate the
          amplicons for sequencing.
        example: https://github.com/joshquick/artic-ncov2019/blob/master/primer_schemes/nCoV-2019/V3/nCoV-2019.tsv
        displayName: Amplicon pcr primer scheme
        header: Sequencing
      - name: amplicon_size
        ontology_id: GENEPIO:0001449
        definition: The length of the amplicon generated by PCR amplification.
        guidance: Provide the amplicon size, including the units.
        example: 300bp
        displayName: Amplicon Size
        header: Sequencing
      - name: sequencing_instrument
        ontology_id: GENEPIO:0001452
        definition: The model of the sequencing instrument used.
        guidance: Select the sequencing instrument from the pick list.
        example: Oxford Nanopore MinION [GENEPIO:0100142]
        displayName: Sequencing Instrument
        header: Sequencing
      - name: sequencing_protocol
        ontology_id: GENEPIO:0001454
        definition: The protocol used to generate the sequence.
        guidance: 'Provide a free text description of the methods and materials used to
          generate the sequence. Suggested text, fill in information where indicated.: "Viral
          sequencing was performed following a tiling amplicon strategy using the <fill
          in> primer scheme. Sequencing was performed using a <fill in> sequencing instrument.
          Libraries were prepared using <fill in> library kit. "'
        example: Genomes were generated through amplicon sequencing of 1200 bp amplicons
          with Freed schema primers. Libraries were created using Illumina DNA Prep kits,
          and sequence data was produced using Miseq Micro v2 (500 cycles) sequencing kits.
        displayName: Sequencing protocol
        header: Sequencing
      - name: sequencing_assay_type
        ontology_id: GENEPIO:0100997
        definition: The overarching sequencing methodology that was used to determine the
          sequence of a biomaterial.
        guidance: 'Example Guidance: Provide the name of the DNA or RNA sequencing technology
          used in your study. If unsure refer to the protocol documentation, or provide
          a null value.'
        example: whole genome sequencing assay [OBI:0002117]
        displayName: Sequencing Assay Type
        header: Sequencing
      - name: sequenced_by_organization
        ontology_id: GENEPIO:0100416
        definition: The name of the agency, organization or institution responsible for
          sequencing the isolate's genome.
        guidance: Provide the name of the agency, organization or institution that performed
          the sequencing in full (avoid abbreviations). If the information is unknown or
          cannot be provided, leave blank or provide a null value.
        example: Public Health Agency of Canada (PHAC) [GENEPIO:0100551]
        displayName: Sequenced By
        header: Sequencing
      - name: sequenced_by_contact_name
        ontology_id: GENEPIO:0100471
        definition: The name or title of the contact responsible for follow-up regarding
          the sequence.
        guidance: Provide the name of an individual or their job title. As personnel turnover
          may render the contact's name obsolete, it is more prefereable to provide a job
          title for ensuring accuracy of information and institutional memory. If the information
          is unknown or cannot be provided, leave blank or provide a null value.
        example: Enterics Lab Manager
        displayName: Sequenced By Contact Name
        header: Sequencing
      - name: sequenced_by_contact_email
        ontology_id: GENEPIO:0100422
        definition: The email address of the contact responsible for follow-up regarding
          the sequence.
        guidance: Provide the email associated with the listed contact. As personnel turnover
          may render an individual's email obsolete, it is more prefereable to provide an
          address for a position or lab, to ensure accuracy of information and institutional
          memory. If the information is unknown or cannot be provided, leave blank or provide
          a null value.
        example: enterics@lab.ca
        displayName: Sequenced By Contact Email
        header: Sequencing
      - name: raw_sequence_data_processing_method
        ontology_id: GENEPIO:0001458
        definition: The method used for raw data processing such as removing barcodes, adapter
          trimming, filtering etc.
        guidance: Provide the name and version numbers of the software used to process the
          raw data.
        example: Porechop 0.2.3
        displayName: Raw sequence data processing method
        header: Sequencing
      - name: dehosting_method
        ontology_id: GENEPIO:0001459
        definition: The method used to remove host reads from the pathogen sequence.
        guidance: Provide the name and version number of the software used to remove host
          reads.
        example: Nanostripper 1.2.3
        displayName: Dehosting method
        header: Sequencing
      - name: reference_genome_accession
        ontology_id: GENEPIO:0001485
        definition: A persistent, unique identifier of a genome database entry.
        guidance: Provide the accession number of the reference genome used for mapping/assembly.
        example: NC_045512.2
        displayName: Reference genome accession
        header: Sequencing
      - name: consensus_sequence_software_name
        ontology_id: GENEPIO:0001463
        definition: The name of software used to generate the consensus sequence.
        guidance: Provide the name of the software used to generate the consensus sequence.
        example: Ivar
        displayName: Consensus sequence software name
        header: Sequencing
      - name: consensus_sequence_software_version
        ontology_id: GENEPIO:0001469
        definition: The version of the software used to generate the consensus sequence.
        guidance: Provide the version of the software used to generate the consensus sequence.
        example: '1.3'
        displayName: Consensus sequence software version
        header: Sequencing
      - name: depth_of_coverage
        ontology_id: GENEPIO:0001474
        definition: The average number of reads representing a given nucleotide in the reconstructed
          sequence.
        guidance: Provide value as a fold of coverage (as a number).
        example: 400
        displayName: Depth of coverage
        type: int
        header: Sequencing
      - name: breadth_of_coverage
        ontology_id: GENEPIO:0001475
        definition: The threshold used as a cut-off for the depth of coverage.
        guidance: Provide the threshold fold coverage (as a number)
        example: 100
        displayName: Breadth of coverage
        type: int
        header: Sequencing
      - name: quality_control_method_name
        ontology_id: GENEPIO:0100557
        definition: The name of the method used to assess whether a sequence passed a predetermined
          quality control threshold.
        guidance: Providing the name of the method used for quality control is very important
          for interpreting the rest of the QC information. Method names can be provided
          as the name of a pipeline or a link to a GitHub repository. Multiple methods should
          be listed and separated by a semi-colon. Do not include QC tags in other fields
          if no method name is provided.
        example: ncov-tools
        displayName: Quality control method name
        header: Sequencing
      - name: quality_control_method_version
        ontology_id: GENEPIO:0100558
        definition: The version number of the method used to assess whether a sequence passed
          a predetermined quality control threshold.
        guidance: Methods updates can make big differences to their outputs. Provide the
          version of the method used for quality control. The version can be expressed using
          whatever convention the developer implements (e.g. date, semantic versioning).
          If multiple methods were used, record the version numbers in the same order as
          the method names. Separate the version numbers using a semi-colon.
        example: "1.2.3"
        displayName: Quality control method version
        header: Sequencing
      - name: quality_control_determination
        ontology_id: GENEPIO:0100559
        definition: The determination of a quality control assessment.
        guidance: Select a value from the pick list provided. If a desired value is missing,
          submit a new term request to the PHA4GE QC Tag GitHub issuetracker using the New
          Term Request form.
        example: sequence failed quality control
        displayName: Quality control determination
        header: Sequencing
      - name: quality_control_issues
        ontology_id: GENEPIO:0100560
        definition: The reason contributing to, or causing, a low quality determination
          in a quality control assessment.
        guidance: Select a value from the pick list provided. If a desired value is missing,
          submit a new term request to the PHA4GE QC Tag GitHub issuetracker using the New
          Term Request form.
        example: low average genome coverage
        displayName: Quality control issues
        header: Sequencing
      - name: quality_control_details
        ontology_id: GENEPIO:0100561
        definition: The details surrounding a low quality determination in a quality control
          assessment.
        guidance: Provide notes or details regarding QC results using free text.
        example: CT value of 39. Low viral load. Low DNA concentration after amplification.
        displayName: Quality control details
        header: Diagnostics
      - name: diagnostic_measurement_method
        displayName: Diagnostic measurement method
        header: Diagnostics
      - name: diagnostic_target_presence
        displayName: Diagnostic target presence
        header: Diagnostics
      - name: diagnostic_target_gene_name
        displayName: Gene name
        header: Diagnostics
      - name: diagnostic_measurement_value
        displayName: Diagnostic measurement value
        header: Diagnostics
      - name: diagnostic_measurement_unit
        displayName: Diagnostic measurement unit
        header: Diagnostics
      - name: ncbi_completeness
        generateIndex: true
        autocomplete: true
        header: "INSDC"
        noInput: true
      - name: length
        type: int
        header: "Alignment states and QC metrics"
        noInput: true
      - name: host_name_scientific
        generateIndex: true
        autocomplete: true
        header: "Host"
        ingest: ncbi_host_name
      - name: host_name_common
        generateIndex: true
        autocomplete: true
        header: "Host"
      - name: host_taxon_id
        type: int
        autocomplete: true
        customDisplay:
          type: link
          url: "https://www.ncbi.nlm.nih.gov/Taxonomy/Browser/wwwtax.cgi?mode=info&id=__value__"
        header: "Host"
        ingest: ncbi_host_tax_id
      - name: is_lab_host
        generateIndex: true
        autocomplete: true
        header: "Host"
        ingest: ncbi_is_lab_host
        noInput: true
      - name: cell_line
        generateIndex: true
        autocomplete: true
        header: "Host"
      - name: passage_number
        type: int
        header: "Host"
      - name: passage_method
        generateIndex: true
        autocomplete: true
        header: "Host"
      - name: ncbi_length
        type: int
        header: "INSDC"
        noInput: true
      - name: ncbi_protein_count
        type: int
        header: "INSDC"
        hideOnSequenceDetailsPage: true
        noInput: true
      - name: ncbi_sourcedb
        generateIndex: true
        autocomplete: true
        header: "INSDC"
        hideOnSequenceDetailsPage: true
        noInput: true
      - name: ncbi_virus_name
        generateIndex: true
        autocomplete: true
        hideOnSequenceDetailsPage: true
        noInput: true
        header: "INSDC"
      - name: ncbi_virus_tax_id
        type: int
        autocomplete: true
        customDisplay:
          type: link
          url: "https://www.ncbi.nlm.nih.gov/labs/virus/vssi/#/virus?SeqType_s=Nucleotide&VirusLineage_ss=taxid:__value__"
        hideOnSequenceDetailsPage: true
        noInput: true
        header: "INSDC"
      - name: sra_run_accession
        customDisplay:
          type: link
          url: "https://www.ncbi.nlm.nih.gov/sra/?term=__value__"
        header: "INSDC"
        ingest: ncbi_sra_accessions
      - name: total_snps
        type: int
        header: "Alignment states and QC metrics"
        noInput: true
        preprocessing:
          args: { type: int }
          inputs: { input: nextclade.totalSubstitutions }
      - name: total_inserted_nucs
        type: int
        header: "Alignment states and QC metrics"
        noInput: true
        preprocessing:
          args: { type: int }
          inputs: { input: nextclade.totalInsertions }
      - name: total_deleted_nucs
        type: int
        header: "Alignment states and QC metrics"
        noInput: true
        preprocessing:
          args: { type: int }
          inputs: { input: nextclade.totalDeletions }
      - name: total_ambiguous_nucs
        type: int
        header: "Alignment states and QC metrics"
        noInput: true
        preprocessing:
          args: { type: int }
          inputs: { input: "nextclade.totalNonACGTNs" }
      - name: total_unknown_nucs
        type: int
        header: "Alignment states and QC metrics"
        noInput: true
        preprocessing:
          args: { type: int }
          inputs: { input: nextclade.totalMissing }
      - name: total_frame_shifts
        type: int
        header: "Alignment states and QC metrics"
        noInput: true
        preprocessing:
          args: { type: int }
          inputs: { input: nextclade.totalFrameShifts }
      - name: frame_shifts
        header: "Alignment states and QC metrics"
        noInput: true
        preprocessing:
          inputs: { input: nextclade.frameShifts }
      - name: completeness
        type: float
        header: "Alignment states and QC metrics"
        noInput: true
        preprocessing:
          args: { type: float }
          inputs: { input: nextclade.coverage }
      - name: total_stop_codons
        type: int
        header: "Alignment states and QC metrics"
        noInput: true
        preprocessing:
          args: { type: int }
          inputs: { input: nextclade.qc.stopCodons.totalStopCodons }
      - name: stop_codons
        header: "Alignment states and QC metrics"
        noInput: true
        preprocessing:
          inputs: { input: nextclade.qc.stopCodons.stopCodons }
    website: &website
      tableColumns:
        - sample_collection_date
        - ncbi_release_date
        - authors
        - author_affiliations
        - geo_loc_country
        - geo_loc_admin_1
        - length
      defaultOrderBy: sample_collection_date
      defaultOrder: descending
    silo:
      dateToSortBy: sample_collection_date
    extraInputFields: &extraInputFields
      - name: submissionId
        displayName: Submission ID
        definition: FASTA ID
        guidance: Used to match the sequence(s) to the metadata
        example: GJP123
        position: first
  preprocessing:
    - &preprocessing
      version: 2
      image: ghcr.io/loculus-project/preprocessing-nextclade
      args:
        - "prepro"
      configFile: &preprocessingConfigFile
        log_level: DEBUG
        nextclade_dataset_name: nextstrain/ebola/zaire
        genes: [ NP, VP35, VP40, GP, sGP, ssGP, VP30, VP24, L ]
        batch_size: 100
  ingest: &ingest
    image: ghcr.io/loculus-project/ingest
    configFile: &ingestConfigFile
      taxon_id: 186538
  referenceGenomes:
    nucleotideSequences:
      - name: "main"
        sequence: CGGACACACAAAAAGAAAGAAGAATTTTTAGGATCTTTTGTGTGCGAATAACTATGAGGAAGATTAATAATTTTCCTCTCATTGAAATTTATATCGGAATTTAAATTGAAATTGTTACTGTAATCACACCTGGTTTGTTTCAGAGCCACATCACAAAGATAGAGAACAACCTAGGTCTCCGAAGGGAGCAAGGGCATCAGTGTGCTCAGTTGAAAATCCCTTGTCAACACCTAGGTCTTATCACATCACAAGTTCCACCTCAGACTCTGCAGGGTGATCCAACAACCTTAATAGAAACATTATTGTTAAAGGACAGCATTAGTTCACAGTCAAACAAGCAAGATTGAGAATTAACCTTGGTTTTGAACTTGAACACTTAGGGGATTGAAGATTCAACAACCCTAAAGCTTGGGGTAAAACATTGGAAATAGTTAAAAGACAAATTGCTCGGAATCACAAAATTCCGAGTATGGATTCTCGTCCTCAGAAAATCTGGATGGCGCCGAGTCTCACTGAATCTGACATGGATTACCACAAGATCTTGACAGCAGGTCTGTCCGTTCAACAGGGGATTGTTCGGCAAAGAGTCATCCCAGTGTATCAAGTAAACAATCTTGAAGAAATTTGCCAACTTATCATACAGGCCTTTGAAGCAGGTGTTGATTTTCAAGAGAGTGCGGACAGTTTCCTTCTCATGCTTTGTCTTCATCATGCGTACCAGGGAGATTACAAACTTTTCTTGGAAAGTGGCGCAGTCAAGTATTTGGAAGGGCACGGGTTCCGTTTTGAAGTCAAGAAGCGTGATGGAGTGAAGCGCCTTGAGGAATTGCTGCCAGCAGTATCTAGTGGAAAAAACATTAAGAGAACACTTGCTGCCATGCCGGAAGAGGAGACAACTGAAGCTAATGCCGGTCAGTTTCTCTCCTTTGCAAGTCTATTCCTTCCGAAATTGGTAGTAGGAGAAAAGGCTTGCCTTGAGAAGGTTCAAAGGCAAATTCAAGTACATGCAGAGCAAGGACTGATACAATATCCAACAGCTTGGCAATCAGTAGGACACATGATGGTGATTTTCCGTTTGATGCGAACAAATTTTCTGATCAAATTTCTCCTAATACACCAAGGGATGCACATGGTTGCCGGGCATGATGCCAACGATGCTGTGATTTCAAATTCAGTGGCTCAAGCTCGTTTTTCAGGCTTATTGATTGTCAAAACAGTACTTGATCATATCCTACAAAAGACAGAACGAGGAGTTCGTCTCCATCCTCTTGCAAGGACCGCCAAGGTAAAAAATGAGGTGAACTCCTTTAAGGCTGCACTCAGCTCCCTGGCCAAGCATGGAGAGTATGCTCCTTTCGCCCGACTTTTGAACCTTTCTGGAGTAAATAATCTTGAGCATGGTCTTTTCCCTCAACTATCGGCAATTGCACTCGGAGTCGCCACAGCACACGGGAGTACCCTCGCAGGAGTAAATGTTGGAGAACAGTATCAACAACTCAGAGAGGCTGCCACTGAGGCTGAGAAGCAACTCCAACAATATGCAGAGTCTCGCGAACTTGACCATCTTGGACTTGATGATCAGGAAAAGAAAATTCTTATGAACTTCCATCAGAAAAAGAACGAAATCAGCTTCCAGCAAACAAACGCTATGGTAACTCTAAGAAAAGAGCGCCTGGCCAAGCTGACAGAAGCTATCACTGCTGCGTCACTGCCCAAAACAAGTGGACATTACGATGATGATGACGACATTCCCTTTCCAGGACCCATCAATGATGACGACAATCCTGGCCATCAAGATGATGATCCGACTGACTCACAGGATACGACCATTCCCGATGTGGTGGTTGATCCCGATGATGGAAGCTACGGCGAATACCAGAGTTACTCGGAAAACGGCATGAATGCACCAGATGACTTGGTCCTATTCGATCTAGACGAGGACGACGAGGACACTAAGCCAGTGCCTAATAGATCGACCAAGGGTGGACAACAGAAGAACAGTCAAAAGGGCCAGCATATAGAGGGCAGACAGACACAATCCAGGCCAATTCAAAATGTCCCAGGCCCTCACAGAACAATCCACCACGCCAGTGCGCCACTCACGGACAATGACAGAAGAAATGAACCCTCCGGCTCAACCAGCCCTCGCATGCTGACACCAATTAACGAAGAGGCAGACCCACTGGACGATGCCGACGACGAGACGTCTAGCCTTCCGCCCTTGGAGTCAGATGATGAAGAGCAGGACAGGGACGGAACTTCCAACCGCACACCCACTGTCGCCCCACCGGCTCCCGTATACAGAGATCACTCTGAAAAGAAAGAACTCCCGCAAGACGAGCAACAAGATCAGGACCACACTCAAGAGGCCAGGAACCAGGACAGTGACAACACCCAGTCAGAACACTCTTTTGAGGAGATGTATCGCCACATTCTAAGATCACAGGGGCCATTTGATGCTGTTTTGTATTATCATATGATGAAGGATGAGCCTGTAGTTTTCAGTACCAGTGATGGCAAAGAGTACACGTATCCAGACTCCCTTGAAGAGGAATATCCACCATGGCTCACTGAAAAAGAGGCTATGAATGAAGAGAATAGATTTGTTACATTGGATGGTCAACAATTTTATTGGCCGGTGATGAATCACAAGAATAAATTCATGGCAATCCTGCAACATCATCAGTGAATGAGCATGGAACAATGGGATGATTCAACCGACAAATAGCTAACATTAAGTAGTCAAGGAACGAAAACAGGAAGAATTTTTGATGTCTAAGGTGTGAATTATTATCACAATAAAAGTGATTCTTATTTTTGAATTTAAAGCTAGCTTATTATTACTAGCCGTTTTTCAAAGTTCAATTTGAGTCTTAATGCAAATAGGCGTTAAGCCACAGTTATAGCCATAATTGTAACTCAATATTCTAACTAGCGATTTATCTAAATTAAATTACATTATGCTTTTATAACTTACCTACTAGCCTGCCCAACATTTACACGATCGTTTTATAATTAAGAAAAAACTAATGATGAAGATTAAAACCTTCATCATCCTTACGTCAATTGAATTCTCTAGCACTCGAAGCTTATTGTCTTCAATGTAAAAGAAAAGCTGGTCTAACAAGATGACAACTAGAACAAAGGGCAGGGGCCATACTGCGGCCACGACTCAAAACGACAGAATGCCAGGCCCTGAGCTTTCGGGCTGGATCTCTGAGCAGCTAATGACCGGAAGAATTCCTGTAAGCGACATCTTCTGTGATATTGAGAACAATCCAGGATTATGCTACGCATCCCAAATGCAACAAACGAAGCCAAACCCGAAGACGCGCAACAGTCAAACCCAAACGGACCCAATTTGCAATCATAGTTTTGAGGAGGTAGTACAAACATTGGCTTCATTGGCTACTGTTGTGCAACAACAAACCATCGCATCAGAATCATTAGAACAACGCATTACGAGTCTTGAGAATGGTCTAAAGCCAGTTTATGATATGGCAAAAACAATCTCCTCATTGAACAGGGTTTGTGCTGAGATGGTTGCAAAATATGATCTTCTGGTGATGACAACCGGTCGGGCAACAGCAACCGCTGCGGCAACTGAGGCTTATTGGGCCGAACATGGTCAACCACCACCTGGACCATCACTTTATGAAGAAAGTGCGATTCGGGGTAAGATTGAATCTAGAGATGAGACCGTCCCTCAAAGTGTTAGGGAGGCATTCAACAATCTAAACAGTACCACTTCACTAACTGAGGAAAATTTTGGGAAACCTGACATTTCGGCAAAGGATTTGAGAAACATTATGTATGATCACTTGCCTGGTTTTGGAACTGCTTTCCACCAATTAGTACAAGTGATTTGTAAATTGGGAAAAGATAGCAACTCATTGGACATCATTCATGCTGAGTTCCAGGCCAGCCTGGCTGAAGGAGACTCTCCTCAATGTGCCCTAATTCAAATTACAAAAAGAGTTCCAATCTTCCAAGATGCTGCTCCACCTGTCATCCACATCCGCTCTCGAGGTGACATTCCCCGAGCTTGCCAGAAAAGCTTGCGTCCAGTCCCACCATCGCCCAAGATTGATCGAGGTTGGGTATGTGTTTTTCAGCTTCAAGATGGTAAAACACTTGGACTCAAAATTTGAGCCAATCTCCCTTCCCTCCGAAAGAGGCGAATAATAGCAGAGGCTTCAACTGCTGAACTATAGGGTACGTTACATTAATGATACACTTGTGAGTATCAGCCCTGGATAATATAAGTCAATTAAACGACCAAGATAAAATTGTTCATATCTCGCTAGCAGCTTAAAATATAAATGTAATAGGAGCTATATCTCTGACAGTATTATAATCAATTGTTATTAAGTAACCCAAACCAAAAGTGATGAAGATTAAGAAAAACCTACCTCGGCTGAGAGAGTGTTTTTTCATTAACCTTCATCTTGTAAACGTTGAGCAAAATTGTTAAAAATATGAGGCGGGTTATATTGCCTACTGCTCCTCCTGAATATATGGAGGCCATATACCCTGTCAGGTCAAATTCAACAATTGCTAGAGGTGGCAACAGCAATACAGGCTTCCTGACACCGGAGTCAGTCAATGGGGACACTCCATCGAATCCACTCAGGCCAATTGCCGATGACACCATCGACCATGCCAGCCACACACCAGGCAGTGTGTCATCAGCATTCATCCTTGAAGCTATGGTGAATGTCATATCGGGCCCCAAAGTGCTAATGAAGCAAATTCCAATTTGGCTTCCTCTAGGTGTCGCTGATCAAAAGACCTACAGCTTTGACTCAACTACGGCCGCCATCATGCTTGCTTCATACACTATCACCCATTTCGGCAAGGCAACCAATCCACTTGTCAGAGTCAATCGGCTGGGTCCTGGAATCCCGGATCATCCCCTCAGGCTCCTGCGAATTGGAAACCAGGCTTTCCTCCAGGAGTTCGTTCTTCCGCCAGTCCAACTACCCCAGTATTTCACCTTTGATTTGACAGCACTCAAACTGATCACCCAACCACTGCCTGCTGCAACATGGACCGATGACACTCCAACAGGATCAAATGGAGCGTTGCGTCCAGGAATTTCATTTCATCCAAAACTTCGCCCCATTCTTTTACCCAACAAAAGTGGGAAGAAGGGGAACAGTGCCGATCTAACATCTCCGGAGAAAATCCAAGCAATAATGACTTCACTCCAGGACTTTAAGATCGTTCCAATTGATCCAACCAAAAATATCATGGGAATCGAAGTGCCAGAAACTCTGGTCCACAAGCTGACCGGTAAGAAGGTGACTTCTAAAAATGGACAACCAATCATCCCTGTTCTTTTGCCAAAGTACATTGGGTTGGACCCGGTGGCTCCAGGAGACCTCACCATGGTAATCACACAGGATTGTGACACGTGTCATTCTCCTGCAAGTCTTCCAGCTGTGATTGAGAAGTAATTGCAATAATTGACTCAGATCCAGTTTTATAGAATCTTCTCAGGGATAGTGATAACATCTATTTAGTAATCCGTCCATTAGAGGAGACACTTTTAATTGATCAATATACTAAAGGTGCTTTACACCATTGTCTTTTTTCTCTCCTAAATGTAGAACTTAACAAAAGACTCATAATATACTTGTTTTTAAAGGATTGATTGATGAAAGATCATAACTAATAACATTACAAATAATCCTACTATAATCAATACGGTGATTCAAATGTTAATCTTTCTCATTGCACATACTTTTTGCCCTTATCCTCAAATTGCCTGCATGCTTACATCTGAGGATAGCCAGTGTGACTTGGATTGGAAATGTGGAGAAAAAATCGGGACCCATTTCTAGGTTGTTCACAATCCAAGTACAGACATTGCCCTTCTAATTAAGAAAAAATCGGCGATGAAGATTAAGCCGACAGTGAGCGTAATCTTCATCTCTCTTAGATTATTTGTTTTCCAGAGTAGGGGTCGTCAGGTCCTTTTCAATCGTGTAACCAAAATAAACTCCACTAGAAGGATATTGTGGGGCAACAACACAATGGGCGTTACAGGAATATTGCAGTTACCTCGTGATCGATTCAAGAGGACATCATTCTTTCTTTGGGTAATTATCCTTTTCCAAAGAACATTTTCCATCCCACTTGGAGTCATCCACAATAGCACATTACAGGTTAGTGATGTCGACAAACTAGTTTGTCGTGACAAACTGTCATCCACAAATCAATTGAGATCAGTTGGACTGAATCTCGAAGGGAATGGAGTGGCAACTGACGTGCCATCTGCAACTAAAAGATGGGGCTTCAGGTCCGGTGTCCCACCAAAGGTGGTCAATTATGAAGCTGGTGAATGGGCTGAAAACTGCTACAATCTTGAAATCAAAAAACCTGACGGGAGTGAGTGTCTACCAGCAGCGCCAGACGGGATTCGGGGCTTCCCCCGGTGCCGGTATGTGCACAAAGTATCAGGAACGGGACCGTGTGCCGGAGACTTTGCCTTCCATAAAGAGGGTGCTTTCTTCCTGTATGATCGACTTGCTTCCACAGTTATCTACCGAGGAACGACTTTCGCTGAAGGTGTCGTTGCATTTCTGATACTGCCCCAAGCTAAGAAGGACTTCTTCAGCTCACACCCCTTGAGAGAGCCGGTCAATGCAACGGAGGACCCGTCTAGTGGCTACTATTCTACCACAATTAGATATCAGGCTACCGGTTTTGGAACCAATGAGACAGAGTACTTGTTCGAGGTTGACAATTTGACCTACGTCCAACTTGAATCAAGATTCACACCACAGTTTCTGCTCCAGCTGAATGAGACAATATATACAAGTGGGAAAAGGAGCAATACCACGGGAAAACTAATTTGGAAGGTCAACCCCGAAATTGATACAACAATCGGGGAGTGGGCCTTCTGGGAAACTAAAAAAACCTCACTAGAAAAATTCGCAGTGAAGAGTTGTCTTTCACAGTTGTATCAAACGGAGCCAAAAACATCAGTGGTCAGAGTCCGGCGCGAACTTCTTCCGACCCAGGGACCAACACAACAACTGAAGACCACAAAATCATGGCTTCAGAAAATTCCTCTGCAATGGTTCAAGTGCACAGTCAAGGAAGGGAAGCTGCAGTGTCGCATCTAACAACCCTTGCCACAATCTCCACGAGTCCCCAATCCCTCACAACCAAACCAGGTCCGGACAACAGCACCCATAATACACCCGTGTATAAACTTGACATCTCTGAGGCAACTCAAGTTGAACAACATCACCGCAGAACAGACAACGACAGCACAGCCTCCGACACTCCCTCTGCCACGACCGCAGCCGGACCCCCAAAAGCAGAGAACACCAACACGAGCAAGAGCACTGACTTCCTGGACCCCGCCACCACAACAAGTCCCCAAAACCACAGCGAGACCGCTGGCAACAACAACACTCATCACCAAGATACCGGAGAAGAGAGTGCCAGCAGCGGGAAGCTAGGCTTAATTACCAATACTATTGCTGGAGTCGCAGGACTGATCACAGGCGGGAGAAGAACTCGAAGAGAAGCAATTGTCAATGCTCAACCCAAATGCAACCCTAATTTACATTACTGGACTACTCAGGATGAAGGTGCTGCAATCGGACTGGCCTGGATACCATATTTCGGGCCAGCAGCCGAGGGAATTTACATAGAGGGGCTAATGCACAATCAAGATGGTTTAATCTGTGGGTTGAGACAGCTGGCCAACGAGACGACTCAAGCTCTTCAACTGTTCCTGAGAGCCACAACTGAGCTACGCACCTTTTCAATCCTCAACCGTAAGGCAATTGATTTCTTGCTGCAGCGATGGGGCGGCACATGCCACATTCTGGGACCGGACTGCTGTATCGAACCACATGATTGGACCAAGAACATAACAGACAAAATTGATCAGATTATTCATGATTTTGTTGATAAAACCCTTCCGGACCAGGGGGACAATGACAATTGGTGGACAGGATGGAGACAATGGATACCGGCAGGTATTGGAGTTACAGGCGTTATAATTGCAGTTATCGCTTTATTCTGTATATGCAAATTTGTCTTTTAGTTTTTCTTCAGATTGCTTCATGGAAAAGCTCAGCCTCAAATCAATGAAACCAGGATTTAATTATATGGATTACTTGAATCTAAGATTACTTGACAAATGATAATATAATACACTGGAGCTTTAAACATAGCCAATGTGATTCTAACTCCTTTAAACTCACAGTTAATCATAAACAAGGTTTGACATCAATCTAGTTATCTCTTTGAGAATGATAAACTTGATGAAGATTAAGAAAAAGGTAATCTTTCGATTATCTTTAATCTTCATCCTTGATTCTACAATCATGACAGTTGTCTTTAGTGACAAGGGAAAGAAGCCTTTTTATTAAGTTGTAATAATCAGATCTGCGAACCGGTAGAGTTTAGTTGCAACCTAACACACATAAAGCATTGGTCAAAAAGTCAATAGAAATTTAAACAGTGAGTGGAGACAACTTTTAAATGGAAGCTTCATATGAGAGAGGACGCCCACGAGCTGCCAGACAGCATTCAAGGGATGGACACGACCACCATGTTCGAGCACGATCATCATCCAGAGAGAATTATCGAGGTGAGTACCGTCAATCAAGGAGCGCCTCACAAGTGCGCGTTCCTACTGTATTTCATAAGAAGAGAGTTGAACCATTAACAGTTCCTCCAGCACCTAAAGACATATGTCCGACCTTGAAAAAAGGATTTTTGTGTGACAGTAGTTTTTGCAAAAAAGATCACCAGTTGGAGAGTTTAACTGATAGGGAATTACTCCTACTAATCGCCCGTAAGACTTGTGGATCAGTAGAACAACAATTAAATATAACTGCACCCAAGGACTCGCGCTTAGCAAATCCAACGGCTGATGATTTCCAGCAAGAGGAAGGTCCAAAAATTACCTTGTTGACACTGATCAAGACGGCAGAACACTGGGCGAGACAAGACATCAGAACCATAGAGGATTCAAAATTAAGAGCATTGTTGACTCTATGTGCTGTGATGACGAGGAAATTCTCAAAATCCCAGCTGAGTCTTTTATGTGAGACACACCTAAGGCGCGAGGGGCTTGGGCAAGATCAGGCAGAACCCGTTCTCGAAGTATATCAACGATTACACAGTGATAAAGGAGGCAGTTTTGAAGCTGCACTATGGCAACAATGGGACCGACAATCCCTAATTATGTTTATCACTGCATTCTTGAATATTGCTCTCCAGTTACCGTGTGAAAGTTCTGCTGTCGTTGTTTCAGGGTTAAGAACATTGGTTCCTCAATCAGATAATGAGGAAGCTTCAACCAACCCGGGGACATGCTCATGGTCTGATGAGGGTACCCCTTAATAAGGCTGACTAAAACACTATATAACCTTCTACTTGATCACAATACTCCGTATACCTATCATCATATATTTAATCAAGACGATATCCTTTAAAACTTATTCAGTACTATAATCACTCTCGTTTCAAATTAATAAGATGTGCATGATTGCCCTAATATATGAAGAGGTATGATACAACCCTAACAGTGATCAAAGAAAATCATAATCTCGTATCGCTCGTAATATAACCTGCCAAGCATACCTCTTGCACAAAGTGATTCTTGTACACAAATAATGTTTTACTCTACAGGAGGTAGCAACGATCCATCCCATCAAAAAATAAGTATTTCATGACTTACTAATGATCTCTTAAAATATTAAGAAAAACTGACGGAACATAAATTCTTTATGCTTCAAGCTGTGGAGGAGGTGTTTGGTATTGGCTATTGTTATATTACAATCAATAACAAGCTTGTAAAAATATTGTTCTTGTTTCAAGAGGTAGATTGTGACCGGAAATGCTAAACTAATGATGAAGATTAATGCGGAGGTCTGATAAGAATAAACCTTATTATTCAGATTAGGCCCCAAGAGGCATTCTTCATCTCCTTTTAGCAAAGTACTATTTCAGGGTAGTCCAATTAGTGGCACGTCTTTTAGCTGTATATCAGTCGCCCCTGAGATACGCCACAAAAGTGTCTCTAAGCTAAATTGGTCTGTACACATCCCATACATTGTATTAGGGGCAATAATATCTAATTGAACTTAGCCGTTTAAAATTTAGTGCATAAATCTGGGCTAACACCACCAGGTCAACTCCATTGGCTGAAAAGAAGCTTACCTACAACGAACATCACTTTGAGCGCCCTCACAATTAAAAAATAGGAACGTCGTTCCAACAATCGAGCGCAAGGTTTCAAGGTTGAACTGAGAGTGTCTAGACAACAAAATATTGATACTCCAGACACCAAGCAAGACCTGAGAAAAAACCATGGCTAAAGCTACGGGACGATACAATCTAATATCGCCCAAAAAGGACCTGGAGAAAGGGGTTGTCTTAAGCGACCTCTGTAACTTCTTAGTTAGCCAAACTATTCAGGGGTGGAAGGTTTATTGGGCTGGTATTGAGTTTGATGTGACTCACAAAGGAATGGCCCTATTGCATAGACTGAAAACTAATGACTTTGCCCCTGCATGGTCAATGACAAGGAATCTCTTTCCTCATTTATTTCAAAATCCGAATTCCACAATTGAATCACCGCTGTGGGCATTGAGAGTCATCCTTGCAGCAGGGATACAGGACCAGCTGATTGACCAGTCTTTGATTGAACCCTTAGCAGGAGCCCTTGGTCTGATCTCTGATTGGCTGCTAACAACCAACACTAACCATTTCAACATGCGAACACAACGTGTCAAGGAACAATTGAGCCTAAAAATGCTGTCGTTGATTCGATCCAATATTCTCAAGTTTATTAACAAATTGGATGCTCTACATGTCGTGAACTACAACGGATTGTTGAGCAGTATTGAAATTGGAACTCAAAATCATACAATCATCATAACTCGAACTAACATGGGTTTTCTGGTGGAGCTCCAAGAACCCGACAAATCGGCAATGAACCGCATGAAGCCTGGGCCGGCGAAATTTTCCCTCCTTCATGAGTCCACACTGAAAGCATTTACACAAGGATCCTCGACACGAATGCAAAGTTTGATTCTTGAATTTAATAGCTCTCTTGCTATCTAACTAAGGTAGAATACTTCATATTGAGCTAACTCATATATGCTGACTCAATAGTTATCTTGACATCTCTGCTTTCATAATCAGATATATAAGCATAATAAATAAATACTCATATTTCTTGATAATTTGTTTAACCACAGATAAATCCTCACTGTAAGCCAGCTTCCAAGTTGACACCCTTACAAAAACCAGGACTCAGAATCCCTCAAACAAGAGATTCCAAGACAACATCATAGAATTGCTTTATTATATGAATAAGCATTTTATCACCAGAAATCCTATATACTAAATGGTTAATTGTAACTGAACCCGCAGGTCACATGTGTTAGGTTTCACAGATTCTATATATTACTAACTCTATACTCGTAATTAACATTAGATAAGTAGATTAAGAAAAAAGCCTGAGGAAGATTAAGAAAAACTGCTTATTGGGTCTTTCCGTGTTTTAGATGAAGCAGTTGAAATTCTTCCTCTTGATATTAAATGGCTACACAACATACCCAATACCCAGACGCTAGGTTATCATCACCAATTGTATTGGACCAATGTGACCTAGTCACTAGAGCTTGCGGGTTATATTCATCATACTCCCTTAATCCGCAACTACGCAACTGTAAACTCCCGAAACATATCTACCGTTTGAAATACGATGTAACTGTTACCAAGTTCTTGAGTGATGTACCAGTGGCGACATTGCCCATAGATTTCATAGTCCCAGTTCTTCTCAAGGCACTGTCAGGCAATGGATTCTGTCCTGTTGAGCCGCGGTGCCAACAGTTCTTAGATGAAATCATTAAGTACACAATGCAAGATGCTCTCTTCTTGAAATATTATCTCAAAAATGTGGGTGCTCAAGAAGACTGTGTTGATGAACACTTTCAAGAGAAAATCTTATCTTCAATTCAGGGCAATGAATTTTTACATCAAATGTTTTTCTGGTATGATCTGGCTATTTTAACTCGAAGGGGTAGATTAAATCGAGGAAACTCTAGATCAACATGGTTTGTTCATGATGATTTAATAGACATCTTAGGCTATGGGGACTATGTTTTTTGGAAGATCCCAATTTCAATGTTACCACTGAACACACAAGGAATCCCCCATGCTGCTATGGACTGGTATCAGGCATCAGTATTCAAAGAAGCGGTTCAAGGGCATACACACATTGTTTCTGTTTCTACTGCCGACGTCTTGATAATGTGCAAAGATTTAATTACATGTCGATTCAACACAACTCTAATCTCAAAAATAGCAGAGATTGAGGATCCAGTTTGTTCTGATTATCCCAATTTTAAGATTGTGTCTATGCTTTACCAGAGCGGAGATTACTTACTCTCCATATTAGGGTCTGATGGGTATAAAATTATTAAGTTCCTCGAACCATTGTGCTTGGCCAAAATTCAATTATGCTCAAAGTACACTGAGAGGAAGGGCCGATTCTTAACACAAATGCATTTAGCTGTAAATCACACCCTAGAAGAAATTACAGAAATGCGTGCACTAAAGCCTTCACAGGCTCAAAAGATCCGTGAATTCCATAGAACATTGATAAGGCTGGAGATGACGCCACAACAACTTTGTGAGCTATTTTCCATTCAAAAACACTGGGGGCATCCTGTGCTACATAGTGAAACAGCAATCCAAAAAGTTAAAAAACATGCTACGGTGCTAAAAGCATTACGCCCTATAGTGATTTTCGAGACATACTGTGTTTTTAAATATAGTATTGCCAAACATTATTTTGATAGTCAAGGATCTTGGTACAGTGTTACTTCAGATAGGAATCTAACACCGGGTCTTAATTCTTATATCAAAAGAAATCAATTCCCTCCGTTGCCAATGATTAAAGAACTACTATGGGAATTTTACCACCTTGACCACCCTCCACTTTTCTCAACCAAAATTATTAGTGACTTAAGTATTTTTATAAAAGACAGAGCTACCGCAGTAGAAAGGACATGCTGGGATGCAGTATTCGAGCCTAATGTTCTAGGATATAATCCACCTCACAAATTTAGTACTAAACGTGTACCGGAACAATTTTTAGAGCAAGAAAACTTTTCTATTGAGAATGTTCTTTCCTACGCACAAAAACTCGAGTATCTACTACCACAATATCGGAACTTTTCTTTCTCATTGAAAGAGAAAGAGTTGAATGTAGGTAGAACCTTCGGAAAATTGCCTTATCCGACTCGCAATGTTCAAACACTTTGTGAAGCTCTGTTAGCTGATGGTCTTGCTAAAGCATTTCCTAGCAATATGATGGTAGTTACGGAACGTGAGCAAAAAGAAAGCTTATTGCATCAAGCATCATGGCACCACACAAGTGATGATTTTGGTGAACATGCCACAGTTAGAGGGAGTAGCTTTGTAACTGATTTAGAGAAATACAATCTTGCATTTAGATATGAGTTTACAGCACCTTTTATAGAATATTGCAACCGTTGCTATGGTGTTAAGAATGTTTTTAATTGGATGCATTATACAATCCCACAGTGTTATATGCATGTCAGTGATTATTATAATCCACCACATAACCTCACACTGGAGAATCGAGACAACCCCCCCGAAGGGCCTAGTTCATACAGGGGTCATATGGGAGGGATTGAAGGACTGCAACAAAAACTCTGGACAAGTATTTCATGTGCTCAAATTTCTTTAGTTGAAATTAAGACTGGTTTTAAGTTACGCTCAGCTGTGATGGGTGACAATCAGTGCATTACTGTTTTATCAGTCTTCCCCTTAGAGACTGACGCAGACGAGCAGGAACAGAGCGCCGAAGACAATGCAGCGAGGGTGGCCGCCAGCCTAGCAAAAGTTACAAGTGCCTGTGGAATCTTTTTAAAACCTGATGAAACATTTGTACATTCAGGTTTTATCTATTTTGGAAAAAAACAATATTTGAATGGGGTCCAATTGCCTCAGTCCCTTAAAACGGCTACAAGAATGGCACCATTGTCTGATGCAATTTTTGATGATCTTCAAGGGACCCTGGCTAGTATAGGCACTGCTTTTGAGCGATCCATCTCTGAGACACGACATATCTTTCCTTGCAGGATAACCGCAGCTTTCCATACGTTTTTTTCGGTGAGAATCTTGCAATATCATCATCTCGGGTTCAATAAAGGTTTTGACCTTGGACAGTTAACACTCGGCAAACCTCTGGATTTCGGAACAATATCATTGGCACTAGCGGTACCGCAGGTGCTTGGAGGGTTATCCTTCTTGAATCCTGAGAAATGTTTCTACCGGAATCTAGGAGATCCAGTTACCTCAGGCTTATTCCAGTTAAAAACTTATCTCCGAATGATTGAGATGGATGATTTATTCTTACCTTTAATTGCGAAGAACCCTGGGAACTGCACTGCCATTGACTTTGTGCTAAATCCTAGCGGATTAAATGTCCCTGGGTCGCAAGACTTAACTTCATTTCTGCGCCAGATTGTACGCAGGACCATCACCCTAAGTGCGAAAAACAAACTTATTAATACCTTATTTCATGCGTCAGCTGACTTCGAAGACGAAATGGTTTGTAAATGGCTATTATCATCAACTCCTGTTATGAGTCGTTTTGCGGCCGATATCTTTTCACGCACGCCGAGCGGGAAGCGATTGCAAATTCTAGGATACCTGGAAGGAACACGCACATTATTAGCCTCTAAGATCATCAACAATAATACAGAGACACCGGTTTTGGACAGACTGAGGAAAATAACATTGCAAAGGTGGAGCCTATGGTTTAGTTATCTTGATCATTGTGATAATATCCTGGCGGAGGCTTTAACCCAAATAACTTGCACAGTTGATTTAGCACAGATTCTGAGGGAATATTCATGGGCTCATATTTTAGAGGGAAGACCTCTTATTGGAGCCACACTCCCATGTATGATTGAGCAATTCAAAGTGTTTTGGCTGAAACCCTACGAACAATGTCCGCAGTGTTCAAATGCAAAGCAACCAGGTGGGAAACCATTCGTGTCAGTGGCAGTCAAGAAACATATTGTTAGTGCATGGCCGAACGCATCCCGAATAAGCTGGACTATCGGGGATGGAATCCCATACATTGGATCAAGGACAGAAGATAAGATAGGACAACCTGCTATTAAACCAAAATGTCCTTCCGCAGCCTTAAGAGAGGCCATTGAATTGGCGTCCCGTTTAACATGGGTAACTCAAGGCAGTTCGAACAGTGACTTGCTAATAAAACCATTTTTGGAAGCACGAGTAAATTTAAGTGTTCAAGAAATACTTCAAATGACCCCTTCACATTACTCAGGAAATATTGTTCACAGGTACAACGATCAATACAGTCCTCATTCTTTCATGGCCAATCGTATGAGTAATTCAGCAACGCGATTGATTGTTTCTACAAACACTTTAGGTGAGTTTTCAGGAGGTGGCCAGTCTGCACGCGACAGCAATATTATTTTCCAGAATGTTATAAATTATGCAGTTGCACTGTTCGATATTAAATTTAGAAACACTGAGGCTACAGATATCCAATATAATCGTGCTCACCTTCATCTAACTAAGTGTTGCACCCGGGAAGTACCAGCTCAGTATTTAACATACACATCTACATTGGATTTAGATTTAACAAGATACCGAGAAAACGAATTGATTTATGACAGTAATCCTCTAAAAGGAGGACTCAATTGCAATATCTCATTCGATAATCCATTTTTCCAAGGTAAACGGCTGAACATTATAGAAGATGATCTTATTCGACTGCCTCACTTATCTGGATGGGAGCTAGCCAAGACCATCATGCAATCAATTATTTCAGATAGCAACAATTCATCTACAGACCCAATTAGCAGTGGAGAAACAAGATCATTCACTACCCATTTCTTAACTTATCCCAAGATAGGACTTCTGTACAGTTTTGGGGCCTTTGTAAGTTATTATCTTGGCAATACAATTCTTCGGACTAAGAAATTAACACTTGACAATTTTTTATATTACTTAACTACTCAAATTCATAATCTACCACATCGCTCATTGCGAATACTTAAGCCAACATTCAAACATGCAAGCGTTATGTCACGGTTAATGAGTATTGATCCTCATTTTTCTATTTACATAGGCGGTGCTGCAGGTGACAGAGGACTCTCAGATGCGGCCAGGTTATTTTTGAGAACGTCCATTTCATCTTTTCTTACATTTGTAAAAGAATGGATAATTAATCGCGGAACAATTGTCCCTTTATGGATAGTATATCCGCTAGAGGGTCAAAACCCAACACCTGTGAATAATTTTCTCTATCAGATCGTAGAACTGCTGGTGCATGATTCATCAAGACAACAGGCTTTTAAAACTACCATAAGTGATCATGTACATCCTCACGACAATCTTGTTTACACATGTAAGAGTACAGCCAGCAATTTCTTCCATGCATCATTGGCGTACTGGAGGAGCAGACACAGAAACAGCAACCGAAAATACTTGGCAAGAGACTCTTCAACTGGATCAAGCACAAACAACAGTGATGGTCATATTGAGAGAAGTCAAGAACAAACCACCAGAGATCCACATGATGGCACTGAACGGAATCTAGTCCTACAAATGAGCCATGAAATAAAAAGAACGACAATTCCACAAGAAAACACGCACCAGGGTCCGTCGTTCCAGTCCTTTCTAAGTGACTCTGCTTGTGGTACAGCAAATCCAAAACTAAATTTCGATCGATCGAGACACAATGTGAAATTTCAGGATCATAACTCGGCATCCAAGAGGGAAGGTCATCAAATAATCTCACACCGTCTAGTCCTACCTTTCTTTACATTATCTCAAGGGACACGCCAATTAACGTCATCCAATGAGTCACAAACCCAAGACGAGATATCAAAGTACTTACGGCAATTGAGATCCGTCATTGATACCACAGTTTATTGTAGATTTACCGGTATAGTCTCGTCCATGCATTACAAACTTGATGAGGTCCTTTGGGAAATAGAGAGTTTCAAGTCGGCTGTGACGCTAGCAGAGGGAGAAGGTGCTGGTGCCTTACTATTGATTCAGAAATACCAAGTTAAGACCTTATTTTTCAACACGCTAGCTACTGAGTCCAGTATAGAGTCAGAAATAGTATCAGGAATGACTACTCCTAGGATGCTTCTACCTGTTATGTCAAAATTCCATAATGACCAAATTGAGATTATTCTTAACAACTCAGCAAGCCAAATAACAGACATAACAAATCCTACTTGGTTTAAAGACCAAAGAGCAAGGCTACCTAAGCAAGTCGAGGTTATAACCATGGATGCAGAGACAACAGAGAATATAAACAGATCGAAATTGTACGAAGCTGTATATAAATTGATCTTACACCATATTGATCCTAGCGTATTGAAAGCAGTGGTCCTTAAAGTCTTTCTAAGTGATACTGAGGGTATGTTATGGCTAAATGATAATTTAGCCCCGTTTTTTGCCACTGGTTATTTAATTAAGCCAATAACGTCAAGTGCTAGATCTAGTGAGTGGTATCTTTGTCTGACGAACTTCTTATCAACTACACGTAAGATGCCACACCAAAACCATCTCAGTTGTAAACAGGTAATACTTACGGCATTGCAACTGCAAATTCAACGAAGCCCATACTGGCTAAGTCATTTAACTCAGTATGCTGACTGTGAGTTACATTTAAGTTATATCCGCCTTGGTTTTCCATCATTAGAGAAAGTACTATACCACAGGTATAACCTCGTCGATTCAAAAAGAGGTCCACTAGTCTCTATCACTCAGCACTTAGCACATCTTAGAGCAGAGATTCGAGAATTAACTAATGATTATAATCAACAGCGACAAAGTCGGACTCAAACATATCACTTTATTCGTACTGCAAAAGGACGAATCACAAAACTAGTCAATGATTATTTAAAATTCTTTCTTATTGTGCAAGCATTAAAACATAATGGGACATGGCAAGCTGAGTTTAAGAAATTACCAGAGTTGATTAGTGTGTGCAATAGGTTCTACCATATTAGAGATTGCAATTGTGAAGAACGTTTCTTAGTTCAAACCTTATATTTACATAGAATGCAGGATTCTGAAGTTAAGCTTATCGAAAGGCTGACAGGGCTTCTGAGTTTATTTCCGGATGGTCTCTACAGGTTTGATTGAATTACCGTGCATAGTATCCTGATACTTGCAAAGGTTGGTTATTAACATACAGATTATAAAAAACTCATAAATTGCTCTCATACATCATATTGATCTAATCTCAATAAACAACTATTTAAATAACGAAAGGAGTCCCTATATTATATACTATATTTAGCCTCTCTCCCTGCGTGATAATCAAAAAATTCACAATGCAGCATGTGTGACATATTACTGCCGCAATGAATTTAACGCAACATAATAAACTCTGCACTCTTTATAATTAAGCTTTAACGAAAGGTCTGGGCTCATATTGTTATTGATATAATAATGTTGTATCAATATCCTGTCAGATGGAATAGTGTTTTGGTTGATAACACAACTTCTTAAAACAAAATTGATCTTTAAGATTAAGTTTTTTATAATTATCATTACTTTAATTTGTCGTTTTAAAAACGGTGATAGCCTTAATCTTTGTGTAAAATAAGAGATTAGGTGTAATAACCTTAACATTTTTGTCTAGTAAGCTACTATTTCATACAGAATGATAAAATTAAAAGAAAAGGCAGGACTGTAAAATCAGAAATACCTTCTTTACAATATAGCAGACTAGATAATAATCTTCGTGTTAATGATAATTAAGACATTGACCACGCTCATCAGAAGGCTCGCCAGAATAAACGTTGCAAAAAGGATTCCTGGAAAAATGGTCGCACACAAAAATTTAAAAATAAATCTATTTCTTCTTTTTTGTGTGTCCA
    genes:
      - name: NP
        sequence: MDSRPQKIWMAPSLTESDMDYHKILTAGLSVQQGIVRQRVIPVYQVNNLEEICQLIIQAFEAGVDFQESADSFLLMLCLHHAYQGDYKLFLESGAVKYLEGHGFRFEVKKRDGVKRLEELLPAVSSGKNIKRTLAAMPEEETTEANAGQFLSFASLFLPKLVVGEKACLEKVQRQIQVHAEQGLIQYPTAWQSVGHMMVIFRLMRTNFLIKFLLIHQGMHMVAGHDANDAVISNSVAQARFSGLLIVKTVLDHILQKTERGVRLHPLARTAKVKNEVNSFKAALSSLAKHGEYAPFARLLNLSGVNNLEHGLFPQLSAIALGVATAHGSTLAGVNVGEQYQQLREAATEAEKQLQQYAESRELDHLGLDDQEKKILMNFHQKKNEISFQQTNAMVTLRKERLAKLTEAITAASLPKTSGHYDDDDDIPFPGPINDDDNPGHQDDDPTDSQDTTIPDVVVDPDDGSYGEYQSYSENGMNAPDDLVLFDLDEDDEDTKPVPNRSTKGGQQKNSQKGQHIEGRQTQSRPIQNVPGPHRTIHHASAPLTDNDRRNEPSGSTSPRMLTPINEEADPLDDADDETSSLPPLESDDEEQDRDGTSNRTPTVAPPAPVYRDHSEKKELPQDEQQDQDHTQEARNQDSDNTQSEHSFEEMYRHILRSQGPFDAVLYYHMMKDEPVVFSTSDGKEYTYPDSLEEEYPPWLTEKEAMNEENRFVTLDGQQFYWPVMNHKNKFMAILQHHQ*
      - name: VP35
        sequence: MTTRTKGRGHTAATTQNDRMPGPELSGWISEQLMTGRIPVSDIFCDIENNPGLCYASQMQQTKPNPKTRNSQTQTDPICNHSFEEVVQTLASLATVVQQQTIASESLEQRITSLENGLKPVYDMAKTISSLNRVCAEMVAKYDLLVMTTGRATATAAATEAYWAEHGQPPPGPSLYEESAIRGKIESRDETVPQSVREAFNNLNSTTSLTEENFGKPDISAKDLRNIMYDHLPGFGTAFHQLVQVICKLGKDSNSLDIIHAEFQASLAEGDSPQCALIQITKRVPIFQDAAPPVIHIRSRGDIPRACQKSLRPVPPSPKIDRGWVCVFQLQDGKTLGLKI*
      - name: VP40
        sequence: MRRVILPTAPPEYMEAIYPVRSNSTIARGGNSNTGFLTPESVNGDTPSNPLRPIADDTIDHASHTPGSVSSAFILEAMVNVISGPKVLMKQIPIWLPLGVADQKTYSFDSTTAAIMLASYTITHFGKATNPLVRVNRLGPGIPDHPLRLLRIGNQAFLQEFVLPPVQLPQYFTFDLTALKLITQPLPAATWTDDTPTGSNGALRPGISFHPKLRPILLPNKSGKKGNSADLTSPEKIQAIMTSLQDFKIVPIDPTKNIMGIEVPETLVHKLTGKKVTSKNGQPIIPVLLPKYIGLDPVAPGDLTMVITQDCDTCHSPASLPAVIEK*
      - name: GP
        sequence: MGVTGILQLPRDRFKRTSFFLWVIILFQRTFSIPLGVIHNSTLQVSDVDKLVCRDKLSSTNQLRSVGLNLEGNGVATDVPSATKRWGFRSGVPPKVVNYEAGEWAENCYNLEIKKPDGSECLPAAPDGIRGFPRCRYVHKVSGTGPCAGDFAFHKEGAFFLYDRLASTVIYRGTTFAEGVVAFLILPQAKKDFFSSHPLREPVNATEDPSSGYYSTTIRYQATGFGTNETEYLFEVDNLTYVQLESRFTPQFLLQLNETIYTSGKRSNTTGKLIWKVNPEIDTTIGEWAFWETKKNLTRKIRSEELSFTVVSNGAKNISGQSPARTSSDPGTNTTTEDHKIMASENSSAMVQVHSQGREAAVSHLTTLATISTSPQSLTTKPGPDNSTHNTPVYKLDISEATQVEQHHRRTDNDSTASDTPSATTAAGPPKAENTNTSKSTDFLDPATTTSPQNHSETAGNNNTHHQDTGEESASSGKLGLITNTIAGVAGLITGGRRTRREAIVNAQPKCNPNLHYWTTQDEGAAIGLAWIPYFGPAAEGIYIEGLMHNQDGLICGLRQLANETTQALQLFLRATTELRTFSILNRKAIDFLLQRWGGTCHILGPDCCIEPHDWTKNITDKIDQIIHDFVDKTLPDQGDNDNWWTGWRQWIPAGIGVTGVIIAVIALFCICKFVF*
      - name: ssGP
        sequence: MGVTGILQLPRDRFKRTSFFLWVIILFQRTFSIPLGVIHNSTLQVSDVDKLVCRDKLSSTNQLRSVGLNLEGNGVATDVPSATKRWGFRSGVPPKVVNYEAGEWAENCYNLEIKKPDGSECLPAAPDGIRGFPRCRYVHKVSGTGPCAGDFAFHKEGAFFLYDRLASTVIYRGTTFAEGVVAFLILPQAKKDFFSSHPLREPVNATEDPSSGYYSTTIRYQATGFGTNETEYLFEVDNLTYVQLESRFTPQFLLQLNETIYTSGKRSNTTGKLIWKVNPEIDTTIGEWAFWETKKPH*
      - name: sGP
        sequence: MGVTGILQLPRDRFKRTSFFLWVIILFQRTFSIPLGVIHNSTLQVSDVDKLVCRDKLSSTNQLRSVGLNLEGNGVATDVPSATKRWGFRSGVPPKVVNYEAGEWAENCYNLEIKKPDGSECLPAAPDGIRGFPRCRYVHKVSGTGPCAGDFAFHKEGAFFLYDRLASTVIYRGTTFAEGVVAFLILPQAKKDFFSSHPLREPVNATEDPSSGYYSTTIRYQATGFGTNETEYLFEVDNLTYVQLESRFTPQFLLQLNETIYTSGKRSNTTGKLIWKVNPEIDTTIGEWAFWETKKTSLEKFAVKSCLSQLYQTEPKTSVVRVRRELLPTQGPTQQLKTTKSWLQKIPLQWFKCTVKEGKLQCRI*
      - name: VP30
        sequence: MEASYERGRPRAARQHSRDGHDHHVRARSSSRENYRGEYRQSRSASQVRVPTVFHKKRVEPLTVPPAPKDICPTLKKGFLCDSSFCKKDHQLESLTDRELLLLIARKTCGSVEQQLNITAPKDSRLANPTADDFQQEEGPKITLLTLIKTAEHWARQDIRTIEDSKLRALLTLCAVMTRKFSKSQLSLLCETHLRREGLGQDQAEPVLEVYQRLHSDKGGSFEAALWQQWDRQSLIMFITAFLNIALQLPCESSAVVVSGLRTLVPQSDNEEASTNPGTCSWSDEGTP*
      - name: VP24
        sequence: MAKATGRYNLISPKKDLEKGVVLSDLCNFLVSQTIQGWKVYWAGIEFDVTHKGMALLHRLKTNDFAPAWSMTRNLFPHLFQNPNSTIESPLWALRVILAAGIQDQLIDQSLIEPLAGALGLISDWLLTTNTNHFNMRTQRVKEQLSLKMLSLIRSNILKFINKLDALHVVNYNGLLSSIEIGTQNHTIIITRTNMGFLVELQEPDKSAMNRMKPGPAKFSLLHESTLKAFTQGSSTRMQSLILEFNSSLAI*
      - name: L
        sequence: MATQHTQYPDARLSSPIVLDQCDLVTRACGLYSSYSLNPQLRNCKLPKHIYRLKYDVTVTKFLSDVPVATLPIDFIVPVLLKALSGNGFCPVEPRCQQFLDEIIKYTMQDALFLKYYLKNVGAQEDCVDEHFQEKILSSIQGNEFLHQMFFWYDLAILTRRGRLNRGNSRSTWFVHDDLIDILGYGDYVFWKIPISMLPLNTQGIPHAAMDWYQASVFKEAVQGHTHIVSVSTADVLIMCKDLITCRFNTTLISKIAEIEDPVCSDYPNFKIVSMLYQSGDYLLSILGSDGYKIIKFLEPLCLAKIQLCSKYTERKGRFLTQMHLAVNHTLEEITEMRALKPSQAQKIREFHRTLIRLEMTPQQLCELFSIQKHWGHPVLHSETAIQKVKKHATVLKALRPIVIFETYCVFKYSIAKHYFDSQGSWYSVTSDRNLTPGLNSYIKRNQFPPLPMIKELLWEFYHLDHPPLFSTKIISDLSIFIKDRATAVERTCWDAVFEPNVLGYNPPHKFSTKRVPEQFLEQENFSIENVLSYAQKLEYLLPQYRNFSFSLKEKELNVGRTFGKLPYPTRNVQTLCEALLADGLAKAFPSNMMVVTEREQKESLLHQASWHHTSDDFGEHATVRGSSFVTDLEKYNLAFRYEFTAPFIEYCNRCYGVKNVFNWMHYTIPQCYMHVSDYYNPPHNLTLENRDNPPEGPSSYRGHMGGIEGLQQKLWTSISCAQISLVEIKTGFKLRSAVMGDNQCITVLSVFPLETDADEQEQSAEDNAARVAASLAKVTSACGIFLKPDETFVHSGFIYFGKKQYLNGVQLPQSLKTATRMAPLSDAIFDDLQGTLASIGTAFERSISETRHIFPCRITAAFHTFFSVRILQYHHLGFNKGFDLGQLTLGKPLDFGTISLALAVPQVLGGLSFLNPEKCFYRNLGDPVTSGLFQLKTYLRMIEMDDLFLPLIAKNPGNCTAIDFVLNPSGLNVPGSQDLTSFLRQIVRRTITLSAKNKLINTLFHASADFEDEMVCKWLLSSTPVMSRFAADIFSRTPSGKRLQILGYLEGTRTLLASKIINNNTETPVLDRLRKITLQRWSLWFSYLDHCDNILAEALTQITCTVDLAQILREYSWAHILEGRPLIGATLPCMIEQFKVFWLKPYEQCPQCSNAKQPGGKPFVSVAVKKHIVSAWPNASRISWTIGDGIPYIGSRTEDKIGQPAIKPKCPSAALREAIELASRLTWVTQGSSNSDLLIKPFLEARVNLSVQEILQMTPSHYSGNIVHRYNDQYSPHSFMANRMSNSATRLIVSTNTLGEFSGGGQSARDSNIIFQNVINYAVALFDIKFRNTEATDIQYNRAHLHLTKCCTREVPAQYLTYTSTLDLDLTRYRENELIYDSNPLKGGLNCNISFDNPFFQGKRLNIIEDDLIRLPHLSGWELAKTIMQSIISDSNNSSTDPISSGETRSFTTHFLTYPKIGLLYSFGAFVSYYLGNTILRTKKLTLDNFLYYLTTQIHNLPHRSLRILKPTFKHASVMSRLMSIDPHFSIYIGGAAGDRGLSDAARLFLRTSISSFLTFVKEWIINRGTIVPLWIVYPLEGQNPTPVNNFLYQIVELLVHDSSRQQAFKTTISDHVHPHDNLVYTCKSTASNFFHASLAYWRSRHRNSNRKYLARDSSTGSSTNNSDGHIERSQEQTTRDPHDGTERNLVLQMSHEIKRTTIPQENTHQGPSFQSFLSDSACGTANPKLNFDRSRHNVKFQDHNSASKREGHQIISHRLVLPFFTLSQGTRQLTSSNESQTQDEISKYLRQLRSVIDTTVYCRFTGIVSSMHYKLDEVLWEIESFKSAVTLAEGEGAGALLLIQKYQVKTLFFNTLATESSIESEIVSGMTTPRMLLPVMSKFHNDQIEIILNNSASQITDITNPTWFKDQRARLPKQVEVITMDAETTENINRSKLYEAVYKLILHHIDPSVLKAVVLKVFLSDTEGMLWLNDNLAPFFATGYLIKPITSSARSSEWYLCLTNFLSTTRKMPHQNHLSCKQVILTALQLQIQRSPYWLSHLTQYADCELHLSYIRLGFPSLEKVLYHRYNLVDSKRGPLVSITQHLAHLRAEIRELTNDYNQQRQSRTQTYHFIRTAKGRITKLVNDYLKFFLIVQALKHNGTWQAEFKKLPELISVCNRFYHIRDCNCEERFLVQTLYLHRMQDSEVKLIERLTGLLSLFPDGLYRFD*
defaultOrganisms:
  ebola-zaire:
    <<: *defaultOrganismConfig
    preprocessing:
    - <<: *preprocessing
      configFile:
        <<: *preprocessingConfigFile
        taxon_id: 186538
        nextclade_dataset_server: https://raw.githubusercontent.com/nextstrain/nextclade_data/ebola/data_output
  mpox:
    <<: *defaultOrganismConfig
    schema:
      <<: *schema
      instanceName: "Mpox Virus"
      image: "https://cdn.who.int/media/images/default-source/health-topics/monkeypox/12763.tmb-1200v.jpg?sfvrsn=cd044fbd_37"
      description: "Mpox, formerly monkeypox, is a rare viral disease that occurs mainly in remote parts of Central and West Africa, near tropical rainforests. Recently global outbreaks have occurred."
      metadataAdd:
        - name: clade
          header: "Clade & Lineage"
          noInput: true
          generateIndex: true
          autocomplete: true
          initiallyVisible: true
          preprocessing:
            inputs: { input: nextclade.clade }
        - name: outbreak
          header: "Clade & Lineage"
          noInput: true
          generateIndex: true
          autocomplete: true
          preprocessing:
            inputs: { input: nextclade.customNodeAttributes.outbreak }
        - name: lineage
          header: "Clade & Lineage"
          noInput: true
          generateIndex: true
          autocomplete: true
          initiallyVisible: true
          preprocessing:
            inputs: { input: nextclade.customNodeAttributes.lineage }
      website:
        <<: *website
        tableColumns:
          - sample_collection_date
          - ncbi_release_date
          - authors
          - author_affiliations
          - geo_loc_country
          - length 
          - clade
          - lineage
    preprocessing:
    - <<: *preprocessing
      configFile:
        <<: *preprocessingConfigFile
        nextclade_dataset_name: nextstrain/mpox/all-clades
        batch_size: 5
        genes:
          - OPG001
    ingest:
      <<: *ingest
      configFile:
        <<: *ingestConfigFile
        taxon_id: 10244
        subsample_fraction: 0.1
    referenceGenomes:
      nucleotideSequences:
        - name: "main"
          sequence: "[[URL:https://cov2tree.nyc3.cdn.digitaloceanspaces.com/mpox]]"
      genes:
        - name: OPG001
          sequence: MKQYIVLACMCLVAAAMPTSLQQSSSSCTEEENKHHMGIDVIIKVTKQDQTPTNDKICQSVTEVTETEDDEVSEEVVKGDPTTYYTIVGAGLNMNFGFTKCPKISSISESSDGNTVNTRLSSVSPGQGKDSPAITREEALAMIKDCEMSIDIRCSEEEKDSDIKTHPVLGSNISHKKVSYKDIIGSTIVDTKCVKNLEFSVRIGDMCEESSELEVKDGFKYVDGSASEGATDDTSLIDSTKLKACV*
  west-nile:
    <<: *defaultOrganismConfig
    schema:
      <<: *schema
      instanceName: "West Nile Virus"
      image: "https://upload.wikimedia.org/wikipedia/commons/thumb/1/1e/West_Nile_Virus_Image.jpg/256px-West_Nile_Virus_Image.jpg?20200815184100"
      description: "West Nile Virus (WNV) is a mosquito-borne flavivirus of the family Flaviviridae, which also contains the Zika virus, dengue virus, and yellow fever virus. It is primarily transmitted by Culex mosquitoes, which acquire the virus by feeding on infected birds."
      metadataAdd:
        - name: lineage
          header: "Lineage"
          noInput: true
          generateIndex: true
          autocomplete: true
          initiallyVisible: true
          preprocessing:
            inputs: { input: nextclade.clade }
      website:
        <<: *website
        tableColumns:
          - sample_collection_date
          - ncbi_release_date
          - authors
          - author_affiliations
          - geo_loc_country
          - geo_loc_admin_1
          - length
          - lineage
    preprocessing:
    - <<: *preprocessing
      configFile:
        <<: *preprocessingConfigFile
        nextclade_dataset_name: nextstrain/wnv/all-lineages
        nextclade_dataset_server: https://raw.githubusercontent.com/nextstrain/nextclade_data/wnv/data_output
        genes: [ capsid, prM, env, NS1, NS2A, NS2B, NS3, NS4A, 2K, NS4B, NS5 ]
    ingest:
      <<: *ingest
      configFile:
         taxon_id: 3048448
    referenceGenomes:
      nucleotideSequences:
        - name: main
          sequence: "AGTAGTTCGCCTGTGTGAGCTGACAAACTTAGTAGTGTTTGTGAGGATTAACAACAATTAACACAGTGCGAGCTGTTTCTTAGCACGAAGATCTCGATGTCTAAGAAACCAGGAGGGCCCGGCAAGAGCCGGGCTGTCAATATGCTAAAACGCGGAATGCCCCGCGTGTTGTCCTTGATTGGACTGAAGAGGGCTATGTTGAGCCTGATCGACGGCAAGGGGCCAATACGATTTGTGTTGGCTCTCTTGGCGTTCTTCAGGTTCACAGCAATTGCTCCGACCCGAGCAGTGCTGGATCGATGGAGAGGTGTGAACAAACAAACAGCGATGAAACACCTTCTGAGTTTTAAGAAGGAACTAGGGACCTTGACCAGTGCTATCAATCGGCGGAGCTCAAAACAAAAGAAAAGAGGAGGAAAGACCGGAATTGCAGTCATGATTGGCCTGATCGCCAGCGTAGGAGCAGTTACCCTCTCTAACTTCCAAGGGAAGGTGATGATGACGGTAAATGCTACTGACGTCACAGATGTCATCACGATTCCAACAGCTGCTGGAAAGAACCTATGCATTGTCAGAGCAATGGATGTGGGATACATGTGCGATGATACTATCACTTATGAATGCCCAGTACTGTCGGCTGGTAATGATCCAGAAGACATCGACTGTTGGTGCACAAAGTCAGCAGTCTACGTCAGGTATGGAAGATGCACCAAGACACGCCACTCAAGACGCAGTCGGAGGTCACTGACAGTGCAGACACACGGAGAAAGCACTCTAGCGAACAAGAAGGGGGCTTGGATGGACAGCACCAAGGCCACAAGGTATTTGGTAAAAACAGAATCATGGATCTTGAGGAACCCTGGATATGCCCTGGTGGCAGCCGTCATTGGTTGGATGCTTGGGAGCAACACCATGCAGAGAGTTGTGTTTGTCGTGCTATTGCTTTTGGTGGCCCCAGCTTACAGCTTCAACTGCCTTGGAATGAGCAACAGAGACTTCTTGGAAGGAGTGTCTGGAGCAACATGGGTGGATTTGGTTCTCGAAGGCGACAGCTGCGTGACTATCATGTCTAAGGACAAGCCTACCATCGATGTGAAGATGATGAATATGGAGGCGGCCAACCTGGCAGAGGTCCGCAGTTATTGCTATTTGGCTACCGTCAGCGATCTCTCCACCAAAGCTGCGTGCCCGACCATGGGAGAAGCTCACAATGACAAACGTGCTGACCCAGCTTTTGTGTGCAGACAAGGAGTGGTGGACAGGGGCTGGGGCAACGGCTGCGGACTATTTGGCAAAGGAAGCATTGACACATGCGCCAAATTTGCCTGCTCTACCAAGGCAATAGGAAGAACCATCTTGAAAGAGAATATCAAGTACGAAGTGGCCATTTTTGTCCATGGACCAACTACTGTGGAGTCGCACGGAAACTACTCCACACAGGTTGGAGCCACTCAGGCAGGGAGACTCAGCATCACTCCTGCGGCGCCTTCATACACACTAAAGCTTGGAGAATATGGAGAGGTGACAGTGGACTGTGAACCACGGTCAGGGATTGACACCAATGCATACTACGTGATGACTGTTGGAACAAAGACGTTCTTGGTCCATCGTGAGTGGTTCATGGACCTCAACCTCCCTTGGAGCAGTGCTGGAAGTACTGTGTGGAGGAACAGAGAGACGTTAATGGAGTTTGAGGAACCACACGCCACGAAGCAGTCTGTGATAGCATTGGGCTCACAAGAGGGAGCTCTGCATCAAGCTTTGGCTGGAGCCATTCCTGTGGAATTTTCAAGCAACACTGTCAAGTTGACGTCGGGTCATTTGAAGTGTAGAGTGAAGATGGAAAAATTGCAGTTGAAGGGAACAACCTATGGCGTCTGTTCAAAGGCTTTCAAGTTTCTTGGGACTCCCGCAGACACAGGTCACGGCACTGTGGTGTTGGAATTGCAGTACACTGGCACGGATGGACCTTGCAAAGTTCCTATCTCGTCAGTGGCTTCATTGAACGACCTAACGCCAGTGGGCAGATTGGTCACTGTCAACCCTTTTGTTTCAGTGGCCACGGCCAACGCTAAGGTCCTGATTGAATTGGAACCACCCTTTGGAGACTCATACATAGTGGTGGGCAGAGGAGAACAACAGATCAATCACCATTGGCACAAGTCTGGAAGCAGCATTGGCAAAGCCTTTACAACCACCCTCAAAGGAGCGCAGAGACTAGCCGCTCTAGGAGACACAGCTTGGGACTTTGGATCAGTTGGAGGGGTGTTCACCTCAGTTGGGAAGGCTGTCCATCAAGTGTTCGGAGGAGCATTCCGCTCACTGTTCGGAGGCATGTCCTGGATAACGCAAGGATTGCTGGGGGCTCTCCTGTTGTGGATGGGCATCAATGCTCGTGATAGGTCCATAGCTCTCACGTTTCTCGCAGTTGGAGGAGTTCTGCTCTTCCTCTCCGTGAACGTGCACGCTGACACTGGGTGTGCCATAGACATCAGCCGGCAAGAGCTGAGATGTGGAAGTGGAGTGTTCATACACAATGATGTGGAGGCTTGGATGGACCGGTACAAGTATTACCCTGAAACGCCACAAGGCCTAGCCAAGATCATTCAGAAAGCTCATAAGGAAGGAGTGTGCGGTCTACGATCAGTTTCCAGACTGGAGCATCAAATGTGGGAAGCAGTGAAGGACGAGCTGAACACTCTTTTGAAGGAGAATGGTGTGGACCTTAGTGTCGTGGTTGAGAAACAGGAGGGAATGTACAAGTCAGCACCTAAACGCCTCACCGCCACCACGGAAAAATTGGAAATTGGCTGGAAGGCCTGGGGAAAGAGTATTTTATTTGCACCAGAACTCGCCAACAACACCTTTGTGGTTGATGGTCCGGAGACCAAGGAATGTCCGACTCAGAATCGCGCTTGGAATAGCTTAGAAGTGGAGGATTTTGGATTTGGTCTCACCAGCACTCGGATGTTCCTGAAGGTCAGAGAGAGCAACACAACTGAATGTGACTCGAAGATCATTGGAACGGCTGTCAAGAACAACTTGGCGATCCACAGTGACCTGTCCTATTGGATTGAAAGCAGGCTCAATGATACGTGGAAGCTTGAAAGGGCAGTTCTGGGTGAAGTCAAATCATGTACGTGGCCTGAGACGCATACCTTGTGGGGCGATGGAATCCTTGAGAGTGACTTGATAATACCAGTCACACTGGCGGGACCACGAAGCAATCACAATCGGAGACCTGGGTACAAGACACAAAACCAGGGCCCATGGGACGAAGGCCGGGTAGAGATTGACTTCGATTACTGCCCAGGAACTACGGTCACCCTGAGTGAGAGCTGCGGACACCGTGGACCTGCCACTCGCACCACCACAGAGAGCGGAAAGTTGATAACAGATTGGTGCTGCAGGAGCTGCACCTTACCACCACTGCGCTACCAAACTGACAGCGGCTGTTGGTATGGTATGGAGATCAGACCACAGAGACATGATGAAAAGACCCTCGTGCAGTCACAAGTGAATGCTTATAATGCTGATATGATTGACCCTTTTCAGTTGGGCCTTCTGGTCGTGTTCTTGGCCACCCAGGAGGTCCTTCGCAAGAGGTGGACAGCCAAGATCAGCATGCCAGCTATACTGATTGCTCTGCTAGTCCTGGTGTTTGGGGGCATTACTTACACTGATGTGTTACGCTATGTCATCTTGGTGGGGGCAGCTTTCGCAGAATCTAATTCGGGAGGAGACGTGGTACACTTGGCGCTCATGGCGACCTTCAAGATACAACCAGTGTTTATGGTGGCATCGTTTCTCAAAGCGAGATGGACCAACCAGGAGAACATTTTGTTGATGTTGGCGGCTGTTTTCTTTCAAATGGCTTATCACGATGCCCGCCAAATTCTGCTCTGGGAGATCCCTGATGTGTTGAATTCACTGGCGGTAGCTTGGATGATACTGAGAGCCATAACATTCACAACGACATCAAACGTGGTTGTTCCGCTGCTAGCCCTGCTAACACCCGGGCTGAGATGCTTGAATCTGGATGTGTACAGGATACTGCTGTTGATGGTCGGAATAGGCAGCTTGATCAGGGAGAAGAGGAGTGCAGCCGCAAAAAAGAAAGGAGCAAGTCTGCTATGCTTGGCTCTAGCCTCAACAGGACTTTTCAACCCCATGATCCTTGCTGCTGGACTGATTGCATGTGATCCCAACCGTAAACGCGGATGGCCCGCAACTGAAGTGATGACAGCTGTCGGCCTAATGTTTGCCATCGTCGGAGGGCTGGCAGAGCTTGACATTGACTCCATGGCCATTCCAATGACTATCGCGGGGCTCATGTTTGCTGCTTTCGTGATTTCTGGGAAATCAACAGATATGTGGATTGAGAGAACGGCGGACATTTCCTGGGAAAGTGATGCAGAAATTACAGGCTCGAGCGAAAGAGTTGATGTGCGGCTTGATGATGATGGAAACTTCCAGCTCATGAATGATCCAGGAGCACCTTGGAAGATATGGATGCTCAGAATGGTCTGTCTCGCGATTAGTGCGTACACCCCCTGGGCAATCTTGCCCTCAGTAGTTGGATTTTGGATAACTCTCCAATACACAAAGAGAGGAGGCGTGTTGTGGGACACTCCCTCACCAAAGGAGTACAAAAAGGGGGACACGACCACCGGCGTCTACAGGATCATGACTCGTGGGCTGCTCGGCAGTTATCAAGCAGGAGCGGGCGTGATGGTTGAAGGTGTTTTCCACACCCTTTGGCATACAACAAAAGGAGCCGCTTTGATGAGCGGAGAGGGCCGCCTGGACCCATACTGGGGCAGTGTCAAGGAGGATCGACTTTGTTACGGAGGACCCTGGAAATTGCAGCACAAGTGGAACGGGCAGGATGAGGTGCAGATGATTGTGGTGGAACCTGGCAAGAACGTTAAGAACGTCCAGACGAAACCAGGGGTGTTCAAAACACCTGAAGGAGAAATCGGGGCCGTGACTTTGGACTTCCCCACTGGAACATCAGGCTCACCAATAGTGGACAAAAACGGTGATGTGATTGGGCTTTATGGCAATGGAGTCATAATGCCCAACGGCTCATACATAAGCGCGATAGTGCAGGGTGAAAGGATGGATGAGCCAATCCCAGCCGGATTCGAACCTGAGATGCTGAGGAAAAAACAGATCACTGTACTGGATCTCCATCCCGGCGCCGGTAAAACAAGGAGGATTCTGCCACAGATCATCAAAGAGGCCATAAACAGAAGACTGAGAACAGCCGTGCTAGCGCCAACCAGGGTTGTGGCTGCTGAGATGGCTGAAGCACTGAGAGGACTGCCCATCCGGTACCAGACATCCGCAGTGCCCAGAGAACATAATGGAAATGAGATTGTTGATGTCATGTGTCATGCTACCCTCACCCACAGGCTGATGTCTCCTCACAGGGTGCCGAACTACAACCTGTTCGTGATGGATGAGGCTCATTTCACCGACCCAGCTAGCATTGCAGCAAGAGGTTACATTTCCACAAAGGTCGAGCTAGGGGAGGCGGCGGCAATATTCATGACAGCCACCCCACCAGGCACTTCAGATCCATTCCCAGAGTCCAATTCACCAATTTCCGACTTACAGACTGAGATCCCGGATCGAGCTTGGAACTCTGGATACGAATGGATCACAGAATACACCGGGAAGACGGTTTGGTTTGTGCCTAGTGTCAAGATGGGGAATGAGATTGCCCTTTGCCTACAACGTGCTGGAAAGAAAGTAGTCCAATTGAACAGAAAGTCGTACGAGACGGAGTACCCAAAATGTAAGAACGATGATTGGGACTTTGTTATCACAACAGACATATCTGAAATGGGGGCTAACTTCAAGGCGAGCAGGGTGATTGACAGCCGGAAGAGTGTGAAACCAACCATCATAACAGAAGGAGAAGGGAGAGTGATCCTGGGAGAACCATCTGCAGTGACAGCAGCTAGTGCCGCCCAGAGACGTGGACGTATCGGTAGAAATCCGTCGCAAGTTGGTGATGAGTACTGTTATGGGGGGCACACGAATGAAGACGACTCGAACTTCGCCCATTGGACTGAGGCACGAATCATGCTGGACAACATCAACATGCCAAACGGACTGATCGCTCAATTCTACCAACCAGAGCGTGAGAAGGTATATACCATGGATGGGGAATACCGGCTCAGAGGAGAAGAGAGAAAAAACTTTCTGGAACTGTTGAGGACTGCAGATCTGCCAGTTTGGCTGGCTTACAAGGTTGCAGCGGCTGGAGTGTCATACCACGACCGGAGGTGGTGCTTTGATGGTCCTAGGACAAACACAATTTTAGAAGACAACAACGAAGTGGAAGTCATCACGAAGCTTGGTGAAAGGAAGATTCTGAGGCCGCGCTGGATTGATGCCAGGGTGTACTCGGATCACCAGGCACTAAAGGCGTTCAAGGACTTCGCCTCGGGAAAACGTTCTCAGATAGGGCTCATTGAGGTTCTGGGAAAGATGCCTGAGCACTTCATGGGGAAGACATGGGAAGCACTTGACACCATGTACGTTGTGGCCACTGCAGAGAAAGGAGGAAGAGCTCACAGAATGGCCCTGGAGGAACTGCCAGATGCTCTTCAGACAATTGCCTTGATTGCCTTATTGAGTGTGATGACCATGGGAGTATTCTTCCTCCTCATGCAGCGGAAGGGCATTGGAAAGATAGGTTTGGGAGGCGCTGTCTTGGGAGTCGCGACCTTTTTCTGTTGGATGGCTGAAGTTCCAGGAACGAAGATCGCCGGAATGTTGCTGCTCTCCCTTCTCTTGATGATTGTGCTAATTCCTGAGCCAGAGAAGCAACGTTCGCAGACAGACAACCAGCTAGCCGTGTTCCTGATTTGTGTCATGACCCTTGTGAGCGCAGTGGCAGCCAACGAGATGGGTTGGCTAGATAAGACCAAGAGTGACATAAGCAGTTTGTTTGGGCAAAGAATTGAGGTCAAGGAGAATTTCAGCATGGGAGAGTTTCTTCTGGACTTGAGGCCGGCAACAGCCTGGTCACTGTACGCTGTGACAACAGCGGTCCTCACTCCACTGCTAAAGCATTTGATCACGTCAGATTACATCAACACCTCATTGACCTCAATAAACGTTCAGGCAAGTGCACTATTCACACTCGCGCGAGGCTTCCCCTTCGTCGATGTTGGAGTGTCGGCTCTCCTGCTAGCAGCCGGATGCTGGGGACAAGTCACCCTCACCGTTACGGTAACAGCGGCAACACTCCTTTTTTGCCACTATGCCTACATGGTTCCCGGTTGGCAAGCTGAGGCAATGCGCTCAGCCCAGCGGCGGACAGCGGCCGGAATCATGAAGAACGCTGTAGTGGATGGCATCGTGGCCACGGACGTCCCAGAATTAGAGCGCACCACACCCATCATGCAGAAGAAAGTTGGACAGATCATGCTGATCTTGGTGTCTCTAGCTGCAGTAGTAGTGAACCCGTCTGTGAAGACAGTACGAGAAGCCGGAATTTTGATCACGGCCGCAGCGGTGACGCTTTGGGAGAATGGAGCAAGCTCTGTTTGGAACGCAACAACTGCCATCGGACTCTGCCACATCATGCGTGGGGGTTGGTTGTCATGTCTATCCATAACATGGACACTCATAAAGAACATGGAAAAACCAGGACTAAAAAGAGGTGGGGCAAAAGGACGCACCTTGGGAGAGGTTTGGAAAGAAAGACTCAACCAGATGACAAAAGAAGAGTTCACTAGGTACCGCAAAGAGGCCATCATCGAAGTCGATCGCTCAGCGGCAAAACACGCCAGGAAAGAAGGCAATGTCACTGGAGGGCATCCAGTCTCTAGGGGCACAGCAAAACTGAGATGGCTGGTCGAACGGAGGTTTCTCGAACCGGTCGGAAAAGTGATTGACCTTGGATGTGGAAGAGGCGGTTGGTGTTACTATATGGCAACCCAAAAAAGAGTCCAAGAAGTCAGAGGGTACACAAAGGGCGGTCCCGGACATGAAGAGCCCCAACTAGTGCAAAGTTATGGATGGAACATTGTCACCATGAAGAGTGGAGTGGATGTGTTCTACAGACCTTCTGAGTGTTGTGACACCCTCCTTTGTGACATCGGAGAGTCCTCGTCAAGTGCTGAGGTTGAAGAGCATAGGACGATTCGGGTCCTTGAAATGGTTGAGGACTGGCTGCACCGAGGGCCAAGGGAATTTTGCGTGAAGGTGCTCTGTCCCTACATGCCGAAAGTCATAGAGAAGATGGAGCTGCTCCAACGCCGGTATGGGGGGGGACTGGTCAGAAACCCACTCTCACGGAATTCCACGCACGAGATGTATTGGGTGAGTCGAGCTTCAGGCAATGTGGTACATTCAGTGAATATGACCAGCCAGGTGCTCCTAGGAAGAATGGAAAAAAGGACCTGGAAGGGACCCCAATACGAGGAAGATGTAAACTTGGGAAGTGGAACCAGGGCGGTGGGAAAACCCCTGCTCAACTCAGACACCAGTAAAATCAAGAACAGGATTGAACGACTCAGGCGTGAGTACAGTTCGACGTGGCACCACGATGAGAACCACCCATATAGAACCTGGAACTATCACGGCAGTTATGATGTGAAGCCCACAGGCTCCGCCAGTTCGCTGGTCAATGGAGTGGTCAGGCTCCTCTCAAAACCATGGGACACCATCACGAATGTTACCACCATGGCCATGACTGACACTACTCCCTTCGGGCAGCAGCGAGTGTTCAAAGAGAAGGTGGACACGAAAGCTCCTGAACCGCCAGAAGGAGTGAAGTACGTGCTCAACGAGACCACCAACTGGTTGTGGGCGTTTTTGGCCAGAGAAAAACGTCCCAGAATGTGCTCTCGAGAGGAATTCATAAGAAAGGTCAACAGCAATGCAGCTTTGGGTGCCATGTTTGAAGAGCAGAATCAATGGAGGAGCGCCAGAGAAGCAGTTGAAGATCCAAAATTTTGGGAGATGGTGGATGAGGAGCGCGAGGCACATCTGCGGGGGGAATGTCACACTTGCATTTACAACATGATGGGAAAGAGAGAGAAAAAACCCGGAGAGTTCGGAAAGGCCAAGGGAAGCAGAGCCATTTGGTTCATGTGGCTCGGAGCTCGCTTTCTGGAGTTCGAGGCTCTGGGTTTTCTCAATGAAGACCACTGGCTTGGAAGAAAGAACTCAGGAGGAGGTGTCGAGGGCTTGGGCCTCCAAAAACTGGGTTACATCCTGCGTGAAGTTGGCACCCGGCCTGGGGGCAAGATCTATGCTGATGACACAGCTGGCTGGGACACCCGCATCACGAGAGCTGACTTGGAAAATGAAGCTAAGGTGCTTGAGCTGCTTGATGGGGAACATCGGCGTCTTGCCAGGGCCATCATTGAGCTCACCTATCGTCACAAAGTTGTGAAAGTGATGCGCCCGGCTGCTGATGGAAGAACCGTCATGGATGTTATCTCCAGAGAAGATCAGAGGGGGAGTGGACAAGTTGTCACCTACGCCCTAAACACTTTCACCAACCTGGCCGTCCAGCTGGTGAGGATGATGGAAGGGGAAGGAGTGATTGGCCCAGATGATGTGGAGAAACTCACAAAAGGGAAAGGACCCAAAGTCAGGACCTGGCTGTTTGAGAATGGGGAAGAAAGACTCAGCCGCATGGCTGTCAGTGGAGATGACTGTGTGGTAAAGCCCCTGGACGATCGCTTTGCCACCTCGCTCCACTTCCTCAATGCTATGTCAAAGGTTCGCAAAGACATCCAAGAGTGGAAACCGTCAACTGGATGGTATGATTGGCAGCAGGTTCCATTTTGCTCAAACCATTTCACTGAATTGATCATGAAAGATGGAAGAACACTGGTGGTTCCATGCCGAGGACAGGATGAATTGGTAGGCAGAGCTCGCATATCTCCAGGGGCCGGATGGAACGTCCGCGACACTGCTTGTCTGGCTAAGTCTTATGCCCAGATGTGGCTGCTTCTGTACTTCCACAGAAGAGACCTGCGGCTCATGGCCAACGCCATTTGCTCCGCTGTCCCTGTGAATTGGGTCCCTACCGGAAGAACCACGTGGTCCATCCATGCAGGAGGAGAGTGGATGACAACAGAGGACATGTTGGAGGTCTGGAACCGTGTTTGGATAGAGGAGAATGAATGGATGGAAGACAAAACCCCAGTGGAGAAATGGAGTGACGTCCCATATTCAGGAAAACGAGAGGACATCTGGTGTGGCAGCCTGATTGGCACAAGAGCCCGAGCCACGTGGGCAGAAAACATCCAGGTGGCTATCAACCAAGTCAGAGCAATCATCGGAGATGAGAAGTATGTGGACTACATGAGTTCACTAAAGAGATATGAAGACACAACTTTGGTTGAGGACACAGTACTGTAGATATTTAATCAATTGTAAATAGACAATATAAGTATGCATAAAAGTGTAGTTTTATAGTAGTATTTAGTGGTGTTAGTGTAAATAGTTAAGAAAATTTTGAGGAGAAAGTCAGGCCGGGAAGTTCCCGCCACCGGAAGTTGAGTAGACGGTGCTGCCTGCGACTCAACCCCAGGAGGACTGGGTGAACAAAGCCGCGAAGTGATCCATGTAAGCCCTCAGAACCGTCTCGGAAGGAGGACCCCACATGTTGTAACTTCAAAGCCCAATGTCAGACCACGCTACGGCGTGCTACTCTGCGGAGAGTGCAGTCTGCGATAGTGCCCCAGGAGGACTGGGTTAACAAAGGCAAACCAACGCCCCACGCGGCCCTAGCCCCGGTAATGGTGTTAACCAGGGCGAAAGGACTAGAGGTTAGAGGAGACCCCGCGGTTTAAAGTGCACGGCCCAGCCTGGCTGAAGCTGTAGGTCAGGGGAAGGACTAGAGGTTAGTGGAGACCCCGTGCCACAAAACACCACAACAAAACAGCATATTGACACCTGGGATAGACTAGGAGATCTTCTGCTCTGCACAACCAGCCACACGGCACAGTGCGCCGACAATGGTGGCTGGTGGTGCGAGAACACAGGATCT"
      genes:
        - name: 2K
          sequence: SQTDNQLAVFLICVMTLVSAVAA
        - name: NS1
          sequence: DTGCAIDISRQELRCGSGVFIHNDVEAWMDRYKYYPETPQGLAKIIQKAHKEGVCGLRSVSRLEHQMWEAVKDELNTLLKENGVDLSVVVEKQEGMYKSAPKRLTATTEKLEIGWKAWGKSILFAPELANNTFVVDGPETKECPTQNRAWNSLEVEDFGFGLTSTRMFLKVRESNTTECDSKIIGTAVKNNLAIHSDLSYWIESRLNDTWKLERAVLGEVKSCTWPETHTLWGDGILESDLIIPVTLAGPRSNHNRRPGYKTQNQGPWDEGRVEIDFDYCPGTTVTLSESCGHRGPATRTTTESGKLITDWCCRSCTLPPLRYQTDSGCWYGMEIRPQRHDEKTLVQSQVNA
        - name: NS2A
          sequence: YNADMIDPFQLGLLVVFLATQEVLRKRWTAKISMPAILIALLVLVFGGITYTDVLRYVILVGAAFAESNSGGDVVHLALMATFKIQPVFMVASFLKARWTNQENILLMLAAVFFQMAYHDARQILLWEIPDVLNSLAVAWMILRAITFTTTSNVVVPLLALLTPGLRCLNLDVYRILLLMVGIGSLIREKRSAAAKKKGASLLCLALASTGLFNPMILAAGLIACDPNRKR
        - name: NS2B
          sequence: GWPATEVMTAVGLMFAIVGGLAELDIDSMAIPMTIAGLMFAAFVISGKSTDMWIERTADISWESDAEITGSSERVDVRLDDDGNFQLMNDPGAPWKIWMLRMVCLAISAYTPWAILPSVVGFWITLQYTKR
        - name: NS3
          sequence: GGVLWDTPSPKEYKKGDTTTGVYRIMTRGLLGSYQAGAGVMVEGVFHTLWHTTKGAALMSGEGRLDPYWGSVKEDRLCYGGPWKLQHKWNGQDEVQMIVVEPGKNVKNVQTKPGVFKTPEGEIGAVTLDFPTGTSGSPIVDKNGDVIGLYGNGVIMPNGSYISAIVQGERMDEPIPAGFEPEMLRKKQITVLDLHPGAGKTRRILPQIIKEAINRRLRTAVLAPTRVVAAEMAEALRGLPIRYQTSAVPREHNGNEIVDVMCHATLTHRLMSPHRVPNYNLFVMDEAHFTDPASIAARGYISTKVELGEAAAIFMTATPPGTSDPFPESNSPISDLQTEIPDRAWNSGYEWITEYTGKTVWFVPSVKMGNEIALCLQRAGKKVVQLNRKSYETEYPKCKNDDWDFVITTDISEMGANFKASRVIDSRKSVKPTIITEGEGRVILGEPSAVTAASAAQRRGRIGRNPSQVGDEYCYGGHTNEDDSNFAHWTEARIMLDNINMPNGLIAQFYQPEREKVYTMDGEYRLRGEERKNFLELLRTADLPVWLAYKVAAAGVSYHDRRWCFDGPRTNTILEDNNEVEVITKLGERKILRPRWIDARVYSDHQALKAFKDFASGKR
        - name: NS4A
          sequence: SQIGLIEVLGKMPEHFMGKTWEALDTMYVVATAEKGGRAHRMALEELPDALQTIALIALLSVMTMGVFFLLMQRKGIGKIGLGGAVLGVATFFCWMAEVPGTKIAGMLLLSLLLMIVLIPEPEKQR
        - name: NS4B
          sequence: NEMGWLDKTKSDISSLFGQRIEVKENFSMGEFLLDLRPATAWSLYAVTTAVLTPLLKHLITSDYINTSLTSINVQASALFTLARGFPFVDVGVSALLLAAGCWGQVTLTVTVTAATLLFCHYAYMVPGWQAEAMRSAQRRTAAGIMKNAVVDGIVATDVPELERTTPIMQKKVGQIMLILVSLAAVVVNPSVKTVREAGILITAAAVTLWENGASSVWNATTAIGLCHIMRGGWLSCLSITWTLIKNMEKPGLKR
        - name: NS5
          sequence: GGAKGRTLGEVWKERLNQMTKEEFTRYRKEAIIEVDRSAAKHARKEGNVTGGHPVSRGTAKLRWLVERRFLEPVGKVIDLGCGRGGWCYYMATQKRVQEVRGYTKGGPGHEEPQLVQSYGWNIVTMKSGVDVFYRPSECCDTLLCDIGESSSSAEVEEHRTIRVLEMVEDWLHRGPREFCVKVLCPYMPKVIEKMELLQRRYGGGLVRNPLSRNSTHEMYWVSRASGNVVHSVNMTSQVLLGRMEKRTWKGPQYEEDVNLGSGTRAVGKPLLNSDTSKIKNRIERLRREYSSTWHHDENHPYRTWNYHGSYDVKPTGSASSLVNGVVRLLSKPWDTITNVTTMAMTDTTPFGQQRVFKEKVDTKAPEPPEGVKYVLNETTNWLWAFLAREKRPRMCSREEFIRKVNSNAALGAMFEEQNQWRSAREAVEDPKFWEMVDEEREAHLRGECHTCIYNMMGKREKKPGEFGKAKGSRAIWFMWLGARFLEFEALGFLNEDHWLGRKNSGGGVEGLGLQKLGYILREVGTRPGGKIYADDTAGWDTRITRADLENEAKVLELLDGEHRRLARAIIELTYRHKVVKVMRPAADGRTVMDVISREDQRGSGQVVTYALNTFTNLAVQLVRMMEGEGVIGPDDVEKLTKGKGPKVRTWLFENGEERLSRMAVSGDDCVVKPLDDRFATSLHFLNAMSKVRKDIQEWKPSTGWYDWQQVPFCSNHFTELIMKDGRTLVVPCRGQDELVGRARISPGAGWNVRDTACLAKSYAQMWLLLYFHRRDLRLMANAICSAVPVNWVPTGRTTWSIHAGGEWMTTEDMLEVWNRVWIEENEWMEDKTPVEKWSDVPYSGKREDIWCGSLIGTRARATWAENIQVAINQVRAIIGDEKYVDYMSSLKRYEDTTLVEDTVL
        - name: capsid
          sequence: MSKKPGGPGKSRAVNMLKRGMPRVLSLIGLKRAMLSLIDGKGPIRFVLALLAFFRFTAIAPTRAVLDRWRGVNKQTAMKHLLSFKKELGTLTSAINRRSSKQKKRGGKTGIAVMIGLIASVGA
        - name: env
          sequence: FNCLGMSNRDFLEGVSGATWVDLVLEGDSCVTIMSKDKPTIDVKMMNMEAANLAEVRSYCYLATVSDLSTKAACPTMGEAHNDKRADPAFVCRQGVVDRGWGNGCGLFGKGSIDTCAKFACSTKAIGRTILKENIKYEVAIFVHGPTTVESHGNYSTQVGATQAGRLSITPAAPSYTLKLGEYGEVTVDCEPRSGIDTNAYYVMTVGTKTFLVHREWFMDLNLPWSSAGSTVWRNRETLMEFEEPHATKQSVIALGSQEGALHQALAGAIPVEFSSNTVKLTSGHLKCRVKMEKLQLKGTTYGVCSKAFKFLGTPADTGHGTVVLELQYTGTDGPCKVPISSVASLNDLTPVGRLVTVNPFVSVATANAKVLIELEPPFGDSYIVVGRGEQQINHHWHKSGSSIGKAFTTTLKGAQRLAALGDTAWDFGSVGGVFTSVGKAVHQVFGGAFRSLFGGMSWITQGLLGALLLWMGINARDRSIALTFLAVGGVLLFLSVNVHA
        - name: prM
          sequence: VTLSNFQGKVMMTVNATDVTDVITIPTAAGKNLCIVRAMDVGYMCDDTITYECPVLSAGNDPEDIDCWCTKSAVYVRYGRCTKTRHSRRSRRSLTVQTHGESTLANKKGAWMDSTKATRYLVKTESWILRNPGYALVAAVIGWMLGSNTMQRVVFVVLLLLVAPAYS
  dummy-organism:
    schema:
      image: "https://www.un.org/sites/un2.un.org/files/field/image/1583952355.1997.jpg"
      instanceName: "Test Dummy Organism"
      description: "This is a test organism for testing purposes."
      metadata:
        - name: date
          type: date
          initiallyVisible: true
          header: "Collection Details"
        - name: region
          type: string
          initiallyVisible: true
          generateIndex: true
          autocomplete: true
          header: "Collection Details"
        - name: country
          initiallyVisible: true
          type: string
          generateIndex: true
          autocomplete: true
          header: "Collection Details"
        - name: division
          initiallyVisible: true
          type: string
          generateIndex: true
          autocomplete: true
          header: "Collection Details"
        - name: host
          initiallyVisible: true
          type: string
          autocomplete: true
          header: "Collection Details"
        - name: pango_lineage
          initiallyVisible: true
          type: pango_lineage
          autocomplete: true
          required: true
      website:
        tableColumns:
          - country
          - division
          - date
          - pango_lineage
        defaultOrder: descending
        defaultOrderBy: date
      silo:
        dateToSortBy: date
        partitionBy: pango_lineage
    preprocessing:
      - version: 1
        image: ghcr.io/loculus-project/preprocessing-dummy
        args:
          - "--watch"
          - "--withWarnings"
          - "--withErrors"
          - "--randomWarnError"
      - version: 2
        image: ghcr.io/loculus-project/preprocessing-dummy
        args:
          - "--watch"
          - "--withWarnings"
          - "--withErrors"
          - "--randomWarnError"
    referenceGenomes:
      nucleotideSequences:
        - name: "main"
          sequence: "[[URL:https://cov2tree.nyc3.cdn.digitaloceanspaces.com/reference.txt]]"
      genes:
        - name: "E"
          sequence: "MYSFVSEETGTLIVNSVLLFLAFVVFLLVTLAILTALRLCAYCCNIVNVSLVKPSFYVYSRVKNLNSSRVPDLLV*"
        - name: "M"
          sequence: "MADSNGTITVEELKKLLEQWNLVIGFLFLTWICLLQFAYANRNRFLYIIKLIFLWLLWPVTLACFVLAAVYRINWITGGIAIAMACLVGLMWLSYFIASFRLFARTRSMWSFNPETNILLNVPLHGTILTRPLLESELVIGAVILRGHLRIAGHHLGRCDIKDLPKEITVATSRTLSYYKLGASQRVAGDSGFAAYSRYRIGNYKLNTDHSSSSDNIALLVQ*"
        - name: "N"
          sequence: "MSDNGPQNQRNAPRITFGGPSDSTGSNQNGERSGARSKQRRPQGLPNNTASWFTALTQHGKEDLKFPRGQGVPINTNSSPDDQIGYYRRATRRIRGGDGKMKDLSPRWYFYYLGTGPEAGLPYGANKDGIIWVATEGALNTPKDHIGTRNPANNAAIVLQLPQGTTLPKGFYAEGSRGGSQASSRSSSRSRNSSRNSTPGSSRGTSPARMAGNGGDAALALLLLDRLNQLESKMSGKGQQQQGQTVTKKSAAEASKKPRQKRTATKAYNVTQAFGRRGPEQTQGNFGDQELIRQGTDYKHWPQIAQFAPSASAFFGMSRIGMEVTPSGTWLTYTGAIKLDDKDPNFKDQVILLNKHIDAYKTFPPTEPKKDKKKKADETQALPQRQKKQQTVTLLPAADLDDFSKQLQQSMSSADSTQA*"
        - name: "ORF1a"
          sequence: "MESLVPGFNEKTHVQLSLPVLQVRDVLVRGFGDSVEEVLSEARQHLKDGTCGLVEVEKGVLPQLEQPYVFIKRSDARTAPHGHVMVELVAELEGIQYGRSGETLGVLVPHVGEIPVAYRKVLLRKNGNKGAGGHSYGADLKSFDLGDELGTDPYEDFQENWNTKHSSGVTRELMRELNGGAYTRYVDNNFCGPDGYPLECIKDLLARAGKASCTLSEQLDFIDTKRGVYCCREHEHEIAWYTERSEKSYELQTPFEIKLAKKFDTFNGECPNFVFPLNSIIKTIQPRVEKKKLDGFMGRIRSVYPVASPNECNQMCLSTLMKCDHCGETSWQTGDFVKATCEFCGTENLTKEGATTCGYLPQNAVVKIYCPACHNSEVGPEHSLAEYHNESGLKTILRKGGRTIAFGGCVFSYVGCHNKCAYWVPRASANIGCNHTGVVGEGSEGLNDNLLEILQKEKVNINIVGDFKLNEEIAIILASFSASTSAFVETVKGLDYKAFKQIVESCGNFKVTKGKAKKGAWNIGEQKSILSPLYAFASEAARVVRSIFSRTLETAQNSVRVLQKAAITILDGISQYSLRLIDAMMFTSDLATNNLVVMAYITGGVVQLTSQWLTNIFGTVYEKLKPVLDWLEEKFKEGVEFLRDGWEIVKFISTCACEIVGGQIVTCAKEIKESVQTFFKLVNKFLALCADSIIIGGAKLKALNLGETFVTHSKGLYRKCVKSREETGLLMPLKAPKEIIFLEGETLPTEVLTEEVVLKTGDLQPLEQPTSEAVEAPLVGTPVCINGLMLLEIKDTEKYCALAPNMMVTNNTFTLKGGAPTKVTFGDDTVIEVQGYKSVNITFELDERIDKVLNEKCSAYTVELGTEVNEFACVVADAVIKTLQPVSELLTPLGIDLDEWSMATYYLFDESGEFKLASHMYCSFYPPDEDEEEGDCEEEEFEPSTQYEYGTEDDYQGKPLEFGATSAALQPEEEQEEDWLDDDSQQTVGQQDGSEDNQTTTIQTIVEVQPQLEMELTPVVQTIEVNSFSGYLKLTDNVYIKNADIVEEAKKVKPTVVVNAANVYLKHGGGVAGALNKATNNAMQVESDDYIATNGPLKVGGSCVLSGHNLAKHCLHVVGPNVNKGEDIQLLKSAYENFNQHEVLLAPLLSAGIFGADPIHSLRVCVDTVRTNVYLAVFDKNLYDKLVSSFLEMKSEKQVEQKIAEIPKEEVKPFITESKPSVEQRKQDDKKIKACVEEVTTTLEETKFLTENLLLYIDINGNLHPDSATLVSDIDITFLKKDAPYIVGDVVQEGVLTAVVIPTKKAGGTTEMLAKALRKVPTDNYITTYPGQGLNGYTVEEAKTVLKKCKSAFYILPSIISNEKQEILGTVSWNLREMLAHAEETRKLMPVCVETKAIVSTIQRKYKGIKIQEGVVDYGARFYFYTSKTTVASLINTLNDLNETLVTMPLGYVTHGLNLEEAARYMRSLKVPATVSVSSPDAVTAYNGYLTSSSKTPEEHFIETISLAGSYKDWSYSGQSTQLGIEFLKRGDKSVYYTSNPTTFHLDGEVITFDNLKTLLSLREVRTIKVFTTVDNINLHTQVVDMSMTYGQQFGPTYLDGADVTKIKPHNSHEGKTFYVLPNDDTLRVEAFEYYHTTDPSFLGRYMSALNHTKKWKYPQVNGLTSIKWADNNCYLATALLTLQQIELKFNPPALQDAYYRARAGEAANFCALILAYCNKTVGELGDVRETMSYLFQHANLDSCKRVLNVVCKTCGQQQTTLKGVEAVMYMGTLSYEQFKKGVQIPCTCGKQATKYLVQQESPFVMMSAPPAQYELKHGTFTCASEYTGNYQCGHYKHITSKETLYCIDGALLTKSSEYKGPITDVFYKENSYTTTIKPVTYKLDGVVCTEIDPKLDNYYKKDNSYFTEQPIDLVPNQPYPNASFDNFKFVCDNIKFADDLNQLTGYKKPASRELKVTFFPDLNGDVVAIDYKHYTPSFKKGAKLLHKPIVWHVNNATNKATYKPNTWCIRCLWSTKPVETSNSFDVLKSEDAQGMDNLACEDLKPVSEEVVENPTIQKDVLECNVKTTEVVGDIILKPANNSLKITEEVGHTDLMAAYVDNSSLTIKKPNELSRVLGLKTLATHGLAAVNSVPWDTIANYAKPFLNKVVSTTTNIVTRCLNRVCTNYMPYFFTLLLQLCTFTRSTNSRIKASMPTTIAKNTVKSVGKFCLEASFNYLKSPNFSKLINIIIWFLLLSVCLGSLIYSTAALGVLMSNLGMPSYCTGYREGYLNSTNVTIATYCTGSIPCSVCLSGLDSLDTYPSLETIQITISSFKWDLTAFGLVAEWFLAYILFTRFFYVLGLAAIMQLFFSYFAVHFISNSWLMWLIINLVQMAPISAMVRMYIFFASFYYVWKSYVHVVDGCNSSTCMMCYKRNRATRVECTTIVNGVRRSFYVYANGGKGFCKLHNWNCVNCDTFCAGSTFISDEVARDLSLQFKRPINPTDQSSYIVDSVTVKNGSIHLYFDKAGQKTYERHSLSHFVNLDNLRANNTKGSLPINVIVFDGKSKCEESSAKSASVYYSQLMCQPILLLDQALVSDVGDSAEVAVKMFDAYVNTFSSTFNVPMEKLKTLVATAEAELAKNVSLDNVLSTFISAARQGFVDSDVETKDVVECLKLSHQSDIEVTGDSCNNYMLTYNKVENMTPRDLGACIDCSARHINAQVAKSHNIALIWNVKDFMSLSEQLRKQIRSAAKKNNLPFKLTCATTRQVVNVVTTKIALKGGKIVNNWLKQLIKVTLVFLFVAAIFYLITPVHVMSKHTDFSSEIIGYKAIDGGVTRDIASTDTCFANKHADFDTWFSQRGGSYTNDKACPLIAAVITREVGFVVPGLPGTILRTTNGDFLHFLPRVFSAVGNICYTPSKLIEYTDFATSACVLAAECTIFKDASGKPVPYCYDTNVLEGSVAYESLRPDTRYVLMDGSIIQFPNTYLEGSVRVVTTFDSEYCRHGTCERSEAGVCVSTSGRWVLNNDYYRSLPGVFCGVDAVNLLTNMFTPLIQPIGALDISASIVAGGIVAIVVTCLAYYFMRFRRAFGEYSHVVAFNTLLFLMSFTVLCLTPVYSFLPGVYSVIYLYLTFYLTNDVSFLAHIQWMVMFTPLVPFWITIAYIICISTKHFYWFFSNYLKRRVVFNGVSFSTFEEAALCTFLLNKEMYLKLRSDVLLPLTQYNRYLALYNKYKYFSGAMDTTSYREAACCHLAKALNDFSNSGSDVLYQPPQTSITSAVLQSGFRKMAFPSGKVEGCMVQVTCGTTTLNGLWLDDVVYCPRHVICTSEDMLNPNYEDLLIRKSNHNFLVQAGNVQLRVIGHSMQNCVLKLKVDTANPKTPKYKFVRIQPGQTFSVLACYNGSPSGVYQCAMRPNFTIKGSFLNGSCGSVGFNIDYDCVSFCYMHHMELPTGVHAGTDLEGNFYGPFVDRQTAQAAGTDTTITVNVLAWLYAAVINGDRWFLNRFTTTLNDFNLVAMKYNYEPLTQDHVDILGPLSAQTGIAVLDMCASLKELLQNGMNGRTILGSALLEDEFTPFDVVRQCSGVTFQSAVKRTIKGTHHWLLLTILTSLLVLVQSTQWSLFFFLYENAFLPFAMGIIAMSAFAMMFVKHKHAFLCLFLLPSLATVAYFNMVYMPASWVMRIMTWLDMVDTSLSGFKLKDCVMYASAVVLLILMTARTVYDDGARRVWTLMNVLTLVYKVYYGNALDQAISMWALIISVTSNYSGVVTTVMFLARGIVFMCVEYCPIFFITGNTLQCIMLVYCFLGYFCTCYFGLFCLLNRYFRLTLGVYDYLVSTQEFRYMNSQGLLPPKNSIDAFKLNIKLLGVGGKPCIKVATVQSKMSDVKCTSVVLLSVLQQLRVESSSKLWAQCVQLHNDILLAKDTTEAFEKMVSLLSVLLSMQGAVDINKLCEEMLDNRATLQAIASEFSSLPSYAAFATAQEAYEQAVANGDSEVVLKKLKKSLNVAKSEFDRDAAMQRKLEKMADQAMTQMYKQARSEDKRAKVTSAMQTMLFTMLRKLDNDALNNIINNARDGCVPLNIIPLTTAAKLMVVIPDYNTYKNTCDGTTFTYASALWEIQQVVDADSKIVQLSEISMDNSPNLAWPLIVTALRANSAVKLQNNELSPVALRQMSCAAGTTQTACTDDNALAYYNTTKGGRFVLALLSDLQDLKWARFPKSDGTGTIYTELEPPCRFVTDTPKGPKVKYLYFIKGLNNLNRGMVLGSLAATVRLQAGNATEVPANSTVLSFCAFAVDAAKAYKDYLASGGQPITNCVKMLCTHTGTGQAITVTPEANMDQESFGGASCCLYCRCHIDHPNPKGFCDLKGKYVQIPTTCANDPVGFTLKNTVCTVCGMWKGYGCSCDQLREPMLQSADAQSFLN"
        - name: "ORF1b"
          sequence: "RVCGVSAARLTPCGTGTSTDVVYRAFDIYNDKVAGFAKFLKTNCCRFQEKDEDDNLIDSYFVVKRHTFSNYQHEETIYNLLKDCPAVAKHDFFKFRIDGDMVPHISRQRLTKYTMADLVYALRHFDEGNCDTLKEILVTYNCCDDDYFNKKDWYDFVENPDILRVYANLGERVRQALLKTVQFCDAMRNAGIVGVLTLDNQDLNGNWYDFGDFIQTTPGSGVPVVDSYYSLLMPILTLTRALTAESHVDTDLTKPYIKWDLLKYDFTEERLKLFDRYFKYWDQTYHPNCVNCLDDRCILHCANFNVLFSTVFPPTSFGPLVRKIFVDGVPFVVSTGYHFRELGVVHNQDVNLHSSRLSFKELLVYAADPAMHAASGNLLLDKRTTCFSVAALTNNVAFQTVKPGNFNKDFYDFAVSKGFFKEGSSVELKHFFFAQDGNAAISDYDYYRYNLPTMCDIRQLLFVVEVVDKYFDCYDGGCINANQVIVNNLDKSAGFPFNKWGKARLYYDSMSYEDQDALFAYTKRNVIPTITQMNLKYAISAKNRARTVAGVSICSTMTNRQFHQKLLKSIAATRGATVVIGTSKFYGGWHNMLKTVYSDVENPHLMGWDYPKCDRAMPNMLRIMASLVLARKHTTCCSLSHRFYRLANECAQVLSEMVMCGGSLYVKPGGTSSGDATTAYANSVFNICQAVTANVNALLSTDGNKIADKYVRNLQHRLYECLYRNRDVDTDFVNEFYAYLRKHFSMMILSDDAVVCFNSTYASQGLVASIKNFKSVLYYQNNVFMSEAKCWTETDLTKGPHEFCSQHTMLVKQGDDYVYLPYPDPSRILGAGCFVDDIVKTDGTLMIERFVSLAIDAYPLTKHPNQEYADVFHLYLQYIRKLHDELTGHMLDMYSVMLTNDNTSRYWEPEFYEAMYTPHTVLQAVGACVLCNSQTSLRCGACIRRPFLCCKCCYDHVISTSHKLVLSVNPYVCNAPGCDVTDVTQLYLGGMSYYCKSHKPPISFPLCANGQVFGLYKNTCVGSDNVTDFNAIATCDWTNAGDYILANTCTERLKLFAAETLKATEETFKLSYGIATVREVLSDRELHLSWEVGKPRPPLNRNYVFTGYRVTKNSKVQIGEYTFEKGDYGDAVVYRGTTTYKLNVGDYFVLTSHTVMPLSAPTLVPQEHYVRITGLYPTLNISDEFSSNVANYQKVGMQKYSTLQGPPGTGKSHFAIGLALYYPSARIVYTACSHAAVDALCEKALKYLPIDKCSRIIPARARVECFDKFKVNSTLEQYVFCTVNALPETTADIVVFDEISMATNYDLSVVNARLRAKHYVYIGDPAQLPAPRTLLTKGTLEPEYFNSVCRLMKTIGPDMFLGTCRRCPAEIVDTVSALVYDNKLKAHKDKSAQCFKMFYKGVITHDVSSAINRPQIGVVREFLTRNPAWRKAVFISPYNSQNAVASKILGLPTQTVDSSQGSEYDYVIFTQTTETAHSCNVNRFNVAITRAKVGILCIMSDRDLYDKLQFTSLEIPRRNVATLQAENVTGLFKDCSKVITGLHPTQAPTHLSVDTKFKTEGLCVDIPGIPKDMTYRRLISMMGFKMNYQVNGYPNMFITREEAIRHVRAWIGFDVEGCHATREAVGTNLPLQLGFSTGVNLVAVPTGYVDTPNNTDFSRVSAKPPPGDQFKHLIPLMYKGLPWNVVRIKIVQMLSDTLKNLSDRVVFVLWAHGFELTSMKYFVKIGPERTCCLCDRRATCFSTASDTYACWHHSIGFDYVYNPFMIDVQQWGFTGNLQSNHDLYCQVHGNAHVASCDAIMTRCLAVHECFVKRVDWTIEYPIIGDELKINAACRKVQHMVVKAALLADKFPVLHDIGNPKAIKCVPQADVEWKFYDAQPCSDKAYKIEELFYSYATHSDKFTDGVCLFWNCNVDRYPANSIVCRFDTRVLSNLNLPGCDGGSLYVNKHAFHTPAFDKSAFVNLKQLPFFYYSDSPCESHGKQVVSDIDYVPLKSATCITRCNLGGAVCRHHANEYRLYLDAYNMMISAGFSLWVYKQFDTYNLWNTFTRLQSLENVAFNVVNKGHFDGQQGEVPVSIINNTVYTKVDGVDVELFENKTTLPVNVAFELWAKRNIKPVPEVKILNNLGVDIAANTVIWDYKRDAPAHISTIGVCSMTDIAKKPTETICAPLTVFFDGRVDGQVDLFRNARNGVLITEGSVKGLQPSVGPKQASLNGVTLIGEAVKTQFNYYKKVDGVVQQLPETYFTQSRNLQEFKPRSQMEIDFLELAMDEFIERYKLEGYAFEHIVYGDFSHSQLGGLHLLIGLAKRFKESPFELEDFIPMDSTVKNYFITDAQTGSSKCVCSVIDLLLDDFVEIIKSQDLSVVSKVVKVTIDYTEISFMLWCKDGHVETFYPKLQSSQAWQPGVAMPNLYKMQRMLLEKCDLQNYGDSATLPKGIMMNVAKYTQLCQYLNTLTLAVPYNMRVIHFGAGSDKGVAPGTAVLRQWLPTGTLLVDSDLNDFVSDADSTLIGDCATVHTANKWDLIISDMYDPKTKNVTKENDSKEGFFTYICGFIQQKLALGGSVAIKITEHSWNADLYKLMGHFAWWTAFVTNVNASSSEAFLIGCNYLGKPREQIDGYVMHANYIFWRNTNPIQLSSYSLFDMSKFPLKLRGTAVMSLKEGQINDMILSLLSKGRLIIRENNRVVISSDVLVNN*"
        - name: "ORF3a"
          sequence: "MDLFMRIFTIGTVTLKQGEIKDATPSDFVRATATIPIQASLPFGWLIVGVALLAVFQSASKIITLKKRWQLALSKGVHFVCNLLLLFVTVYSHLLLVAAGLEAPFLYLYALVYFLQSINFVRIIMRLWLCWKCRSKNPLLYDANYFLCWHTNCYDYCIPYNSVTSSIVITSGDGTTSPISEHDYQIGGYTEKWESGVKDCVVLHSYFTSDYYQLYSTQLSTDTGVEHVTFFIYNKIVDEPEEHVQIHTIDGSSGVVNPVMEPIYDEPTTTTSVPL*"
        - name: "ORF6"
          sequence: "MFHLVDFQVTIAEILLIIMRTFKVSIWNLDYIINLIIKNLSKSLTENKYSQLDEEQPMEID*"
        - name: "ORF7a"
          sequence: "MKIILFLALITLATCELYHYQECVRGTTVLLKEPCSSGTYEGNSPFHPLADNKFALTCFSTQFAFACPDGVKHVYQLRARSVSPKLFIRQEEVQELYSPIFLIVAAIVFITLCFTLKRKTE*"
        - name: "ORF7b"
          sequence: "MIELSLIDFYLCFLAFLLFLVLIMLIIFWFSLELQDHNETCHA*"
        - name: "ORF8"
          sequence: "MKFLVFLGIITTVAAFHQECSLQSCTQHQPYVVDDPCPIHFYSKWYIRVGARKSAPLIELCVDEAGSKSPIQYIDIGNYTVSCLPFTINCQEPKLGSLVVRCSFYEDFLEYHDVRVVLDFI*"
        - name: "ORF9b"
          sequence: "MDPKISEMHPALRLVDPQIQLAVTRMENAVGRDQNNVGPKVYPIILRLGSPLSLNMARKTLNSLEDKAFQLTPIAVQMTKLATTEELPDEFVVVTVK*"
        - name: "S"
          sequence: "MFVFLVLLPLVSSQCVNLTTRTQLPPAYTNSFTRGVYYPDKVFRSSVLHSTQDLFLPFFSNVTWFHAIHVSGTNGTKRFDNPVLPFNDGVYFASTEKSNIIRGWIFGTTLDSKTQSLLIVNNATNVVIKVCEFQFCNDPFLGVYYHKNNKSWMESEFRVYSSANNCTFEYVSQPFLMDLEGKQGNFKNLREFVFKNIDGYFKIYSKHTPINLVRDLPQGFSALEPLVDLPIGINITRFQTLLALHRSYLTPGDSSSGWTAGAAAYYVGYLQPRTFLLKYNENGTITDAVDCALDPLSETKCTLKSFTVEKGIYQTSNFRVQPTESIVRFPNITNLCPFGEVFNATRFASVYAWNRKRISNCVADYSVLYNSASFSTFKCYGVSPTKLNDLCFTNVYADSFVIRGDEVRQIAPGQTGKIADYNYKLPDDFTGCVIAWNSNNLDSKVGGNYNYLYRLFRKSNLKPFERDISTEIYQAGSTPCNGVEGFNCYFPLQSYGFQPTNGVGYQPYRVVVLSFELLHAPATVCGPKKSTNLVKNKCVNFNFNGLTGTGVLTESNKKFLPFQQFGRDIADTTDAVRDPQTLEILDITPCSFGGVSVITPGTNTSNQVAVLYQDVNCTEVPVAIHADQLTPTWRVYSTGSNVFQTRAGCLIGAEHVNNSYECDIPIGAGICASYQTQTNSPRRARSVASQSIIAYTMSLGAENSVAYSNNSIAIPTNFTISVTTEILPVSMTKTSVDCTMYICGDSTECSNLLLQYGSFCTQLNRALTGIAVEQDKNTQEVFAQVKQIYKTPPIKDFGGFNFSQILPDPSKPSKRSFIEDLLFNKVTLADAGFIKQYGDCLGDIAARDLICAQKFNGLTVLPPLLTDEMIAQYTSALLAGTITSGWTFGAGAALQIPFAMQMAYRFNGIGVTQNVLYENQKLIANQFNSAIGKIQDSLSSTASALGKLQDVVNQNAQALNTLVKQLSSNFGAISSVLNDILSRLDKVEAEVQIDRLITGRLQSLQTYVTQQLIRAAEIRASANLAATKMSECVLGQSKRVDFCGKGYHLMSFPQSAPHGVVFLHVTYVPAQEKNFTTAPAICHDGKAHFPREGVFVSNGTHWFVTQRNFYEPQIITTDNTFVSGNCDVVIGIVNNTVYDPLQPELDSFKEELDKYFKNHTSPDVDLGDISGINASVVNIQKEIDRLNEVAKNLNESLIDLQELGKYEQYIKWPWYIWLGFIAGLIAIVMVTIMLCCMTSCCSCLKGCCSCGSCCKFDEDDSEPVLKGVKLHYT*"
<<<<<<< HEAD
  mpox:
    schema:
      instanceName: "Mpox Virus"
      image: "https://cdn.who.int/media/images/default-source/health-topics/monkeypox/12763.tmb-1200v.jpg?sfvrsn=cd044fbd_37"
      description: "Mpox, formerly monkeypox, is a rare viral disease that occurs mainly in remote parts of Central and West Africa, near tropical rainforests. Recently global outbreaks have occurred."
      metadata:
        - name: collection_date
          displayName: Collection date
          type: date
          required: true
          initiallyVisible: true
          header: Sample details
        - name: ncbi_release_date
          displayName: NCBI release date
          type: date
          header: "INSDC"
        - name: country
          type: string
          required: true
          generateIndex: true
          autocomplete: true
          initiallyVisible: true
          header: Sample details
        - name: clade
          displayName: Clade
          type: string
          generateIndex: true
          autocomplete: true
          header: Clade & Lineage
        - name: outbreak
          displayName: Outbreak
          type: string
          generateIndex: true
          autocomplete: true
          header: Clade & Lineage
        - name: lineage
          displayName: Lineage
          type: string
          generateIndex: true
          autocomplete: true
          header: Clade & Lineage
        - name: isolate_name
          displayName: Isolate name
          type: string
          header: Sample details
        - name: author_affiliation
          displayName: Author affiliation
          type: string
          generateIndex: true
          autocomplete: true
          truncateColumnDisplayTo: 15
          header: Authors
        - name: authors
          displayName: Authors
          type: authors
          header: Authors
          truncateColumnDisplayTo: 15
        - name: submitter_country
          displayName: Submitter country
          type: string
          generateIndex: true
          autocomplete: true
          hideOnSequenceDetailsPage: true
        - name: division
          type: string
          generateIndex: true
          autocomplete: true
          header: Sample details
        - name: insdc_accession_base
          type: string
          header: "INSDC"
          hideOnSequenceDetailsPage: true
        - name: insdc_version
          type: int
          header: "INSDC"
          hideOnSequenceDetailsPage: true
        - name: insdc_accession_full
          type: string
          displayName: INSDC accession
          customDisplay:
            type: link
            url: "https://www.ncbi.nlm.nih.gov/nuccore/{{value}}"
          header: "INSDC"
        - name: bioprojects
          type: string
          customDisplay:
            type: link
            url: "https://www.ncbi.nlm.nih.gov/bioproject/{{value}}"
          header: "INSDC"
        - name: biosample_accession
          type: string
          customDisplay:
            type: link
            url: "https://www.ncbi.nlm.nih.gov/biosample/{{value}}"
          header: "INSDC"
        - name: ncbi_completeness
          type: string
          generateIndex: true
          autocomplete: true
          header: "Alignment states and QC metrics"
        - name: ncbi_host_name
          type: string
          generateIndex: true
          autocomplete: true
          header: "Host"
        - name: ncbi_host_tax_id
          type: int
          autocomplete: true
          customDisplay:
            type: link
            url: "https://www.ncbi.nlm.nih.gov/Taxonomy/Browser/wwwtax.cgi?mode=info&id={{value}}"
          header: "Host"
        - name: ncbi_is_lab_host
          type: string
          generateIndex: true
          autocomplete: true
          header: "Host"
        - name: ncbi_length
          type: int
          header: "INSDC"
        - name: ncbi_protein_count
          type: int
          header: "INSDC"
          hideOnSequenceDetailsPage: true
        - name: ncbi_update_date
          type: date
          header: "INSDC"
        - name: ncbi_sourcedb
          type: string
          generateIndex: true
          autocomplete: true
          header: "INSDC"
          hideOnSequenceDetailsPage: true
        - name: ncbi_virus_name
          type: string
          generateIndex: true
          autocomplete: true
          hideOnSequenceDetailsPage: true
        - name: ncbi_virus_tax_id
          type: int
          autocomplete: true
          customDisplay:
            type: link
            url: "https://www.ncbi.nlm.nih.gov/labs/virus/vssi/#/virus?SeqType_s=Nucleotide&VirusLineage_ss=taxid:{{value}}"
          hideOnSequenceDetailsPage: true
        - name: isolate_source
          type: string
          generateIndex: true
          autocomplete: true
          header: "Host"
        - name: sra_accessions
          type: string
          customDisplay:
            type: link
            url: "https://www.ncbi.nlm.nih.gov/sra/?term={{value}}"
          header: "INSDC"
        - name: length
          type: int
          autocomplete: true
        - name: total_snps
          type: int
          header: "Alignment states and QC metrics"
        - name: total_inserted_nucs
          type: int
          header: "Alignment states and QC metrics"
        - name: total_deleted_nucs
          type: int
          header: "Alignment states and QC metrics"
        - name: total_ambiguous_nucs
          type: int
          header: "Alignment states and QC metrics"
        - name: total_unknown_nucs
          type: int
          header: "Alignment states and QC metrics"
        - name: total_frame_shifts
          type: int
          header: "Alignment states and QC metrics"
        - name: frame_shifts
          type: string
          header: "Alignment states and QC metrics"
        - name: completeness
          type: float
          header: "Alignment states and QC metrics"
        - name: total_stop_codons
          type: int
          header: "Alignment states and QC metrics"
        - name: stop_codons
          type: string
          header: "Alignment states and QC metrics"
      website:
        tableColumns:
          - collection_date
          - country
          - division
          - authors
          - author_affiliation
          - ncbi_release_date
          - insdc_accession_full
          - length
          - clade
          - lineage
        defaultOrderBy: collection_date
        defaultOrder: descending
      silo:
        dateToSortBy: collection_date
      inputFields:
        - name: collection_date
          displayName: Collection Date
        - name: ncbi_release_date
          displayName: NCBI Release Date
        - name: country
          displayName: Country
        - name: isolate_name
          displayName: Isolate Name
        - name: author_affiliation
          displayName: Author Affiliation
        - name: authors
          displayName: Authors
        - name: submitter_country
          displayName: Submitter Country
        - name: division
          displayName: Division
        - name: insdc_accession_base
          displayName: INSDC Accession Base
        - name: insdc_version
          displayName: INSDC Version
        - name: insdc_accession_full
          displayName: INSDC Accession Full
        - name: bioprojects
          displayName: BioProjects
        - name: biosample_accession
          displayName: BioSample Accession
        - name: ncbi_completeness
          displayName: NCBI Completeness
        - name: ncbi_host_name
          displayName: NCBI Host Name
        - name: ncbi_host_tax_id
          displayName: NCBI Host Tax ID
        - name: ncbi_is_lab_host
          displayName: NCBI Is Lab Host
        - name: ncbi_length
          displayName: NCBI Length
        - name: ncbi_protein_count
          displayName: NCBI Protein Count
        - name: ncbi_update_date
          displayName: NCBI Update Date
        - name: ncbi_sourcedb
          displayName: NCBI Source DB
        - name: ncbi_virus_name
          displayName: NCBI Virus Name
        - name: ncbi_virus_tax_id
          displayName: NCBI Virus Tax ID
        - name: isolate_source
          displayName: Isolate Source
        - name: sra_accessions
          displayName: SRA Accessions
    preprocessing:
      - version: 2
        image: ghcr.io/loculus-project/preprocessing-nextclade
        args:
          - "prepro"
        configFile:
          log_level: DEBUG
          nextclade_dataset_name: nextstrain/mpox/all-clades
          nextclade_dataset_tag: 2024-04-19--07-50-39Z
          genes:
            - OPG001
          batch_size: 5
          processing_spec:
            total_snps:
              function: identity
              args:
                type: int
              inputs:
                input: nextclade.totalSubstitutions
            total_inserted_nucs:
              function: identity
              args:
                type: int
              inputs:
                input: nextclade.totalInsertions
            total_deleted_nucs:
              function: identity
              args:
                type: int
              inputs:
                input: nextclade.totalDeletions
            total_ambiguous_nucs:
              function: identity
              args:
                type: int
              inputs:
                input: nextclade.totalNonACGTNs
            total_unknown_nucs:
              function: identity
              args:
                type: int
              inputs:
                input: nextclade.totalMissing
            total_frame_shifts:
              function: identity
              args:
                type: int
              inputs:
                input: nextclade.totalFrameShifts
            frame_shifts:
              function: identity
              inputs:
                input: nextclade.frameShifts
            completeness:
              function: identity
              args:
                type: float
              inputs:
                input: nextclade.coverage
            total_stop_codons:
              function: identity
              args:
                type: int
              inputs:
                input: nextclade.qc.stopCodons.totalStopCodons
            stop_codons:
              function: identity
              inputs:
                input: nextclade.qc.stopCodons.stopCodons
            collection_date:
              function: process_date
              inputs:
                date: collection_date
                release_date: ncbi_release_date
              required: true
            ncbi_release_date:
              function: parse_timestamp
              inputs:
                timestamp: ncbi_release_date
            country:
              function: identity
              inputs:
                input: country
              required: true
            author_affiliation:
              function: identity
              inputs:
                input: author_affiliation
            authors:
              function: identity
              inputs:
                input: authors
            isolate_name:
              function: identity
              inputs:
                input: isolate_name
            submitter_country:
              function: identity
              inputs:
                input: submitter_country
            division:
              function: identity
              inputs:
                input: division
            insdc_accession_base:
              function: identity
              inputs:
                input: insdc_accession_base
            insdc_version:
              function: identity
              args:
                type: int
              inputs:
                input: insdc_version
            insdc_accession_full:
              function: identity
              inputs:
                input: insdc_accession_full
            bioprojects:
              function: identity
              inputs:
                input: bioprojects
            biosample_accession:
              function: identity
              inputs:
                input: biosample_accession
            ncbi_completeness:
              function: identity
              inputs:
                input: ncbi_completeness
            ncbi_host_name:
              function: identity
              inputs:
                input: ncbi_host_name
            ncbi_host_tax_id:
              function: identity
              args:
                type: int
              inputs:
                input: ncbi_host_tax_id
            ncbi_is_lab_host:
              function: identity
              inputs:
                input: ncbi_is_lab_host
            ncbi_length:
              function: identity
              args:
                type: int
              inputs:
                input: ncbi_length
            ncbi_protein_count:
              function: identity
              args:
                type: int
              inputs:
                input: ncbi_protein_count
            ncbi_update_date:
              function: parse_timestamp
              inputs:
                timestamp: ncbi_update_date
            ncbi_sourcedb:
              function: identity
              inputs:
                input: ncbi_sourcedb
            ncbi_virus_name:
              function: identity
              inputs:
                input: ncbi_virus_name
            ncbi_virus_tax_id:
              function: identity
              args:
                type: int
              inputs:
                input: ncbi_virus_tax_id
            isolate_source:
              function: identity
              inputs:
                input: isolate_source
            sra_accessions:
              function: identity
              inputs:
                input: sra_accessions
            clade:
              function: identity
              inputs:
                input: nextclade.clade
            outbreak:
              function: identity
              inputs:
                input: nextclade.customNodeAttributes.outbreak
            lineage:
              function: identity
              inputs:
                input: nextclade.customNodeAttributes.lineage
    ingest:
      image: ghcr.io/loculus-project/ingest
      configFile:
        taxon_id: 10244
        subsample_fraction: 0.1
    referenceGenomes:
      nucleotideSequences:
        - name: "main"
          sequence: "[[URL:https://cov2tree.nyc3.cdn.digitaloceanspaces.com/mpox]]"
      genes:
        - name: OPG001
          sequence: MKQYIVLACMCLVAAAMPTSLQQSSSSCTEEENKHHMGIDVIIKVTKQDQTPTNDKICQSVTEVTETEDDEVSEEVVKGDPTTYYTIVGAGLNMNFGFTKCPKISSISESSDGNTVNTRLSSVSPGQGKDSPAITREEALAMIKDCEMSIDIRCSEEEKDSDIKTHPVLGSNISHKKVSYKDIIGSTIVDTKCVKNLEFSVRIGDMCEESSELEVKDGFKYVDGSASEGATDDTSLIDSTKLKACV*
  ebola-zaire:
    schema:
      loadSequencesAutomatically: true
      instanceName: "Ebola Zaire"
      description: "Zaire ebolavirus is a species of the genus Ebolavirus, which is a member of the Filoviridae family. It is the most dangerous of the known Ebola viruses, and is associated with the highest case-fatality rate."
      image: "https://cdn.britannica.com/01/179201-050-FED1B381/filamentous-ebolavirus-particles-scanning-electron-micrograph-cell.jpg?w=400&h=300&c=crop"
      metadata:
        - name: collection_date
          displayName: Collection date
          type: date
          required: true
          initiallyVisible: true
          header: Sample details
        - name: ncbi_release_date
          displayName: NCBI release date
          type: date
          header: "INSDC"
        - name: country
          type: string
          required: true
          generateIndex: true
          autocomplete: true
          initiallyVisible: true
          header: Sample details
        - name: isolate_name
          displayName: Isolate name
          type: string
          header: Sample details
        - name: author_affiliation
          displayName: Author affiliation
          type: string
          generateIndex: true
          autocomplete: true
          truncateColumnDisplayTo: 15
          header: Authors
        - name: authors
          displayName: Authors
          type: authors
          header: Authors
          truncateColumnDisplayTo: 15
        - name: submitter_country
          displayName: Submitter country
          type: string
          generateIndex: true
          autocomplete: true
          hideOnSequenceDetailsPage: true
        - name: division
          type: string
          generateIndex: true
          autocomplete: true
          header: Sample details
        - name: insdc_accession_base
          type: string
          header: "INSDC"
          hideOnSequenceDetailsPage: true
        - name: insdc_version
          type: int
          header: "INSDC"
          hideOnSequenceDetailsPage: true
        - name: insdc_accession_full
          type: string
          displayName: INSDC accession
          customDisplay:
            type: link
            url: "https://www.ncbi.nlm.nih.gov/nuccore/{{value}}"
          header: "INSDC"
        - name: bioprojects
          type: string
          customDisplay:
            type: link
            url: "https://www.ncbi.nlm.nih.gov/bioproject/{{value}}"
          header: "INSDC"
        - name: biosample_accession
          type: string
          customDisplay:
            type: link
            url: "https://www.ncbi.nlm.nih.gov/biosample/{{value}}"
          header: "INSDC"
        - name: ncbi_completeness
          type: string
          generateIndex: true
          autocomplete: true
          header: "Alignment states and QC metrics"
        - name: ncbi_host_name
          type: string
          generateIndex: true
          autocomplete: true
          header: "Host"
          initiallyVisible: true
        - name: ncbi_host_tax_id
          type: int
          autocomplete: true
          customDisplay:
            type: link
            url: "https://www.ncbi.nlm.nih.gov/Taxonomy/Browser/wwwtax.cgi?mode=info&id={{value}}"
          header: "Host"
        - name: ncbi_is_lab_host
          type: string
          generateIndex: true
          autocomplete: true
          header: "Host"
        - name: ncbi_length
          type: int
          header: "INSDC"
        - name: ncbi_protein_count
          type: int
          header: "INSDC"
          hideOnSequenceDetailsPage: true
        - name: ncbi_update_date
          type: date
          header: "INSDC"
        - name: ncbi_sourcedb
          type: string
          generateIndex: true
          autocomplete: true
          header: "INSDC"
          hideOnSequenceDetailsPage: true
        - name: ncbi_virus_name
          type: string
          generateIndex: true
          autocomplete: true
          hideOnSequenceDetailsPage: true
        - name: ncbi_virus_tax_id
          type: int
          autocomplete: true
          customDisplay:
            type: link
            url: "https://www.ncbi.nlm.nih.gov/labs/virus/vssi/#/virus?SeqType_s=Nucleotide&VirusLineage_ss=taxid:{{value}}"
          hideOnSequenceDetailsPage: true
        - name: isolate_source
          type: string
          generateIndex: true
          autocomplete: true
          header: "Host"
        - name: sra_accessions
          type: string
          customDisplay:
            type: link
            url: "https://www.ncbi.nlm.nih.gov/sra/?term={{value}}"
          header: "INSDC"
        - name: length
          type: int
          rangeSearch: true
        - name: total_snps
          type: int
          header: "Alignment states and QC metrics"
        - name: total_inserted_nucs
          type: int
          header: "Alignment states and QC metrics"
        - name: total_deleted_nucs
          type: int
          header: "Alignment states and QC metrics"
        - name: total_ambiguous_nucs
          type: int
          header: "Alignment states and QC metrics"
        - name: total_unknown_nucs
          type: int
          header: "Alignment states and QC metrics"
        - name: total_frame_shifts
          type: int
          header: "Alignment states and QC metrics"
        - name: frame_shifts
          type: string
          header: "Alignment states and QC metrics"
        - name: completeness
          type: float
          header: "Alignment states and QC metrics"
        - name: total_stop_codons
          type: int
          header: "Alignment states and QC metrics"
        - name: stop_codons
          type: string
          header: "Alignment states and QC metrics"
      website:
        tableColumns:
          - collection_date
          - country
          - division
          - authors
          - author_affiliation
          - ncbi_release_date
          - insdc_accession_full
          - length
          - ncbi_host_name
        defaultOrderBy: collection_date
        defaultOrder: descending
      silo:
        dateToSortBy: collection_date
      inputFields:
        - name: collection_date
          displayName: Collection Date
        - name: ncbi_release_date
          displayName: NCBI Release Date
        - name: country
          displayName: Country
        - name: isolate_name
          displayName: Isolate Name
        - name: author_affiliation
          displayName: Author Affiliation
        - name: authors
          displayName: Authors
        - name: submitter_country
          displayName: Submitter Country
        - name: division
          displayName: Division
        - name: insdc_accession_base
          displayName: INSDC Accession Base
        - name: insdc_version
          displayName: INSDC Version
        - name: insdc_accession_full
          displayName: INSDC Accession Full
        - name: bioprojects
          displayName: BioProjects
        - name: biosample_accession
          displayName: BioSample Accession
        - name: ncbi_completeness
          displayName: NCBI Completeness
        - name: ncbi_host_name
          displayName: NCBI Host Name
        - name: ncbi_host_tax_id
          displayName: NCBI Host Tax ID
        - name: ncbi_is_lab_host
          displayName: NCBI Is Lab Host
        - name: ncbi_length
          displayName: NCBI Length
        - name: ncbi_protein_count
          displayName: NCBI Protein Count
        - name: ncbi_update_date
          displayName: NCBI Update Date
        - name: ncbi_sourcedb
          displayName: NCBI Source DB
        - name: ncbi_virus_name
          displayName: NCBI Virus Name
        - name: ncbi_virus_tax_id
          displayName: NCBI Virus Tax ID
        - name: isolate_source
          displayName: Isolate Source
        - name: sra_accessions
          displayName: SRA Accessions
    preprocessing:
      - version: 2
        image: ghcr.io/loculus-project/preprocessing-nextclade
        args:
          - "prepro"
        configFile:
          log_level: DEBUG
          nextclade_dataset_name: nextstrain/ebola/zaire
          nextclade_dataset_server: https://raw.githubusercontent.com/nextstrain/nextclade_data/ebola/data_output
          genes:
            - NP
            - VP35
            - VP40
            - GP
            - sGP
            - ssGP
            - VP30
            - VP24
            - L
          batch_size: 100
          processing_spec:
            total_snps:
              function: identity
              args:
                type: int
              inputs:
                input: nextclade.totalSubstitutions
            total_inserted_nucs:
              function: identity
              args:
                type: int
              inputs:
                input: nextclade.totalInsertions
            total_deleted_nucs:
              function: identity
              args:
                type: int
              inputs:
                input: nextclade.totalDeletions
            total_ambiguous_nucs:
              function: identity
              args:
                type: int
              inputs:
                input: nextclade.totalNonACGTNs
            total_unknown_nucs:
              function: identity
              args:
                type: int
              inputs:
                input: nextclade.totalMissing
            total_frame_shifts:
              function: identity
              args:
                type: int
              inputs:
                input: nextclade.totalFrameShifts
            frame_shifts:
              function: identity
              inputs:
                input: nextclade.frameShifts
            completeness:
              function: identity
              args:
                type: float
              inputs:
                input: nextclade.coverage
            total_stop_codons:
              function: identity
              args:
                type: int
              inputs:
                input: nextclade.qc.stopCodons.totalStopCodons
            stop_codons:
              function: identity
              inputs:
                input: nextclade.qc.stopCodons.stopCodons
            collection_date:
              function: process_date
              inputs:
                date: collection_date
                release_date: ncbi_release_date
              required: true
            ncbi_release_date:
              function: parse_timestamp
              inputs:
                timestamp: ncbi_release_date
            country:
              function: identity
              inputs:
                input: country
              required: true
            author_affiliation:
              function: identity
              inputs:
                input: author_affiliation
            authors:
              function: identity
              inputs:
                input: authors
            isolate_name:
              function: identity
              inputs:
                input: isolate_name
            submitter_country:
              function: identity
              inputs:
                input: submitter_country
            division:
              function: identity
              inputs:
                input: division
            insdc_accession_base:
              function: identity
              inputs:
                input: insdc_accession_base
            insdc_version:
              function: identity
              args:
                type: int
              inputs:
                input: insdc_version
            insdc_accession_full:
              function: identity
              inputs:
                input: insdc_accession_full
            bioprojects:
              function: identity
              inputs:
                input: bioprojects
            biosample_accession:
              function: identity
              inputs:
                input: biosample_accession
            ncbi_completeness:
              function: identity
              inputs:
                input: ncbi_completeness
            ncbi_host_name:
              function: identity
              inputs:
                input: ncbi_host_name
            ncbi_host_tax_id:
              function: identity
              args:
                type: int
              inputs:
                input: ncbi_host_tax_id
            ncbi_is_lab_host:
              function: identity
              inputs:
                input: ncbi_is_lab_host
            ncbi_length:
              function: identity
              args:
                type: int
              inputs:
                input: ncbi_length
            ncbi_protein_count:
              function: identity
              args:
                type: int
              inputs:
                input: ncbi_protein_count
            ncbi_update_date:
              function: parse_timestamp
              inputs:
                timestamp: ncbi_update_date
            ncbi_sourcedb:
              function: identity
              inputs:
                input: ncbi_sourcedb
            ncbi_virus_name:
              function: identity
              inputs:
                input: ncbi_virus_name
            ncbi_virus_tax_id:
              function: identity
              args:
                type: int
              inputs:
                input: ncbi_virus_tax_id
            isolate_source:
              function: identity
              inputs:
                input: isolate_source
            sra_accessions:
              function: identity
              inputs:
                input: sra_accessions
    ingest:
      image: ghcr.io/loculus-project/ingest
      configFile:
        taxon_id: 186538
    referenceGenomes:
      nucleotideSequences:
        - name: "main"
          sequence: CGGACACACAAAAAGAAAGAAGAATTTTTAGGATCTTTTGTGTGCGAATAACTATGAGGAAGATTAATAATTTTCCTCTCATTGAAATTTATATCGGAATTTAAATTGAAATTGTTACTGTAATCACACCTGGTTTGTTTCAGAGCCACATCACAAAGATAGAGAACAACCTAGGTCTCCGAAGGGAGCAAGGGCATCAGTGTGCTCAGTTGAAAATCCCTTGTCAACACCTAGGTCTTATCACATCACAAGTTCCACCTCAGACTCTGCAGGGTGATCCAACAACCTTAATAGAAACATTATTGTTAAAGGACAGCATTAGTTCACAGTCAAACAAGCAAGATTGAGAATTAACCTTGGTTTTGAACTTGAACACTTAGGGGATTGAAGATTCAACAACCCTAAAGCTTGGGGTAAAACATTGGAAATAGTTAAAAGACAAATTGCTCGGAATCACAAAATTCCGAGTATGGATTCTCGTCCTCAGAAAATCTGGATGGCGCCGAGTCTCACTGAATCTGACATGGATTACCACAAGATCTTGACAGCAGGTCTGTCCGTTCAACAGGGGATTGTTCGGCAAAGAGTCATCCCAGTGTATCAAGTAAACAATCTTGAAGAAATTTGCCAACTTATCATACAGGCCTTTGAAGCAGGTGTTGATTTTCAAGAGAGTGCGGACAGTTTCCTTCTCATGCTTTGTCTTCATCATGCGTACCAGGGAGATTACAAACTTTTCTTGGAAAGTGGCGCAGTCAAGTATTTGGAAGGGCACGGGTTCCGTTTTGAAGTCAAGAAGCGTGATGGAGTGAAGCGCCTTGAGGAATTGCTGCCAGCAGTATCTAGTGGAAAAAACATTAAGAGAACACTTGCTGCCATGCCGGAAGAGGAGACAACTGAAGCTAATGCCGGTCAGTTTCTCTCCTTTGCAAGTCTATTCCTTCCGAAATTGGTAGTAGGAGAAAAGGCTTGCCTTGAGAAGGTTCAAAGGCAAATTCAAGTACATGCAGAGCAAGGACTGATACAATATCCAACAGCTTGGCAATCAGTAGGACACATGATGGTGATTTTCCGTTTGATGCGAACAAATTTTCTGATCAAATTTCTCCTAATACACCAAGGGATGCACATGGTTGCCGGGCATGATGCCAACGATGCTGTGATTTCAAATTCAGTGGCTCAAGCTCGTTTTTCAGGCTTATTGATTGTCAAAACAGTACTTGATCATATCCTACAAAAGACAGAACGAGGAGTTCGTCTCCATCCTCTTGCAAGGACCGCCAAGGTAAAAAATGAGGTGAACTCCTTTAAGGCTGCACTCAGCTCCCTGGCCAAGCATGGAGAGTATGCTCCTTTCGCCCGACTTTTGAACCTTTCTGGAGTAAATAATCTTGAGCATGGTCTTTTCCCTCAACTATCGGCAATTGCACTCGGAGTCGCCACAGCACACGGGAGTACCCTCGCAGGAGTAAATGTTGGAGAACAGTATCAACAACTCAGAGAGGCTGCCACTGAGGCTGAGAAGCAACTCCAACAATATGCAGAGTCTCGCGAACTTGACCATCTTGGACTTGATGATCAGGAAAAGAAAATTCTTATGAACTTCCATCAGAAAAAGAACGAAATCAGCTTCCAGCAAACAAACGCTATGGTAACTCTAAGAAAAGAGCGCCTGGCCAAGCTGACAGAAGCTATCACTGCTGCGTCACTGCCCAAAACAAGTGGACATTACGATGATGATGACGACATTCCCTTTCCAGGACCCATCAATGATGACGACAATCCTGGCCATCAAGATGATGATCCGACTGACTCACAGGATACGACCATTCCCGATGTGGTGGTTGATCCCGATGATGGAAGCTACGGCGAATACCAGAGTTACTCGGAAAACGGCATGAATGCACCAGATGACTTGGTCCTATTCGATCTAGACGAGGACGACGAGGACACTAAGCCAGTGCCTAATAGATCGACCAAGGGTGGACAACAGAAGAACAGTCAAAAGGGCCAGCATATAGAGGGCAGACAGACACAATCCAGGCCAATTCAAAATGTCCCAGGCCCTCACAGAACAATCCACCACGCCAGTGCGCCACTCACGGACAATGACAGAAGAAATGAACCCTCCGGCTCAACCAGCCCTCGCATGCTGACACCAATTAACGAAGAGGCAGACCCACTGGACGATGCCGACGACGAGACGTCTAGCCTTCCGCCCTTGGAGTCAGATGATGAAGAGCAGGACAGGGACGGAACTTCCAACCGCACACCCACTGTCGCCCCACCGGCTCCCGTATACAGAGATCACTCTGAAAAGAAAGAACTCCCGCAAGACGAGCAACAAGATCAGGACCACACTCAAGAGGCCAGGAACCAGGACAGTGACAACACCCAGTCAGAACACTCTTTTGAGGAGATGTATCGCCACATTCTAAGATCACAGGGGCCATTTGATGCTGTTTTGTATTATCATATGATGAAGGATGAGCCTGTAGTTTTCAGTACCAGTGATGGCAAAGAGTACACGTATCCAGACTCCCTTGAAGAGGAATATCCACCATGGCTCACTGAAAAAGAGGCTATGAATGAAGAGAATAGATTTGTTACATTGGATGGTCAACAATTTTATTGGCCGGTGATGAATCACAAGAATAAATTCATGGCAATCCTGCAACATCATCAGTGAATGAGCATGGAACAATGGGATGATTCAACCGACAAATAGCTAACATTAAGTAGTCAAGGAACGAAAACAGGAAGAATTTTTGATGTCTAAGGTGTGAATTATTATCACAATAAAAGTGATTCTTATTTTTGAATTTAAAGCTAGCTTATTATTACTAGCCGTTTTTCAAAGTTCAATTTGAGTCTTAATGCAAATAGGCGTTAAGCCACAGTTATAGCCATAATTGTAACTCAATATTCTAACTAGCGATTTATCTAAATTAAATTACATTATGCTTTTATAACTTACCTACTAGCCTGCCCAACATTTACACGATCGTTTTATAATTAAGAAAAAACTAATGATGAAGATTAAAACCTTCATCATCCTTACGTCAATTGAATTCTCTAGCACTCGAAGCTTATTGTCTTCAATGTAAAAGAAAAGCTGGTCTAACAAGATGACAACTAGAACAAAGGGCAGGGGCCATACTGCGGCCACGACTCAAAACGACAGAATGCCAGGCCCTGAGCTTTCGGGCTGGATCTCTGAGCAGCTAATGACCGGAAGAATTCCTGTAAGCGACATCTTCTGTGATATTGAGAACAATCCAGGATTATGCTACGCATCCCAAATGCAACAAACGAAGCCAAACCCGAAGACGCGCAACAGTCAAACCCAAACGGACCCAATTTGCAATCATAGTTTTGAGGAGGTAGTACAAACATTGGCTTCATTGGCTACTGTTGTGCAACAACAAACCATCGCATCAGAATCATTAGAACAACGCATTACGAGTCTTGAGAATGGTCTAAAGCCAGTTTATGATATGGCAAAAACAATCTCCTCATTGAACAGGGTTTGTGCTGAGATGGTTGCAAAATATGATCTTCTGGTGATGACAACCGGTCGGGCAACAGCAACCGCTGCGGCAACTGAGGCTTATTGGGCCGAACATGGTCAACCACCACCTGGACCATCACTTTATGAAGAAAGTGCGATTCGGGGTAAGATTGAATCTAGAGATGAGACCGTCCCTCAAAGTGTTAGGGAGGCATTCAACAATCTAAACAGTACCACTTCACTAACTGAGGAAAATTTTGGGAAACCTGACATTTCGGCAAAGGATTTGAGAAACATTATGTATGATCACTTGCCTGGTTTTGGAACTGCTTTCCACCAATTAGTACAAGTGATTTGTAAATTGGGAAAAGATAGCAACTCATTGGACATCATTCATGCTGAGTTCCAGGCCAGCCTGGCTGAAGGAGACTCTCCTCAATGTGCCCTAATTCAAATTACAAAAAGAGTTCCAATCTTCCAAGATGCTGCTCCACCTGTCATCCACATCCGCTCTCGAGGTGACATTCCCCGAGCTTGCCAGAAAAGCTTGCGTCCAGTCCCACCATCGCCCAAGATTGATCGAGGTTGGGTATGTGTTTTTCAGCTTCAAGATGGTAAAACACTTGGACTCAAAATTTGAGCCAATCTCCCTTCCCTCCGAAAGAGGCGAATAATAGCAGAGGCTTCAACTGCTGAACTATAGGGTACGTTACATTAATGATACACTTGTGAGTATCAGCCCTGGATAATATAAGTCAATTAAACGACCAAGATAAAATTGTTCATATCTCGCTAGCAGCTTAAAATATAAATGTAATAGGAGCTATATCTCTGACAGTATTATAATCAATTGTTATTAAGTAACCCAAACCAAAAGTGATGAAGATTAAGAAAAACCTACCTCGGCTGAGAGAGTGTTTTTTCATTAACCTTCATCTTGTAAACGTTGAGCAAAATTGTTAAAAATATGAGGCGGGTTATATTGCCTACTGCTCCTCCTGAATATATGGAGGCCATATACCCTGTCAGGTCAAATTCAACAATTGCTAGAGGTGGCAACAGCAATACAGGCTTCCTGACACCGGAGTCAGTCAATGGGGACACTCCATCGAATCCACTCAGGCCAATTGCCGATGACACCATCGACCATGCCAGCCACACACCAGGCAGTGTGTCATCAGCATTCATCCTTGAAGCTATGGTGAATGTCATATCGGGCCCCAAAGTGCTAATGAAGCAAATTCCAATTTGGCTTCCTCTAGGTGTCGCTGATCAAAAGACCTACAGCTTTGACTCAACTACGGCCGCCATCATGCTTGCTTCATACACTATCACCCATTTCGGCAAGGCAACCAATCCACTTGTCAGAGTCAATCGGCTGGGTCCTGGAATCCCGGATCATCCCCTCAGGCTCCTGCGAATTGGAAACCAGGCTTTCCTCCAGGAGTTCGTTCTTCCGCCAGTCCAACTACCCCAGTATTTCACCTTTGATTTGACAGCACTCAAACTGATCACCCAACCACTGCCTGCTGCAACATGGACCGATGACACTCCAACAGGATCAAATGGAGCGTTGCGTCCAGGAATTTCATTTCATCCAAAACTTCGCCCCATTCTTTTACCCAACAAAAGTGGGAAGAAGGGGAACAGTGCCGATCTAACATCTCCGGAGAAAATCCAAGCAATAATGACTTCACTCCAGGACTTTAAGATCGTTCCAATTGATCCAACCAAAAATATCATGGGAATCGAAGTGCCAGAAACTCTGGTCCACAAGCTGACCGGTAAGAAGGTGACTTCTAAAAATGGACAACCAATCATCCCTGTTCTTTTGCCAAAGTACATTGGGTTGGACCCGGTGGCTCCAGGAGACCTCACCATGGTAATCACACAGGATTGTGACACGTGTCATTCTCCTGCAAGTCTTCCAGCTGTGATTGAGAAGTAATTGCAATAATTGACTCAGATCCAGTTTTATAGAATCTTCTCAGGGATAGTGATAACATCTATTTAGTAATCCGTCCATTAGAGGAGACACTTTTAATTGATCAATATACTAAAGGTGCTTTACACCATTGTCTTTTTTCTCTCCTAAATGTAGAACTTAACAAAAGACTCATAATATACTTGTTTTTAAAGGATTGATTGATGAAAGATCATAACTAATAACATTACAAATAATCCTACTATAATCAATACGGTGATTCAAATGTTAATCTTTCTCATTGCACATACTTTTTGCCCTTATCCTCAAATTGCCTGCATGCTTACATCTGAGGATAGCCAGTGTGACTTGGATTGGAAATGTGGAGAAAAAATCGGGACCCATTTCTAGGTTGTTCACAATCCAAGTACAGACATTGCCCTTCTAATTAAGAAAAAATCGGCGATGAAGATTAAGCCGACAGTGAGCGTAATCTTCATCTCTCTTAGATTATTTGTTTTCCAGAGTAGGGGTCGTCAGGTCCTTTTCAATCGTGTAACCAAAATAAACTCCACTAGAAGGATATTGTGGGGCAACAACACAATGGGCGTTACAGGAATATTGCAGTTACCTCGTGATCGATTCAAGAGGACATCATTCTTTCTTTGGGTAATTATCCTTTTCCAAAGAACATTTTCCATCCCACTTGGAGTCATCCACAATAGCACATTACAGGTTAGTGATGTCGACAAACTAGTTTGTCGTGACAAACTGTCATCCACAAATCAATTGAGATCAGTTGGACTGAATCTCGAAGGGAATGGAGTGGCAACTGACGTGCCATCTGCAACTAAAAGATGGGGCTTCAGGTCCGGTGTCCCACCAAAGGTGGTCAATTATGAAGCTGGTGAATGGGCTGAAAACTGCTACAATCTTGAAATCAAAAAACCTGACGGGAGTGAGTGTCTACCAGCAGCGCCAGACGGGATTCGGGGCTTCCCCCGGTGCCGGTATGTGCACAAAGTATCAGGAACGGGACCGTGTGCCGGAGACTTTGCCTTCCATAAAGAGGGTGCTTTCTTCCTGTATGATCGACTTGCTTCCACAGTTATCTACCGAGGAACGACTTTCGCTGAAGGTGTCGTTGCATTTCTGATACTGCCCCAAGCTAAGAAGGACTTCTTCAGCTCACACCCCTTGAGAGAGCCGGTCAATGCAACGGAGGACCCGTCTAGTGGCTACTATTCTACCACAATTAGATATCAGGCTACCGGTTTTGGAACCAATGAGACAGAGTACTTGTTCGAGGTTGACAATTTGACCTACGTCCAACTTGAATCAAGATTCACACCACAGTTTCTGCTCCAGCTGAATGAGACAATATATACAAGTGGGAAAAGGAGCAATACCACGGGAAAACTAATTTGGAAGGTCAACCCCGAAATTGATACAACAATCGGGGAGTGGGCCTTCTGGGAAACTAAAAAAACCTCACTAGAAAAATTCGCAGTGAAGAGTTGTCTTTCACAGTTGTATCAAACGGAGCCAAAAACATCAGTGGTCAGAGTCCGGCGCGAACTTCTTCCGACCCAGGGACCAACACAACAACTGAAGACCACAAAATCATGGCTTCAGAAAATTCCTCTGCAATGGTTCAAGTGCACAGTCAAGGAAGGGAAGCTGCAGTGTCGCATCTAACAACCCTTGCCACAATCTCCACGAGTCCCCAATCCCTCACAACCAAACCAGGTCCGGACAACAGCACCCATAATACACCCGTGTATAAACTTGACATCTCTGAGGCAACTCAAGTTGAACAACATCACCGCAGAACAGACAACGACAGCACAGCCTCCGACACTCCCTCTGCCACGACCGCAGCCGGACCCCCAAAAGCAGAGAACACCAACACGAGCAAGAGCACTGACTTCCTGGACCCCGCCACCACAACAAGTCCCCAAAACCACAGCGAGACCGCTGGCAACAACAACACTCATCACCAAGATACCGGAGAAGAGAGTGCCAGCAGCGGGAAGCTAGGCTTAATTACCAATACTATTGCTGGAGTCGCAGGACTGATCACAGGCGGGAGAAGAACTCGAAGAGAAGCAATTGTCAATGCTCAACCCAAATGCAACCCTAATTTACATTACTGGACTACTCAGGATGAAGGTGCTGCAATCGGACTGGCCTGGATACCATATTTCGGGCCAGCAGCCGAGGGAATTTACATAGAGGGGCTAATGCACAATCAAGATGGTTTAATCTGTGGGTTGAGACAGCTGGCCAACGAGACGACTCAAGCTCTTCAACTGTTCCTGAGAGCCACAACTGAGCTACGCACCTTTTCAATCCTCAACCGTAAGGCAATTGATTTCTTGCTGCAGCGATGGGGCGGCACATGCCACATTCTGGGACCGGACTGCTGTATCGAACCACATGATTGGACCAAGAACATAACAGACAAAATTGATCAGATTATTCATGATTTTGTTGATAAAACCCTTCCGGACCAGGGGGACAATGACAATTGGTGGACAGGATGGAGACAATGGATACCGGCAGGTATTGGAGTTACAGGCGTTATAATTGCAGTTATCGCTTTATTCTGTATATGCAAATTTGTCTTTTAGTTTTTCTTCAGATTGCTTCATGGAAAAGCTCAGCCTCAAATCAATGAAACCAGGATTTAATTATATGGATTACTTGAATCTAAGATTACTTGACAAATGATAATATAATACACTGGAGCTTTAAACATAGCCAATGTGATTCTAACTCCTTTAAACTCACAGTTAATCATAAACAAGGTTTGACATCAATCTAGTTATCTCTTTGAGAATGATAAACTTGATGAAGATTAAGAAAAAGGTAATCTTTCGATTATCTTTAATCTTCATCCTTGATTCTACAATCATGACAGTTGTCTTTAGTGACAAGGGAAAGAAGCCTTTTTATTAAGTTGTAATAATCAGATCTGCGAACCGGTAGAGTTTAGTTGCAACCTAACACACATAAAGCATTGGTCAAAAAGTCAATAGAAATTTAAACAGTGAGTGGAGACAACTTTTAAATGGAAGCTTCATATGAGAGAGGACGCCCACGAGCTGCCAGACAGCATTCAAGGGATGGACACGACCACCATGTTCGAGCACGATCATCATCCAGAGAGAATTATCGAGGTGAGTACCGTCAATCAAGGAGCGCCTCACAAGTGCGCGTTCCTACTGTATTTCATAAGAAGAGAGTTGAACCATTAACAGTTCCTCCAGCACCTAAAGACATATGTCCGACCTTGAAAAAAGGATTTTTGTGTGACAGTAGTTTTTGCAAAAAAGATCACCAGTTGGAGAGTTTAACTGATAGGGAATTACTCCTACTAATCGCCCGTAAGACTTGTGGATCAGTAGAACAACAATTAAATATAACTGCACCCAAGGACTCGCGCTTAGCAAATCCAACGGCTGATGATTTCCAGCAAGAGGAAGGTCCAAAAATTACCTTGTTGACACTGATCAAGACGGCAGAACACTGGGCGAGACAAGACATCAGAACCATAGAGGATTCAAAATTAAGAGCATTGTTGACTCTATGTGCTGTGATGACGAGGAAATTCTCAAAATCCCAGCTGAGTCTTTTATGTGAGACACACCTAAGGCGCGAGGGGCTTGGGCAAGATCAGGCAGAACCCGTTCTCGAAGTATATCAACGATTACACAGTGATAAAGGAGGCAGTTTTGAAGCTGCACTATGGCAACAATGGGACCGACAATCCCTAATTATGTTTATCACTGCATTCTTGAATATTGCTCTCCAGTTACCGTGTGAAAGTTCTGCTGTCGTTGTTTCAGGGTTAAGAACATTGGTTCCTCAATCAGATAATGAGGAAGCTTCAACCAACCCGGGGACATGCTCATGGTCTGATGAGGGTACCCCTTAATAAGGCTGACTAAAACACTATATAACCTTCTACTTGATCACAATACTCCGTATACCTATCATCATATATTTAATCAAGACGATATCCTTTAAAACTTATTCAGTACTATAATCACTCTCGTTTCAAATTAATAAGATGTGCATGATTGCCCTAATATATGAAGAGGTATGATACAACCCTAACAGTGATCAAAGAAAATCATAATCTCGTATCGCTCGTAATATAACCTGCCAAGCATACCTCTTGCACAAAGTGATTCTTGTACACAAATAATGTTTTACTCTACAGGAGGTAGCAACGATCCATCCCATCAAAAAATAAGTATTTCATGACTTACTAATGATCTCTTAAAATATTAAGAAAAACTGACGGAACATAAATTCTTTATGCTTCAAGCTGTGGAGGAGGTGTTTGGTATTGGCTATTGTTATATTACAATCAATAACAAGCTTGTAAAAATATTGTTCTTGTTTCAAGAGGTAGATTGTGACCGGAAATGCTAAACTAATGATGAAGATTAATGCGGAGGTCTGATAAGAATAAACCTTATTATTCAGATTAGGCCCCAAGAGGCATTCTTCATCTCCTTTTAGCAAAGTACTATTTCAGGGTAGTCCAATTAGTGGCACGTCTTTTAGCTGTATATCAGTCGCCCCTGAGATACGCCACAAAAGTGTCTCTAAGCTAAATTGGTCTGTACACATCCCATACATTGTATTAGGGGCAATAATATCTAATTGAACTTAGCCGTTTAAAATTTAGTGCATAAATCTGGGCTAACACCACCAGGTCAACTCCATTGGCTGAAAAGAAGCTTACCTACAACGAACATCACTTTGAGCGCCCTCACAATTAAAAAATAGGAACGTCGTTCCAACAATCGAGCGCAAGGTTTCAAGGTTGAACTGAGAGTGTCTAGACAACAAAATATTGATACTCCAGACACCAAGCAAGACCTGAGAAAAAACCATGGCTAAAGCTACGGGACGATACAATCTAATATCGCCCAAAAAGGACCTGGAGAAAGGGGTTGTCTTAAGCGACCTCTGTAACTTCTTAGTTAGCCAAACTATTCAGGGGTGGAAGGTTTATTGGGCTGGTATTGAGTTTGATGTGACTCACAAAGGAATGGCCCTATTGCATAGACTGAAAACTAATGACTTTGCCCCTGCATGGTCAATGACAAGGAATCTCTTTCCTCATTTATTTCAAAATCCGAATTCCACAATTGAATCACCGCTGTGGGCATTGAGAGTCATCCTTGCAGCAGGGATACAGGACCAGCTGATTGACCAGTCTTTGATTGAACCCTTAGCAGGAGCCCTTGGTCTGATCTCTGATTGGCTGCTAACAACCAACACTAACCATTTCAACATGCGAACACAACGTGTCAAGGAACAATTGAGCCTAAAAATGCTGTCGTTGATTCGATCCAATATTCTCAAGTTTATTAACAAATTGGATGCTCTACATGTCGTGAACTACAACGGATTGTTGAGCAGTATTGAAATTGGAACTCAAAATCATACAATCATCATAACTCGAACTAACATGGGTTTTCTGGTGGAGCTCCAAGAACCCGACAAATCGGCAATGAACCGCATGAAGCCTGGGCCGGCGAAATTTTCCCTCCTTCATGAGTCCACACTGAAAGCATTTACACAAGGATCCTCGACACGAATGCAAAGTTTGATTCTTGAATTTAATAGCTCTCTTGCTATCTAACTAAGGTAGAATACTTCATATTGAGCTAACTCATATATGCTGACTCAATAGTTATCTTGACATCTCTGCTTTCATAATCAGATATATAAGCATAATAAATAAATACTCATATTTCTTGATAATTTGTTTAACCACAGATAAATCCTCACTGTAAGCCAGCTTCCAAGTTGACACCCTTACAAAAACCAGGACTCAGAATCCCTCAAACAAGAGATTCCAAGACAACATCATAGAATTGCTTTATTATATGAATAAGCATTTTATCACCAGAAATCCTATATACTAAATGGTTAATTGTAACTGAACCCGCAGGTCACATGTGTTAGGTTTCACAGATTCTATATATTACTAACTCTATACTCGTAATTAACATTAGATAAGTAGATTAAGAAAAAAGCCTGAGGAAGATTAAGAAAAACTGCTTATTGGGTCTTTCCGTGTTTTAGATGAAGCAGTTGAAATTCTTCCTCTTGATATTAAATGGCTACACAACATACCCAATACCCAGACGCTAGGTTATCATCACCAATTGTATTGGACCAATGTGACCTAGTCACTAGAGCTTGCGGGTTATATTCATCATACTCCCTTAATCCGCAACTACGCAACTGTAAACTCCCGAAACATATCTACCGTTTGAAATACGATGTAACTGTTACCAAGTTCTTGAGTGATGTACCAGTGGCGACATTGCCCATAGATTTCATAGTCCCAGTTCTTCTCAAGGCACTGTCAGGCAATGGATTCTGTCCTGTTGAGCCGCGGTGCCAACAGTTCTTAGATGAAATCATTAAGTACACAATGCAAGATGCTCTCTTCTTGAAATATTATCTCAAAAATGTGGGTGCTCAAGAAGACTGTGTTGATGAACACTTTCAAGAGAAAATCTTATCTTCAATTCAGGGCAATGAATTTTTACATCAAATGTTTTTCTGGTATGATCTGGCTATTTTAACTCGAAGGGGTAGATTAAATCGAGGAAACTCTAGATCAACATGGTTTGTTCATGATGATTTAATAGACATCTTAGGCTATGGGGACTATGTTTTTTGGAAGATCCCAATTTCAATGTTACCACTGAACACACAAGGAATCCCCCATGCTGCTATGGACTGGTATCAGGCATCAGTATTCAAAGAAGCGGTTCAAGGGCATACACACATTGTTTCTGTTTCTACTGCCGACGTCTTGATAATGTGCAAAGATTTAATTACATGTCGATTCAACACAACTCTAATCTCAAAAATAGCAGAGATTGAGGATCCAGTTTGTTCTGATTATCCCAATTTTAAGATTGTGTCTATGCTTTACCAGAGCGGAGATTACTTACTCTCCATATTAGGGTCTGATGGGTATAAAATTATTAAGTTCCTCGAACCATTGTGCTTGGCCAAAATTCAATTATGCTCAAAGTACACTGAGAGGAAGGGCCGATTCTTAACACAAATGCATTTAGCTGTAAATCACACCCTAGAAGAAATTACAGAAATGCGTGCACTAAAGCCTTCACAGGCTCAAAAGATCCGTGAATTCCATAGAACATTGATAAGGCTGGAGATGACGCCACAACAACTTTGTGAGCTATTTTCCATTCAAAAACACTGGGGGCATCCTGTGCTACATAGTGAAACAGCAATCCAAAAAGTTAAAAAACATGCTACGGTGCTAAAAGCATTACGCCCTATAGTGATTTTCGAGACATACTGTGTTTTTAAATATAGTATTGCCAAACATTATTTTGATAGTCAAGGATCTTGGTACAGTGTTACTTCAGATAGGAATCTAACACCGGGTCTTAATTCTTATATCAAAAGAAATCAATTCCCTCCGTTGCCAATGATTAAAGAACTACTATGGGAATTTTACCACCTTGACCACCCTCCACTTTTCTCAACCAAAATTATTAGTGACTTAAGTATTTTTATAAAAGACAGAGCTACCGCAGTAGAAAGGACATGCTGGGATGCAGTATTCGAGCCTAATGTTCTAGGATATAATCCACCTCACAAATTTAGTACTAAACGTGTACCGGAACAATTTTTAGAGCAAGAAAACTTTTCTATTGAGAATGTTCTTTCCTACGCACAAAAACTCGAGTATCTACTACCACAATATCGGAACTTTTCTTTCTCATTGAAAGAGAAAGAGTTGAATGTAGGTAGAACCTTCGGAAAATTGCCTTATCCGACTCGCAATGTTCAAACACTTTGTGAAGCTCTGTTAGCTGATGGTCTTGCTAAAGCATTTCCTAGCAATATGATGGTAGTTACGGAACGTGAGCAAAAAGAAAGCTTATTGCATCAAGCATCATGGCACCACACAAGTGATGATTTTGGTGAACATGCCACAGTTAGAGGGAGTAGCTTTGTAACTGATTTAGAGAAATACAATCTTGCATTTAGATATGAGTTTACAGCACCTTTTATAGAATATTGCAACCGTTGCTATGGTGTTAAGAATGTTTTTAATTGGATGCATTATACAATCCCACAGTGTTATATGCATGTCAGTGATTATTATAATCCACCACATAACCTCACACTGGAGAATCGAGACAACCCCCCCGAAGGGCCTAGTTCATACAGGGGTCATATGGGAGGGATTGAAGGACTGCAACAAAAACTCTGGACAAGTATTTCATGTGCTCAAATTTCTTTAGTTGAAATTAAGACTGGTTTTAAGTTACGCTCAGCTGTGATGGGTGACAATCAGTGCATTACTGTTTTATCAGTCTTCCCCTTAGAGACTGACGCAGACGAGCAGGAACAGAGCGCCGAAGACAATGCAGCGAGGGTGGCCGCCAGCCTAGCAAAAGTTACAAGTGCCTGTGGAATCTTTTTAAAACCTGATGAAACATTTGTACATTCAGGTTTTATCTATTTTGGAAAAAAACAATATTTGAATGGGGTCCAATTGCCTCAGTCCCTTAAAACGGCTACAAGAATGGCACCATTGTCTGATGCAATTTTTGATGATCTTCAAGGGACCCTGGCTAGTATAGGCACTGCTTTTGAGCGATCCATCTCTGAGACACGACATATCTTTCCTTGCAGGATAACCGCAGCTTTCCATACGTTTTTTTCGGTGAGAATCTTGCAATATCATCATCTCGGGTTCAATAAAGGTTTTGACCTTGGACAGTTAACACTCGGCAAACCTCTGGATTTCGGAACAATATCATTGGCACTAGCGGTACCGCAGGTGCTTGGAGGGTTATCCTTCTTGAATCCTGAGAAATGTTTCTACCGGAATCTAGGAGATCCAGTTACCTCAGGCTTATTCCAGTTAAAAACTTATCTCCGAATGATTGAGATGGATGATTTATTCTTACCTTTAATTGCGAAGAACCCTGGGAACTGCACTGCCATTGACTTTGTGCTAAATCCTAGCGGATTAAATGTCCCTGGGTCGCAAGACTTAACTTCATTTCTGCGCCAGATTGTACGCAGGACCATCACCCTAAGTGCGAAAAACAAACTTATTAATACCTTATTTCATGCGTCAGCTGACTTCGAAGACGAAATGGTTTGTAAATGGCTATTATCATCAACTCCTGTTATGAGTCGTTTTGCGGCCGATATCTTTTCACGCACGCCGAGCGGGAAGCGATTGCAAATTCTAGGATACCTGGAAGGAACACGCACATTATTAGCCTCTAAGATCATCAACAATAATACAGAGACACCGGTTTTGGACAGACTGAGGAAAATAACATTGCAAAGGTGGAGCCTATGGTTTAGTTATCTTGATCATTGTGATAATATCCTGGCGGAGGCTTTAACCCAAATAACTTGCACAGTTGATTTAGCACAGATTCTGAGGGAATATTCATGGGCTCATATTTTAGAGGGAAGACCTCTTATTGGAGCCACACTCCCATGTATGATTGAGCAATTCAAAGTGTTTTGGCTGAAACCCTACGAACAATGTCCGCAGTGTTCAAATGCAAAGCAACCAGGTGGGAAACCATTCGTGTCAGTGGCAGTCAAGAAACATATTGTTAGTGCATGGCCGAACGCATCCCGAATAAGCTGGACTATCGGGGATGGAATCCCATACATTGGATCAAGGACAGAAGATAAGATAGGACAACCTGCTATTAAACCAAAATGTCCTTCCGCAGCCTTAAGAGAGGCCATTGAATTGGCGTCCCGTTTAACATGGGTAACTCAAGGCAGTTCGAACAGTGACTTGCTAATAAAACCATTTTTGGAAGCACGAGTAAATTTAAGTGTTCAAGAAATACTTCAAATGACCCCTTCACATTACTCAGGAAATATTGTTCACAGGTACAACGATCAATACAGTCCTCATTCTTTCATGGCCAATCGTATGAGTAATTCAGCAACGCGATTGATTGTTTCTACAAACACTTTAGGTGAGTTTTCAGGAGGTGGCCAGTCTGCACGCGACAGCAATATTATTTTCCAGAATGTTATAAATTATGCAGTTGCACTGTTCGATATTAAATTTAGAAACACTGAGGCTACAGATATCCAATATAATCGTGCTCACCTTCATCTAACTAAGTGTTGCACCCGGGAAGTACCAGCTCAGTATTTAACATACACATCTACATTGGATTTAGATTTAACAAGATACCGAGAAAACGAATTGATTTATGACAGTAATCCTCTAAAAGGAGGACTCAATTGCAATATCTCATTCGATAATCCATTTTTCCAAGGTAAACGGCTGAACATTATAGAAGATGATCTTATTCGACTGCCTCACTTATCTGGATGGGAGCTAGCCAAGACCATCATGCAATCAATTATTTCAGATAGCAACAATTCATCTACAGACCCAATTAGCAGTGGAGAAACAAGATCATTCACTACCCATTTCTTAACTTATCCCAAGATAGGACTTCTGTACAGTTTTGGGGCCTTTGTAAGTTATTATCTTGGCAATACAATTCTTCGGACTAAGAAATTAACACTTGACAATTTTTTATATTACTTAACTACTCAAATTCATAATCTACCACATCGCTCATTGCGAATACTTAAGCCAACATTCAAACATGCAAGCGTTATGTCACGGTTAATGAGTATTGATCCTCATTTTTCTATTTACATAGGCGGTGCTGCAGGTGACAGAGGACTCTCAGATGCGGCCAGGTTATTTTTGAGAACGTCCATTTCATCTTTTCTTACATTTGTAAAAGAATGGATAATTAATCGCGGAACAATTGTCCCTTTATGGATAGTATATCCGCTAGAGGGTCAAAACCCAACACCTGTGAATAATTTTCTCTATCAGATCGTAGAACTGCTGGTGCATGATTCATCAAGACAACAGGCTTTTAAAACTACCATAAGTGATCATGTACATCCTCACGACAATCTTGTTTACACATGTAAGAGTACAGCCAGCAATTTCTTCCATGCATCATTGGCGTACTGGAGGAGCAGACACAGAAACAGCAACCGAAAATACTTGGCAAGAGACTCTTCAACTGGATCAAGCACAAACAACAGTGATGGTCATATTGAGAGAAGTCAAGAACAAACCACCAGAGATCCACATGATGGCACTGAACGGAATCTAGTCCTACAAATGAGCCATGAAATAAAAAGAACGACAATTCCACAAGAAAACACGCACCAGGGTCCGTCGTTCCAGTCCTTTCTAAGTGACTCTGCTTGTGGTACAGCAAATCCAAAACTAAATTTCGATCGATCGAGACACAATGTGAAATTTCAGGATCATAACTCGGCATCCAAGAGGGAAGGTCATCAAATAATCTCACACCGTCTAGTCCTACCTTTCTTTACATTATCTCAAGGGACACGCCAATTAACGTCATCCAATGAGTCACAAACCCAAGACGAGATATCAAAGTACTTACGGCAATTGAGATCCGTCATTGATACCACAGTTTATTGTAGATTTACCGGTATAGTCTCGTCCATGCATTACAAACTTGATGAGGTCCTTTGGGAAATAGAGAGTTTCAAGTCGGCTGTGACGCTAGCAGAGGGAGAAGGTGCTGGTGCCTTACTATTGATTCAGAAATACCAAGTTAAGACCTTATTTTTCAACACGCTAGCTACTGAGTCCAGTATAGAGTCAGAAATAGTATCAGGAATGACTACTCCTAGGATGCTTCTACCTGTTATGTCAAAATTCCATAATGACCAAATTGAGATTATTCTTAACAACTCAGCAAGCCAAATAACAGACATAACAAATCCTACTTGGTTTAAAGACCAAAGAGCAAGGCTACCTAAGCAAGTCGAGGTTATAACCATGGATGCAGAGACAACAGAGAATATAAACAGATCGAAATTGTACGAAGCTGTATATAAATTGATCTTACACCATATTGATCCTAGCGTATTGAAAGCAGTGGTCCTTAAAGTCTTTCTAAGTGATACTGAGGGTATGTTATGGCTAAATGATAATTTAGCCCCGTTTTTTGCCACTGGTTATTTAATTAAGCCAATAACGTCAAGTGCTAGATCTAGTGAGTGGTATCTTTGTCTGACGAACTTCTTATCAACTACACGTAAGATGCCACACCAAAACCATCTCAGTTGTAAACAGGTAATACTTACGGCATTGCAACTGCAAATTCAACGAAGCCCATACTGGCTAAGTCATTTAACTCAGTATGCTGACTGTGAGTTACATTTAAGTTATATCCGCCTTGGTTTTCCATCATTAGAGAAAGTACTATACCACAGGTATAACCTCGTCGATTCAAAAAGAGGTCCACTAGTCTCTATCACTCAGCACTTAGCACATCTTAGAGCAGAGATTCGAGAATTAACTAATGATTATAATCAACAGCGACAAAGTCGGACTCAAACATATCACTTTATTCGTACTGCAAAAGGACGAATCACAAAACTAGTCAATGATTATTTAAAATTCTTTCTTATTGTGCAAGCATTAAAACATAATGGGACATGGCAAGCTGAGTTTAAGAAATTACCAGAGTTGATTAGTGTGTGCAATAGGTTCTACCATATTAGAGATTGCAATTGTGAAGAACGTTTCTTAGTTCAAACCTTATATTTACATAGAATGCAGGATTCTGAAGTTAAGCTTATCGAAAGGCTGACAGGGCTTCTGAGTTTATTTCCGGATGGTCTCTACAGGTTTGATTGAATTACCGTGCATAGTATCCTGATACTTGCAAAGGTTGGTTATTAACATACAGATTATAAAAAACTCATAAATTGCTCTCATACATCATATTGATCTAATCTCAATAAACAACTATTTAAATAACGAAAGGAGTCCCTATATTATATACTATATTTAGCCTCTCTCCCTGCGTGATAATCAAAAAATTCACAATGCAGCATGTGTGACATATTACTGCCGCAATGAATTTAACGCAACATAATAAACTCTGCACTCTTTATAATTAAGCTTTAACGAAAGGTCTGGGCTCATATTGTTATTGATATAATAATGTTGTATCAATATCCTGTCAGATGGAATAGTGTTTTGGTTGATAACACAACTTCTTAAAACAAAATTGATCTTTAAGATTAAGTTTTTTATAATTATCATTACTTTAATTTGTCGTTTTAAAAACGGTGATAGCCTTAATCTTTGTGTAAAATAAGAGATTAGGTGTAATAACCTTAACATTTTTGTCTAGTAAGCTACTATTTCATACAGAATGATAAAATTAAAAGAAAAGGCAGGACTGTAAAATCAGAAATACCTTCTTTACAATATAGCAGACTAGATAATAATCTTCGTGTTAATGATAATTAAGACATTGACCACGCTCATCAGAAGGCTCGCCAGAATAAACGTTGCAAAAAGGATTCCTGGAAAAATGGTCGCACACAAAAATTTAAAAATAAATCTATTTCTTCTTTTTTGTGTGTCCA
      genes:
        - name: NP
          sequence: MDSRPQKIWMAPSLTESDMDYHKILTAGLSVQQGIVRQRVIPVYQVNNLEEICQLIIQAFEAGVDFQESADSFLLMLCLHHAYQGDYKLFLESGAVKYLEGHGFRFEVKKRDGVKRLEELLPAVSSGKNIKRTLAAMPEEETTEANAGQFLSFASLFLPKLVVGEKACLEKVQRQIQVHAEQGLIQYPTAWQSVGHMMVIFRLMRTNFLIKFLLIHQGMHMVAGHDANDAVISNSVAQARFSGLLIVKTVLDHILQKTERGVRLHPLARTAKVKNEVNSFKAALSSLAKHGEYAPFARLLNLSGVNNLEHGLFPQLSAIALGVATAHGSTLAGVNVGEQYQQLREAATEAEKQLQQYAESRELDHLGLDDQEKKILMNFHQKKNEISFQQTNAMVTLRKERLAKLTEAITAASLPKTSGHYDDDDDIPFPGPINDDDNPGHQDDDPTDSQDTTIPDVVVDPDDGSYGEYQSYSENGMNAPDDLVLFDLDEDDEDTKPVPNRSTKGGQQKNSQKGQHIEGRQTQSRPIQNVPGPHRTIHHASAPLTDNDRRNEPSGSTSPRMLTPINEEADPLDDADDETSSLPPLESDDEEQDRDGTSNRTPTVAPPAPVYRDHSEKKELPQDEQQDQDHTQEARNQDSDNTQSEHSFEEMYRHILRSQGPFDAVLYYHMMKDEPVVFSTSDGKEYTYPDSLEEEYPPWLTEKEAMNEENRFVTLDGQQFYWPVMNHKNKFMAILQHHQ*
        - name: VP35
          sequence: MTTRTKGRGHTAATTQNDRMPGPELSGWISEQLMTGRIPVSDIFCDIENNPGLCYASQMQQTKPNPKTRNSQTQTDPICNHSFEEVVQTLASLATVVQQQTIASESLEQRITSLENGLKPVYDMAKTISSLNRVCAEMVAKYDLLVMTTGRATATAAATEAYWAEHGQPPPGPSLYEESAIRGKIESRDETVPQSVREAFNNLNSTTSLTEENFGKPDISAKDLRNIMYDHLPGFGTAFHQLVQVICKLGKDSNSLDIIHAEFQASLAEGDSPQCALIQITKRVPIFQDAAPPVIHIRSRGDIPRACQKSLRPVPPSPKIDRGWVCVFQLQDGKTLGLKI*
        - name: VP40
          sequence: MRRVILPTAPPEYMEAIYPVRSNSTIARGGNSNTGFLTPESVNGDTPSNPLRPIADDTIDHASHTPGSVSSAFILEAMVNVISGPKVLMKQIPIWLPLGVADQKTYSFDSTTAAIMLASYTITHFGKATNPLVRVNRLGPGIPDHPLRLLRIGNQAFLQEFVLPPVQLPQYFTFDLTALKLITQPLPAATWTDDTPTGSNGALRPGISFHPKLRPILLPNKSGKKGNSADLTSPEKIQAIMTSLQDFKIVPIDPTKNIMGIEVPETLVHKLTGKKVTSKNGQPIIPVLLPKYIGLDPVAPGDLTMVITQDCDTCHSPASLPAVIEK*
        - name: GP
          sequence: MGVTGILQLPRDRFKRTSFFLWVIILFQRTFSIPLGVIHNSTLQVSDVDKLVCRDKLSSTNQLRSVGLNLEGNGVATDVPSATKRWGFRSGVPPKVVNYEAGEWAENCYNLEIKKPDGSECLPAAPDGIRGFPRCRYVHKVSGTGPCAGDFAFHKEGAFFLYDRLASTVIYRGTTFAEGVVAFLILPQAKKDFFSSHPLREPVNATEDPSSGYYSTTIRYQATGFGTNETEYLFEVDNLTYVQLESRFTPQFLLQLNETIYTSGKRSNTTGKLIWKVNPEIDTTIGEWAFWETKKNLTRKIRSEELSFTVVSNGAKNISGQSPARTSSDPGTNTTTEDHKIMASENSSAMVQVHSQGREAAVSHLTTLATISTSPQSLTTKPGPDNSTHNTPVYKLDISEATQVEQHHRRTDNDSTASDTPSATTAAGPPKAENTNTSKSTDFLDPATTTSPQNHSETAGNNNTHHQDTGEESASSGKLGLITNTIAGVAGLITGGRRTRREAIVNAQPKCNPNLHYWTTQDEGAAIGLAWIPYFGPAAEGIYIEGLMHNQDGLICGLRQLANETTQALQLFLRATTELRTFSILNRKAIDFLLQRWGGTCHILGPDCCIEPHDWTKNITDKIDQIIHDFVDKTLPDQGDNDNWWTGWRQWIPAGIGVTGVIIAVIALFCICKFVF*
        - name: ssGP
          sequence: MGVTGILQLPRDRFKRTSFFLWVIILFQRTFSIPLGVIHNSTLQVSDVDKLVCRDKLSSTNQLRSVGLNLEGNGVATDVPSATKRWGFRSGVPPKVVNYEAGEWAENCYNLEIKKPDGSECLPAAPDGIRGFPRCRYVHKVSGTGPCAGDFAFHKEGAFFLYDRLASTVIYRGTTFAEGVVAFLILPQAKKDFFSSHPLREPVNATEDPSSGYYSTTIRYQATGFGTNETEYLFEVDNLTYVQLESRFTPQFLLQLNETIYTSGKRSNTTGKLIWKVNPEIDTTIGEWAFWETKKPH*
        - name: sGP
          sequence: MGVTGILQLPRDRFKRTSFFLWVIILFQRTFSIPLGVIHNSTLQVSDVDKLVCRDKLSSTNQLRSVGLNLEGNGVATDVPSATKRWGFRSGVPPKVVNYEAGEWAENCYNLEIKKPDGSECLPAAPDGIRGFPRCRYVHKVSGTGPCAGDFAFHKEGAFFLYDRLASTVIYRGTTFAEGVVAFLILPQAKKDFFSSHPLREPVNATEDPSSGYYSTTIRYQATGFGTNETEYLFEVDNLTYVQLESRFTPQFLLQLNETIYTSGKRSNTTGKLIWKVNPEIDTTIGEWAFWETKKTSLEKFAVKSCLSQLYQTEPKTSVVRVRRELLPTQGPTQQLKTTKSWLQKIPLQWFKCTVKEGKLQCRI*
        - name: VP30
          sequence: MEASYERGRPRAARQHSRDGHDHHVRARSSSRENYRGEYRQSRSASQVRVPTVFHKKRVEPLTVPPAPKDICPTLKKGFLCDSSFCKKDHQLESLTDRELLLLIARKTCGSVEQQLNITAPKDSRLANPTADDFQQEEGPKITLLTLIKTAEHWARQDIRTIEDSKLRALLTLCAVMTRKFSKSQLSLLCETHLRREGLGQDQAEPVLEVYQRLHSDKGGSFEAALWQQWDRQSLIMFITAFLNIALQLPCESSAVVVSGLRTLVPQSDNEEASTNPGTCSWSDEGTP*
        - name: VP24
          sequence: MAKATGRYNLISPKKDLEKGVVLSDLCNFLVSQTIQGWKVYWAGIEFDVTHKGMALLHRLKTNDFAPAWSMTRNLFPHLFQNPNSTIESPLWALRVILAAGIQDQLIDQSLIEPLAGALGLISDWLLTTNTNHFNMRTQRVKEQLSLKMLSLIRSNILKFINKLDALHVVNYNGLLSSIEIGTQNHTIIITRTNMGFLVELQEPDKSAMNRMKPGPAKFSLLHESTLKAFTQGSSTRMQSLILEFNSSLAI*
        - name: L
          sequence: MATQHTQYPDARLSSPIVLDQCDLVTRACGLYSSYSLNPQLRNCKLPKHIYRLKYDVTVTKFLSDVPVATLPIDFIVPVLLKALSGNGFCPVEPRCQQFLDEIIKYTMQDALFLKYYLKNVGAQEDCVDEHFQEKILSSIQGNEFLHQMFFWYDLAILTRRGRLNRGNSRSTWFVHDDLIDILGYGDYVFWKIPISMLPLNTQGIPHAAMDWYQASVFKEAVQGHTHIVSVSTADVLIMCKDLITCRFNTTLISKIAEIEDPVCSDYPNFKIVSMLYQSGDYLLSILGSDGYKIIKFLEPLCLAKIQLCSKYTERKGRFLTQMHLAVNHTLEEITEMRALKPSQAQKIREFHRTLIRLEMTPQQLCELFSIQKHWGHPVLHSETAIQKVKKHATVLKALRPIVIFETYCVFKYSIAKHYFDSQGSWYSVTSDRNLTPGLNSYIKRNQFPPLPMIKELLWEFYHLDHPPLFSTKIISDLSIFIKDRATAVERTCWDAVFEPNVLGYNPPHKFSTKRVPEQFLEQENFSIENVLSYAQKLEYLLPQYRNFSFSLKEKELNVGRTFGKLPYPTRNVQTLCEALLADGLAKAFPSNMMVVTEREQKESLLHQASWHHTSDDFGEHATVRGSSFVTDLEKYNLAFRYEFTAPFIEYCNRCYGVKNVFNWMHYTIPQCYMHVSDYYNPPHNLTLENRDNPPEGPSSYRGHMGGIEGLQQKLWTSISCAQISLVEIKTGFKLRSAVMGDNQCITVLSVFPLETDADEQEQSAEDNAARVAASLAKVTSACGIFLKPDETFVHSGFIYFGKKQYLNGVQLPQSLKTATRMAPLSDAIFDDLQGTLASIGTAFERSISETRHIFPCRITAAFHTFFSVRILQYHHLGFNKGFDLGQLTLGKPLDFGTISLALAVPQVLGGLSFLNPEKCFYRNLGDPVTSGLFQLKTYLRMIEMDDLFLPLIAKNPGNCTAIDFVLNPSGLNVPGSQDLTSFLRQIVRRTITLSAKNKLINTLFHASADFEDEMVCKWLLSSTPVMSRFAADIFSRTPSGKRLQILGYLEGTRTLLASKIINNNTETPVLDRLRKITLQRWSLWFSYLDHCDNILAEALTQITCTVDLAQILREYSWAHILEGRPLIGATLPCMIEQFKVFWLKPYEQCPQCSNAKQPGGKPFVSVAVKKHIVSAWPNASRISWTIGDGIPYIGSRTEDKIGQPAIKPKCPSAALREAIELASRLTWVTQGSSNSDLLIKPFLEARVNLSVQEILQMTPSHYSGNIVHRYNDQYSPHSFMANRMSNSATRLIVSTNTLGEFSGGGQSARDSNIIFQNVINYAVALFDIKFRNTEATDIQYNRAHLHLTKCCTREVPAQYLTYTSTLDLDLTRYRENELIYDSNPLKGGLNCNISFDNPFFQGKRLNIIEDDLIRLPHLSGWELAKTIMQSIISDSNNSSTDPISSGETRSFTTHFLTYPKIGLLYSFGAFVSYYLGNTILRTKKLTLDNFLYYLTTQIHNLPHRSLRILKPTFKHASVMSRLMSIDPHFSIYIGGAAGDRGLSDAARLFLRTSISSFLTFVKEWIINRGTIVPLWIVYPLEGQNPTPVNNFLYQIVELLVHDSSRQQAFKTTISDHVHPHDNLVYTCKSTASNFFHASLAYWRSRHRNSNRKYLARDSSTGSSTNNSDGHIERSQEQTTRDPHDGTERNLVLQMSHEIKRTTIPQENTHQGPSFQSFLSDSACGTANPKLNFDRSRHNVKFQDHNSASKREGHQIISHRLVLPFFTLSQGTRQLTSSNESQTQDEISKYLRQLRSVIDTTVYCRFTGIVSSMHYKLDEVLWEIESFKSAVTLAEGEGAGALLLIQKYQVKTLFFNTLATESSIESEIVSGMTTPRMLLPVMSKFHNDQIEIILNNSASQITDITNPTWFKDQRARLPKQVEVITMDAETTENINRSKLYEAVYKLILHHIDPSVLKAVVLKVFLSDTEGMLWLNDNLAPFFATGYLIKPITSSARSSEWYLCLTNFLSTTRKMPHQNHLSCKQVILTALQLQIQRSPYWLSHLTQYADCELHLSYIRLGFPSLEKVLYHRYNLVDSKRGPLVSITQHLAHLRAEIRELTNDYNQQRQSRTQTYHFIRTAKGRITKLVNDYLKFFLIVQALKHNGTWQAEFKKLPELISVCNRFYHIRDCNCEERFLVQTLYLHRMQDSEVKLIERLTGLLSLFPDGLYRFD*
  west-nile:
    schema:
      instanceName: "West Nile Virus"
      image: "https://upload.wikimedia.org/wikipedia/commons/thumb/1/1e/West_Nile_Virus_Image.jpg/256px-West_Nile_Virus_Image.jpg?20200815184100"
      description: "West Nile Virus (WNV) is a mosquito-borne flavivirus of the family Flaviviridae, which also contains the Zika virus, dengue virus, and yellow fever virus. It is primarily transmitted by Culex mosquitoes, which acquire the virus by feeding on infected birds."
      metadata:
        - name: collection_date
          displayName: Collection date
          type: date
          required: true
          initiallyVisible: true
          header: Sample details
        - name: ncbi_release_date
          displayName: NCBI release date
          type: date
          header: "INSDC"
        - name: country
          type: string
          required: true
          generateIndex: true
          autocomplete: true
          initiallyVisible: true
          header: Sample details
        - name: lineage
          displayName: Lineage
          type: string
          generateIndex: true
          autocomplete: true
          initiallyVisible: true
          header: Sample details
        - name: isolate_name
          displayName: Isolate name
          type: string
          header: Sample details
        - name: author_affiliation
          displayName: Author affiliation
          type: string
          generateIndex: true
          autocomplete: true
          truncateColumnDisplayTo: 15
          header: Authors
        - name: authors
          displayName: Authors
          type: authors
          header: Authors
          truncateColumnDisplayTo: 15
        - name: submitter_country
          displayName: Submitter country
          type: string
          generateIndex: true
          autocomplete: true
          hideOnSequenceDetailsPage: true
        - name: division
          type: string
          generateIndex: true
          autocomplete: true
          initiallyVisible: true
          header: Sample details
        - name: insdc_accession_base
          type: string
          header: "INSDC"
          hideOnSequenceDetailsPage: true
        - name: insdc_version
          type: int
          header: "INSDC"
          hideOnSequenceDetailsPage: true
        - name: insdc_accession_full
          type: string
          displayName: INSDC accession
          customDisplay:
            type: link
            url: "https://www.ncbi.nlm.nih.gov/nuccore/{{value}}"
          header: "INSDC"
        - name: bioprojects
          type: string
          customDisplay:
            type: link
            url: "https://www.ncbi.nlm.nih.gov/bioproject/{{value}}"
          header: "INSDC"
        - name: biosample_accession
          type: string
          customDisplay:
            type: link
            url: "https://www.ncbi.nlm.nih.gov/biosample/{{value}}"
          header: "INSDC"
        - name: ncbi_completeness
          type: string
          generateIndex: true
          autocomplete: true
          header: "Alignment states and QC metrics"
        - name: ncbi_host_name
          type: string
          generateIndex: true
          autocomplete: true
          initiallyVisible: true
          header: "Host"
        - name: ncbi_host_tax_id
          type: int
          autocomplete: true
          customDisplay:
            type: link
            url: "https://www.ncbi.nlm.nih.gov/Taxonomy/Browser/wwwtax.cgi?mode=info&id={{value}}"
          header: "Host"
        - name: ncbi_is_lab_host
          type: string
          generateIndex: true
          autocomplete: true
          initiallyVisible: true
          header: "Host"
        - name: ncbi_length
          type: int
          header: "INSDC"
          hideOnSequenceDetailsPage: true
        - name: ncbi_protein_count
          type: int
          header: "INSDC"
          hideOnSequenceDetailsPage: true
        - name: ncbi_update_date
          type: date
          header: "INSDC"
        - name: ncbi_sourcedb
          type: string
          generateIndex: true
          autocomplete: true
          header: "INSDC"
          hideOnSequenceDetailsPage: true
        - name: ncbi_virus_name
          type: string
          generateIndex: true
          autocomplete: true
          hideOnSequenceDetailsPage: true
        - name: ncbi_virus_tax_id
          type: int
          autocomplete: true
          customDisplay:
            type: link
            url: "https://www.ncbi.nlm.nih.gov/labs/virus/vssi/#/virus?SeqType_s=Nucleotide&VirusLineage_ss=taxid:{{value}}"
          hideOnSequenceDetailsPage: true
        - name: isolate_source
          type: string
          generateIndex: true
          autocomplete: true
          header: "Host"
        - name: sra_accessions
          type: string
          customDisplay:
            type: link
            url: "https://www.ncbi.nlm.nih.gov/sra/?term={{value}}"
          header: "INSDC"
        - name: length
          type: int
          autocomplete: true
        - name: total_snps
          type: int
          header: "Alignment states and QC metrics"
        - name: total_inserted_nucs
          type: int
          header: "Alignment states and QC metrics"
        - name: total_deleted_nucs
          type: int
          header: "Alignment states and QC metrics"
        - name: total_ambiguous_nucs
          type: int
          header: "Alignment states and QC metrics"
        - name: total_unknown_nucs
          type: int
          header: "Alignment states and QC metrics"
        - name: total_frame_shifts
          type: int
          header: "Alignment states and QC metrics"
        - name: frame_shifts
          type: string
          header: "Alignment states and QC metrics"
        - name: completeness
          type: float
          header: "Alignment states and QC metrics"
        - name: total_stop_codons
          type: int
          header: "Alignment states and QC metrics"
        - name: stop_codons
          type: string
          header: "Alignment states and QC metrics"
      website:
        tableColumns:
          - collection_date
          - country
          - division
          - authors
          - author_affiliation
          - ncbi_release_date
          - ncbi_host_name
          - length
          - lineage
        defaultOrderBy: collection_date
        defaultOrder: descending
      silo:
        dateToSortBy: collection_date
      inputFields:
        - name: collection_date
          displayName: Collection Date
        - name: ncbi_release_date
          displayName: NCBI Release Date
        - name: country
          displayName: Country
        - name: isolate_name
          displayName: Isolate Name
        - name: author_affiliation
          displayName: Author Affiliation
        - name: authors
          displayName: Authors
        - name: submitter_country
          displayName: Submitter Country
        - name: division
          displayName: Division
        - name: insdc_accession_base
          displayName: INSDC Accession Base
        - name: insdc_version
          displayName: INSDC Version
        - name: insdc_accession_full
          displayName: INSDC Accession Full
        - name: bioprojects
          displayName: BioProjects
        - name: biosample_accession
          displayName: BioSample Accession
        - name: ncbi_completeness
          displayName: NCBI Completeness
        - name: ncbi_host_name
          displayName: NCBI Host Name
        - name: ncbi_host_tax_id
          displayName: NCBI Host Tax ID
        - name: ncbi_is_lab_host
          displayName: NCBI Is Lab Host
        - name: ncbi_length
          displayName: NCBI Length
        - name: ncbi_protein_count
          displayName: NCBI Protein Count
        - name: ncbi_update_date
          displayName: NCBI Update Date
        - name: ncbi_sourcedb
          displayName: NCBI Source DB
        - name: ncbi_virus_name
          displayName: NCBI Virus Name
        - name: ncbi_virus_tax_id
          displayName: NCBI Virus Tax ID
        - name: isolate_source
          displayName: Isolate Source
        - name: sra_accessions
          displayName: SRA Accessions
    preprocessing:
      - version: 2
        image: ghcr.io/loculus-project/preprocessing-nextclade
        args:
          - "prepro"
        configFile:
          log_level: DEBUG
          nextclade_dataset_name: nextstrain/wnv/all-lineages
          nextclade_dataset_server: https://raw.githubusercontent.com/nextstrain/nextclade_data/wnv/data_output
          genes:
            - capsid
            - prM
            - env
            - NS1
            - NS2A
            - NS2B
            - NS3
            - NS4A
            - 2K
            - NS4B
            - NS5
          batch_size: 100
          processing_spec:
            total_snps:
              function: identity
              args:
                type: int
              inputs:
                input: nextclade.totalSubstitutions
            total_inserted_nucs:
              function: identity
              args:
                type: int
              inputs:
                input: nextclade.totalInsertions
            total_deleted_nucs:
              function: identity
              args:
                type: int
              inputs:
                input: nextclade.totalDeletions
            total_ambiguous_nucs:
              function: identity
              args:
                type: int
              inputs:
                input: nextclade.totalNonACGTNs
            total_unknown_nucs:
              function: identity
              args:
                type: int
              inputs:
                input: nextclade.totalMissing
            total_frame_shifts:
              function: identity
              args:
                type: int
              inputs:
                input: nextclade.totalFrameShifts
            frame_shifts:
              function: identity
              inputs:
                input: nextclade.frameShifts
            completeness:
              function: identity
              args:
                type: float
              inputs:
                input: nextclade.coverage
            total_stop_codons:
              function: identity
              args:
                type: int
              inputs:
                input: nextclade.qc.stopCodons.totalStopCodons
            stop_codons:
              function: identity
              inputs:
                input: nextclade.qc.stopCodons.stopCodons
            collection_date:
              function: process_date
              inputs:
                date: collection_date
                release_date: ncbi_release_date
              required: true
            ncbi_release_date:
              function: parse_timestamp
              inputs:
                timestamp: ncbi_release_date
            country:
              function: identity
              inputs:
                input: country
              required: true
            author_affiliation:
              function: identity
              inputs:
                input: author_affiliation
            authors:
              function: identity
              inputs:
                input: authors
            isolate_name:
              function: identity
              inputs:
                input: isolate_name
            submitter_country:
              function: identity
              inputs:
                input: submitter_country
            division:
              function: identity
              inputs:
                input: division
            insdc_accession_base:
              function: identity
              inputs:
                input: insdc_accession_base
            insdc_version:
              function: identity
              args:
                type: int
              inputs:
                input: insdc_version
            insdc_accession_full:
              function: identity
              inputs:
                input: insdc_accession_full
            bioprojects:
              function: identity
              inputs:
                input: bioprojects
            biosample_accession:
              function: identity
              inputs:
                input: biosample_accession
            ncbi_completeness:
              function: identity
              inputs:
                input: ncbi_completeness
            ncbi_host_name:
              function: identity
              inputs:
                input: ncbi_host_name
            ncbi_host_tax_id:
              function: identity
              args:
                type: int
              inputs:
                input: ncbi_host_tax_id
            ncbi_is_lab_host:
              function: identity
              inputs:
                input: ncbi_is_lab_host
            ncbi_length:
              function: identity
              args:
                type: int
              inputs:
                input: ncbi_length
            ncbi_protein_count:
              function: identity
              args:
                type: int
              inputs:
                input: ncbi_protein_count
            ncbi_update_date:
              function: parse_timestamp
              inputs:
                timestamp: ncbi_update_date
            ncbi_sourcedb:
              function: identity
              inputs:
                input: ncbi_sourcedb
            ncbi_virus_name:
              function: identity
              inputs:
                input: ncbi_virus_name
            ncbi_virus_tax_id:
              function: identity
              args:
                type: int
              inputs:
                input: ncbi_virus_tax_id
            isolate_source:
              function: identity
              inputs:
                input: isolate_source
            sra_accessions:
              function: identity
              inputs:
                input: sra_accessions
            lineage:
              function: identity
              inputs:
                input: nextclade.clade
    ingest:
      image: ghcr.io/loculus-project/ingest
      configFile:
        taxon_id: 3048448
    referenceGenomes:
      nucleotideSequences:
        - name: main
          sequence: "AGTAGTTCGCCTGTGTGAGCTGACAAACTTAGTAGTGTTTGTGAGGATTAACAACAATTAACACAGTGCGAGCTGTTTCTTAGCACGAAGATCTCGATGTCTAAGAAACCAGGAGGGCCCGGCAAGAGCCGGGCTGTCAATATGCTAAAACGCGGAATGCCCCGCGTGTTGTCCTTGATTGGACTGAAGAGGGCTATGTTGAGCCTGATCGACGGCAAGGGGCCAATACGATTTGTGTTGGCTCTCTTGGCGTTCTTCAGGTTCACAGCAATTGCTCCGACCCGAGCAGTGCTGGATCGATGGAGAGGTGTGAACAAACAAACAGCGATGAAACACCTTCTGAGTTTTAAGAAGGAACTAGGGACCTTGACCAGTGCTATCAATCGGCGGAGCTCAAAACAAAAGAAAAGAGGAGGAAAGACCGGAATTGCAGTCATGATTGGCCTGATCGCCAGCGTAGGAGCAGTTACCCTCTCTAACTTCCAAGGGAAGGTGATGATGACGGTAAATGCTACTGACGTCACAGATGTCATCACGATTCCAACAGCTGCTGGAAAGAACCTATGCATTGTCAGAGCAATGGATGTGGGATACATGTGCGATGATACTATCACTTATGAATGCCCAGTACTGTCGGCTGGTAATGATCCAGAAGACATCGACTGTTGGTGCACAAAGTCAGCAGTCTACGTCAGGTATGGAAGATGCACCAAGACACGCCACTCAAGACGCAGTCGGAGGTCACTGACAGTGCAGACACACGGAGAAAGCACTCTAGCGAACAAGAAGGGGGCTTGGATGGACAGCACCAAGGCCACAAGGTATTTGGTAAAAACAGAATCATGGATCTTGAGGAACCCTGGATATGCCCTGGTGGCAGCCGTCATTGGTTGGATGCTTGGGAGCAACACCATGCAGAGAGTTGTGTTTGTCGTGCTATTGCTTTTGGTGGCCCCAGCTTACAGCTTCAACTGCCTTGGAATGAGCAACAGAGACTTCTTGGAAGGAGTGTCTGGAGCAACATGGGTGGATTTGGTTCTCGAAGGCGACAGCTGCGTGACTATCATGTCTAAGGACAAGCCTACCATCGATGTGAAGATGATGAATATGGAGGCGGCCAACCTGGCAGAGGTCCGCAGTTATTGCTATTTGGCTACCGTCAGCGATCTCTCCACCAAAGCTGCGTGCCCGACCATGGGAGAAGCTCACAATGACAAACGTGCTGACCCAGCTTTTGTGTGCAGACAAGGAGTGGTGGACAGGGGCTGGGGCAACGGCTGCGGACTATTTGGCAAAGGAAGCATTGACACATGCGCCAAATTTGCCTGCTCTACCAAGGCAATAGGAAGAACCATCTTGAAAGAGAATATCAAGTACGAAGTGGCCATTTTTGTCCATGGACCAACTACTGTGGAGTCGCACGGAAACTACTCCACACAGGTTGGAGCCACTCAGGCAGGGAGACTCAGCATCACTCCTGCGGCGCCTTCATACACACTAAAGCTTGGAGAATATGGAGAGGTGACAGTGGACTGTGAACCACGGTCAGGGATTGACACCAATGCATACTACGTGATGACTGTTGGAACAAAGACGTTCTTGGTCCATCGTGAGTGGTTCATGGACCTCAACCTCCCTTGGAGCAGTGCTGGAAGTACTGTGTGGAGGAACAGAGAGACGTTAATGGAGTTTGAGGAACCACACGCCACGAAGCAGTCTGTGATAGCATTGGGCTCACAAGAGGGAGCTCTGCATCAAGCTTTGGCTGGAGCCATTCCTGTGGAATTTTCAAGCAACACTGTCAAGTTGACGTCGGGTCATTTGAAGTGTAGAGTGAAGATGGAAAAATTGCAGTTGAAGGGAACAACCTATGGCGTCTGTTCAAAGGCTTTCAAGTTTCTTGGGACTCCCGCAGACACAGGTCACGGCACTGTGGTGTTGGAATTGCAGTACACTGGCACGGATGGACCTTGCAAAGTTCCTATCTCGTCAGTGGCTTCATTGAACGACCTAACGCCAGTGGGCAGATTGGTCACTGTCAACCCTTTTGTTTCAGTGGCCACGGCCAACGCTAAGGTCCTGATTGAATTGGAACCACCCTTTGGAGACTCATACATAGTGGTGGGCAGAGGAGAACAACAGATCAATCACCATTGGCACAAGTCTGGAAGCAGCATTGGCAAAGCCTTTACAACCACCCTCAAAGGAGCGCAGAGACTAGCCGCTCTAGGAGACACAGCTTGGGACTTTGGATCAGTTGGAGGGGTGTTCACCTCAGTTGGGAAGGCTGTCCATCAAGTGTTCGGAGGAGCATTCCGCTCACTGTTCGGAGGCATGTCCTGGATAACGCAAGGATTGCTGGGGGCTCTCCTGTTGTGGATGGGCATCAATGCTCGTGATAGGTCCATAGCTCTCACGTTTCTCGCAGTTGGAGGAGTTCTGCTCTTCCTCTCCGTGAACGTGCACGCTGACACTGGGTGTGCCATAGACATCAGCCGGCAAGAGCTGAGATGTGGAAGTGGAGTGTTCATACACAATGATGTGGAGGCTTGGATGGACCGGTACAAGTATTACCCTGAAACGCCACAAGGCCTAGCCAAGATCATTCAGAAAGCTCATAAGGAAGGAGTGTGCGGTCTACGATCAGTTTCCAGACTGGAGCATCAAATGTGGGAAGCAGTGAAGGACGAGCTGAACACTCTTTTGAAGGAGAATGGTGTGGACCTTAGTGTCGTGGTTGAGAAACAGGAGGGAATGTACAAGTCAGCACCTAAACGCCTCACCGCCACCACGGAAAAATTGGAAATTGGCTGGAAGGCCTGGGGAAAGAGTATTTTATTTGCACCAGAACTCGCCAACAACACCTTTGTGGTTGATGGTCCGGAGACCAAGGAATGTCCGACTCAGAATCGCGCTTGGAATAGCTTAGAAGTGGAGGATTTTGGATTTGGTCTCACCAGCACTCGGATGTTCCTGAAGGTCAGAGAGAGCAACACAACTGAATGTGACTCGAAGATCATTGGAACGGCTGTCAAGAACAACTTGGCGATCCACAGTGACCTGTCCTATTGGATTGAAAGCAGGCTCAATGATACGTGGAAGCTTGAAAGGGCAGTTCTGGGTGAAGTCAAATCATGTACGTGGCCTGAGACGCATACCTTGTGGGGCGATGGAATCCTTGAGAGTGACTTGATAATACCAGTCACACTGGCGGGACCACGAAGCAATCACAATCGGAGACCTGGGTACAAGACACAAAACCAGGGCCCATGGGACGAAGGCCGGGTAGAGATTGACTTCGATTACTGCCCAGGAACTACGGTCACCCTGAGTGAGAGCTGCGGACACCGTGGACCTGCCACTCGCACCACCACAGAGAGCGGAAAGTTGATAACAGATTGGTGCTGCAGGAGCTGCACCTTACCACCACTGCGCTACCAAACTGACAGCGGCTGTTGGTATGGTATGGAGATCAGACCACAGAGACATGATGAAAAGACCCTCGTGCAGTCACAAGTGAATGCTTATAATGCTGATATGATTGACCCTTTTCAGTTGGGCCTTCTGGTCGTGTTCTTGGCCACCCAGGAGGTCCTTCGCAAGAGGTGGACAGCCAAGATCAGCATGCCAGCTATACTGATTGCTCTGCTAGTCCTGGTGTTTGGGGGCATTACTTACACTGATGTGTTACGCTATGTCATCTTGGTGGGGGCAGCTTTCGCAGAATCTAATTCGGGAGGAGACGTGGTACACTTGGCGCTCATGGCGACCTTCAAGATACAACCAGTGTTTATGGTGGCATCGTTTCTCAAAGCGAGATGGACCAACCAGGAGAACATTTTGTTGATGTTGGCGGCTGTTTTCTTTCAAATGGCTTATCACGATGCCCGCCAAATTCTGCTCTGGGAGATCCCTGATGTGTTGAATTCACTGGCGGTAGCTTGGATGATACTGAGAGCCATAACATTCACAACGACATCAAACGTGGTTGTTCCGCTGCTAGCCCTGCTAACACCCGGGCTGAGATGCTTGAATCTGGATGTGTACAGGATACTGCTGTTGATGGTCGGAATAGGCAGCTTGATCAGGGAGAAGAGGAGTGCAGCCGCAAAAAAGAAAGGAGCAAGTCTGCTATGCTTGGCTCTAGCCTCAACAGGACTTTTCAACCCCATGATCCTTGCTGCTGGACTGATTGCATGTGATCCCAACCGTAAACGCGGATGGCCCGCAACTGAAGTGATGACAGCTGTCGGCCTAATGTTTGCCATCGTCGGAGGGCTGGCAGAGCTTGACATTGACTCCATGGCCATTCCAATGACTATCGCGGGGCTCATGTTTGCTGCTTTCGTGATTTCTGGGAAATCAACAGATATGTGGATTGAGAGAACGGCGGACATTTCCTGGGAAAGTGATGCAGAAATTACAGGCTCGAGCGAAAGAGTTGATGTGCGGCTTGATGATGATGGAAACTTCCAGCTCATGAATGATCCAGGAGCACCTTGGAAGATATGGATGCTCAGAATGGTCTGTCTCGCGATTAGTGCGTACACCCCCTGGGCAATCTTGCCCTCAGTAGTTGGATTTTGGATAACTCTCCAATACACAAAGAGAGGAGGCGTGTTGTGGGACACTCCCTCACCAAAGGAGTACAAAAAGGGGGACACGACCACCGGCGTCTACAGGATCATGACTCGTGGGCTGCTCGGCAGTTATCAAGCAGGAGCGGGCGTGATGGTTGAAGGTGTTTTCCACACCCTTTGGCATACAACAAAAGGAGCCGCTTTGATGAGCGGAGAGGGCCGCCTGGACCCATACTGGGGCAGTGTCAAGGAGGATCGACTTTGTTACGGAGGACCCTGGAAATTGCAGCACAAGTGGAACGGGCAGGATGAGGTGCAGATGATTGTGGTGGAACCTGGCAAGAACGTTAAGAACGTCCAGACGAAACCAGGGGTGTTCAAAACACCTGAAGGAGAAATCGGGGCCGTGACTTTGGACTTCCCCACTGGAACATCAGGCTCACCAATAGTGGACAAAAACGGTGATGTGATTGGGCTTTATGGCAATGGAGTCATAATGCCCAACGGCTCATACATAAGCGCGATAGTGCAGGGTGAAAGGATGGATGAGCCAATCCCAGCCGGATTCGAACCTGAGATGCTGAGGAAAAAACAGATCACTGTACTGGATCTCCATCCCGGCGCCGGTAAAACAAGGAGGATTCTGCCACAGATCATCAAAGAGGCCATAAACAGAAGACTGAGAACAGCCGTGCTAGCGCCAACCAGGGTTGTGGCTGCTGAGATGGCTGAAGCACTGAGAGGACTGCCCATCCGGTACCAGACATCCGCAGTGCCCAGAGAACATAATGGAAATGAGATTGTTGATGTCATGTGTCATGCTACCCTCACCCACAGGCTGATGTCTCCTCACAGGGTGCCGAACTACAACCTGTTCGTGATGGATGAGGCTCATTTCACCGACCCAGCTAGCATTGCAGCAAGAGGTTACATTTCCACAAAGGTCGAGCTAGGGGAGGCGGCGGCAATATTCATGACAGCCACCCCACCAGGCACTTCAGATCCATTCCCAGAGTCCAATTCACCAATTTCCGACTTACAGACTGAGATCCCGGATCGAGCTTGGAACTCTGGATACGAATGGATCACAGAATACACCGGGAAGACGGTTTGGTTTGTGCCTAGTGTCAAGATGGGGAATGAGATTGCCCTTTGCCTACAACGTGCTGGAAAGAAAGTAGTCCAATTGAACAGAAAGTCGTACGAGACGGAGTACCCAAAATGTAAGAACGATGATTGGGACTTTGTTATCACAACAGACATATCTGAAATGGGGGCTAACTTCAAGGCGAGCAGGGTGATTGACAGCCGGAAGAGTGTGAAACCAACCATCATAACAGAAGGAGAAGGGAGAGTGATCCTGGGAGAACCATCTGCAGTGACAGCAGCTAGTGCCGCCCAGAGACGTGGACGTATCGGTAGAAATCCGTCGCAAGTTGGTGATGAGTACTGTTATGGGGGGCACACGAATGAAGACGACTCGAACTTCGCCCATTGGACTGAGGCACGAATCATGCTGGACAACATCAACATGCCAAACGGACTGATCGCTCAATTCTACCAACCAGAGCGTGAGAAGGTATATACCATGGATGGGGAATACCGGCTCAGAGGAGAAGAGAGAAAAAACTTTCTGGAACTGTTGAGGACTGCAGATCTGCCAGTTTGGCTGGCTTACAAGGTTGCAGCGGCTGGAGTGTCATACCACGACCGGAGGTGGTGCTTTGATGGTCCTAGGACAAACACAATTTTAGAAGACAACAACGAAGTGGAAGTCATCACGAAGCTTGGTGAAAGGAAGATTCTGAGGCCGCGCTGGATTGATGCCAGGGTGTACTCGGATCACCAGGCACTAAAGGCGTTCAAGGACTTCGCCTCGGGAAAACGTTCTCAGATAGGGCTCATTGAGGTTCTGGGAAAGATGCCTGAGCACTTCATGGGGAAGACATGGGAAGCACTTGACACCATGTACGTTGTGGCCACTGCAGAGAAAGGAGGAAGAGCTCACAGAATGGCCCTGGAGGAACTGCCAGATGCTCTTCAGACAATTGCCTTGATTGCCTTATTGAGTGTGATGACCATGGGAGTATTCTTCCTCCTCATGCAGCGGAAGGGCATTGGAAAGATAGGTTTGGGAGGCGCTGTCTTGGGAGTCGCGACCTTTTTCTGTTGGATGGCTGAAGTTCCAGGAACGAAGATCGCCGGAATGTTGCTGCTCTCCCTTCTCTTGATGATTGTGCTAATTCCTGAGCCAGAGAAGCAACGTTCGCAGACAGACAACCAGCTAGCCGTGTTCCTGATTTGTGTCATGACCCTTGTGAGCGCAGTGGCAGCCAACGAGATGGGTTGGCTAGATAAGACCAAGAGTGACATAAGCAGTTTGTTTGGGCAAAGAATTGAGGTCAAGGAGAATTTCAGCATGGGAGAGTTTCTTCTGGACTTGAGGCCGGCAACAGCCTGGTCACTGTACGCTGTGACAACAGCGGTCCTCACTCCACTGCTAAAGCATTTGATCACGTCAGATTACATCAACACCTCATTGACCTCAATAAACGTTCAGGCAAGTGCACTATTCACACTCGCGCGAGGCTTCCCCTTCGTCGATGTTGGAGTGTCGGCTCTCCTGCTAGCAGCCGGATGCTGGGGACAAGTCACCCTCACCGTTACGGTAACAGCGGCAACACTCCTTTTTTGCCACTATGCCTACATGGTTCCCGGTTGGCAAGCTGAGGCAATGCGCTCAGCCCAGCGGCGGACAGCGGCCGGAATCATGAAGAACGCTGTAGTGGATGGCATCGTGGCCACGGACGTCCCAGAATTAGAGCGCACCACACCCATCATGCAGAAGAAAGTTGGACAGATCATGCTGATCTTGGTGTCTCTAGCTGCAGTAGTAGTGAACCCGTCTGTGAAGACAGTACGAGAAGCCGGAATTTTGATCACGGCCGCAGCGGTGACGCTTTGGGAGAATGGAGCAAGCTCTGTTTGGAACGCAACAACTGCCATCGGACTCTGCCACATCATGCGTGGGGGTTGGTTGTCATGTCTATCCATAACATGGACACTCATAAAGAACATGGAAAAACCAGGACTAAAAAGAGGTGGGGCAAAAGGACGCACCTTGGGAGAGGTTTGGAAAGAAAGACTCAACCAGATGACAAAAGAAGAGTTCACTAGGTACCGCAAAGAGGCCATCATCGAAGTCGATCGCTCAGCGGCAAAACACGCCAGGAAAGAAGGCAATGTCACTGGAGGGCATCCAGTCTCTAGGGGCACAGCAAAACTGAGATGGCTGGTCGAACGGAGGTTTCTCGAACCGGTCGGAAAAGTGATTGACCTTGGATGTGGAAGAGGCGGTTGGTGTTACTATATGGCAACCCAAAAAAGAGTCCAAGAAGTCAGAGGGTACACAAAGGGCGGTCCCGGACATGAAGAGCCCCAACTAGTGCAAAGTTATGGATGGAACATTGTCACCATGAAGAGTGGAGTGGATGTGTTCTACAGACCTTCTGAGTGTTGTGACACCCTCCTTTGTGACATCGGAGAGTCCTCGTCAAGTGCTGAGGTTGAAGAGCATAGGACGATTCGGGTCCTTGAAATGGTTGAGGACTGGCTGCACCGAGGGCCAAGGGAATTTTGCGTGAAGGTGCTCTGTCCCTACATGCCGAAAGTCATAGAGAAGATGGAGCTGCTCCAACGCCGGTATGGGGGGGGACTGGTCAGAAACCCACTCTCACGGAATTCCACGCACGAGATGTATTGGGTGAGTCGAGCTTCAGGCAATGTGGTACATTCAGTGAATATGACCAGCCAGGTGCTCCTAGGAAGAATGGAAAAAAGGACCTGGAAGGGACCCCAATACGAGGAAGATGTAAACTTGGGAAGTGGAACCAGGGCGGTGGGAAAACCCCTGCTCAACTCAGACACCAGTAAAATCAAGAACAGGATTGAACGACTCAGGCGTGAGTACAGTTCGACGTGGCACCACGATGAGAACCACCCATATAGAACCTGGAACTATCACGGCAGTTATGATGTGAAGCCCACAGGCTCCGCCAGTTCGCTGGTCAATGGAGTGGTCAGGCTCCTCTCAAAACCATGGGACACCATCACGAATGTTACCACCATGGCCATGACTGACACTACTCCCTTCGGGCAGCAGCGAGTGTTCAAAGAGAAGGTGGACACGAAAGCTCCTGAACCGCCAGAAGGAGTGAAGTACGTGCTCAACGAGACCACCAACTGGTTGTGGGCGTTTTTGGCCAGAGAAAAACGTCCCAGAATGTGCTCTCGAGAGGAATTCATAAGAAAGGTCAACAGCAATGCAGCTTTGGGTGCCATGTTTGAAGAGCAGAATCAATGGAGGAGCGCCAGAGAAGCAGTTGAAGATCCAAAATTTTGGGAGATGGTGGATGAGGAGCGCGAGGCACATCTGCGGGGGGAATGTCACACTTGCATTTACAACATGATGGGAAAGAGAGAGAAAAAACCCGGAGAGTTCGGAAAGGCCAAGGGAAGCAGAGCCATTTGGTTCATGTGGCTCGGAGCTCGCTTTCTGGAGTTCGAGGCTCTGGGTTTTCTCAATGAAGACCACTGGCTTGGAAGAAAGAACTCAGGAGGAGGTGTCGAGGGCTTGGGCCTCCAAAAACTGGGTTACATCCTGCGTGAAGTTGGCACCCGGCCTGGGGGCAAGATCTATGCTGATGACACAGCTGGCTGGGACACCCGCATCACGAGAGCTGACTTGGAAAATGAAGCTAAGGTGCTTGAGCTGCTTGATGGGGAACATCGGCGTCTTGCCAGGGCCATCATTGAGCTCACCTATCGTCACAAAGTTGTGAAAGTGATGCGCCCGGCTGCTGATGGAAGAACCGTCATGGATGTTATCTCCAGAGAAGATCAGAGGGGGAGTGGACAAGTTGTCACCTACGCCCTAAACACTTTCACCAACCTGGCCGTCCAGCTGGTGAGGATGATGGAAGGGGAAGGAGTGATTGGCCCAGATGATGTGGAGAAACTCACAAAAGGGAAAGGACCCAAAGTCAGGACCTGGCTGTTTGAGAATGGGGAAGAAAGACTCAGCCGCATGGCTGTCAGTGGAGATGACTGTGTGGTAAAGCCCCTGGACGATCGCTTTGCCACCTCGCTCCACTTCCTCAATGCTATGTCAAAGGTTCGCAAAGACATCCAAGAGTGGAAACCGTCAACTGGATGGTATGATTGGCAGCAGGTTCCATTTTGCTCAAACCATTTCACTGAATTGATCATGAAAGATGGAAGAACACTGGTGGTTCCATGCCGAGGACAGGATGAATTGGTAGGCAGAGCTCGCATATCTCCAGGGGCCGGATGGAACGTCCGCGACACTGCTTGTCTGGCTAAGTCTTATGCCCAGATGTGGCTGCTTCTGTACTTCCACAGAAGAGACCTGCGGCTCATGGCCAACGCCATTTGCTCCGCTGTCCCTGTGAATTGGGTCCCTACCGGAAGAACCACGTGGTCCATCCATGCAGGAGGAGAGTGGATGACAACAGAGGACATGTTGGAGGTCTGGAACCGTGTTTGGATAGAGGAGAATGAATGGATGGAAGACAAAACCCCAGTGGAGAAATGGAGTGACGTCCCATATTCAGGAAAACGAGAGGACATCTGGTGTGGCAGCCTGATTGGCACAAGAGCCCGAGCCACGTGGGCAGAAAACATCCAGGTGGCTATCAACCAAGTCAGAGCAATCATCGGAGATGAGAAGTATGTGGACTACATGAGTTCACTAAAGAGATATGAAGACACAACTTTGGTTGAGGACACAGTACTGTAGATATTTAATCAATTGTAAATAGACAATATAAGTATGCATAAAAGTGTAGTTTTATAGTAGTATTTAGTGGTGTTAGTGTAAATAGTTAAGAAAATTTTGAGGAGAAAGTCAGGCCGGGAAGTTCCCGCCACCGGAAGTTGAGTAGACGGTGCTGCCTGCGACTCAACCCCAGGAGGACTGGGTGAACAAAGCCGCGAAGTGATCCATGTAAGCCCTCAGAACCGTCTCGGAAGGAGGACCCCACATGTTGTAACTTCAAAGCCCAATGTCAGACCACGCTACGGCGTGCTACTCTGCGGAGAGTGCAGTCTGCGATAGTGCCCCAGGAGGACTGGGTTAACAAAGGCAAACCAACGCCCCACGCGGCCCTAGCCCCGGTAATGGTGTTAACCAGGGCGAAAGGACTAGAGGTTAGAGGAGACCCCGCGGTTTAAAGTGCACGGCCCAGCCTGGCTGAAGCTGTAGGTCAGGGGAAGGACTAGAGGTTAGTGGAGACCCCGTGCCACAAAACACCACAACAAAACAGCATATTGACACCTGGGATAGACTAGGAGATCTTCTGCTCTGCACAACCAGCCACACGGCACAGTGCGCCGACAATGGTGGCTGGTGGTGCGAGAACACAGGATCT"
      genes:
        - name: 2K
          sequence: SQTDNQLAVFLICVMTLVSAVAA
        - name: NS1
          sequence: DTGCAIDISRQELRCGSGVFIHNDVEAWMDRYKYYPETPQGLAKIIQKAHKEGVCGLRSVSRLEHQMWEAVKDELNTLLKENGVDLSVVVEKQEGMYKSAPKRLTATTEKLEIGWKAWGKSILFAPELANNTFVVDGPETKECPTQNRAWNSLEVEDFGFGLTSTRMFLKVRESNTTECDSKIIGTAVKNNLAIHSDLSYWIESRLNDTWKLERAVLGEVKSCTWPETHTLWGDGILESDLIIPVTLAGPRSNHNRRPGYKTQNQGPWDEGRVEIDFDYCPGTTVTLSESCGHRGPATRTTTESGKLITDWCCRSCTLPPLRYQTDSGCWYGMEIRPQRHDEKTLVQSQVNA
        - name: NS2A
          sequence: YNADMIDPFQLGLLVVFLATQEVLRKRWTAKISMPAILIALLVLVFGGITYTDVLRYVILVGAAFAESNSGGDVVHLALMATFKIQPVFMVASFLKARWTNQENILLMLAAVFFQMAYHDARQILLWEIPDVLNSLAVAWMILRAITFTTTSNVVVPLLALLTPGLRCLNLDVYRILLLMVGIGSLIREKRSAAAKKKGASLLCLALASTGLFNPMILAAGLIACDPNRKR
        - name: NS2B
          sequence: GWPATEVMTAVGLMFAIVGGLAELDIDSMAIPMTIAGLMFAAFVISGKSTDMWIERTADISWESDAEITGSSERVDVRLDDDGNFQLMNDPGAPWKIWMLRMVCLAISAYTPWAILPSVVGFWITLQYTKR
        - name: NS3
          sequence: GGVLWDTPSPKEYKKGDTTTGVYRIMTRGLLGSYQAGAGVMVEGVFHTLWHTTKGAALMSGEGRLDPYWGSVKEDRLCYGGPWKLQHKWNGQDEVQMIVVEPGKNVKNVQTKPGVFKTPEGEIGAVTLDFPTGTSGSPIVDKNGDVIGLYGNGVIMPNGSYISAIVQGERMDEPIPAGFEPEMLRKKQITVLDLHPGAGKTRRILPQIIKEAINRRLRTAVLAPTRVVAAEMAEALRGLPIRYQTSAVPREHNGNEIVDVMCHATLTHRLMSPHRVPNYNLFVMDEAHFTDPASIAARGYISTKVELGEAAAIFMTATPPGTSDPFPESNSPISDLQTEIPDRAWNSGYEWITEYTGKTVWFVPSVKMGNEIALCLQRAGKKVVQLNRKSYETEYPKCKNDDWDFVITTDISEMGANFKASRVIDSRKSVKPTIITEGEGRVILGEPSAVTAASAAQRRGRIGRNPSQVGDEYCYGGHTNEDDSNFAHWTEARIMLDNINMPNGLIAQFYQPEREKVYTMDGEYRLRGEERKNFLELLRTADLPVWLAYKVAAAGVSYHDRRWCFDGPRTNTILEDNNEVEVITKLGERKILRPRWIDARVYSDHQALKAFKDFASGKR
        - name: NS4A
          sequence: SQIGLIEVLGKMPEHFMGKTWEALDTMYVVATAEKGGRAHRMALEELPDALQTIALIALLSVMTMGVFFLLMQRKGIGKIGLGGAVLGVATFFCWMAEVPGTKIAGMLLLSLLLMIVLIPEPEKQR
        - name: NS4B
          sequence: NEMGWLDKTKSDISSLFGQRIEVKENFSMGEFLLDLRPATAWSLYAVTTAVLTPLLKHLITSDYINTSLTSINVQASALFTLARGFPFVDVGVSALLLAAGCWGQVTLTVTVTAATLLFCHYAYMVPGWQAEAMRSAQRRTAAGIMKNAVVDGIVATDVPELERTTPIMQKKVGQIMLILVSLAAVVVNPSVKTVREAGILITAAAVTLWENGASSVWNATTAIGLCHIMRGGWLSCLSITWTLIKNMEKPGLKR
        - name: NS5
          sequence: GGAKGRTLGEVWKERLNQMTKEEFTRYRKEAIIEVDRSAAKHARKEGNVTGGHPVSRGTAKLRWLVERRFLEPVGKVIDLGCGRGGWCYYMATQKRVQEVRGYTKGGPGHEEPQLVQSYGWNIVTMKSGVDVFYRPSECCDTLLCDIGESSSSAEVEEHRTIRVLEMVEDWLHRGPREFCVKVLCPYMPKVIEKMELLQRRYGGGLVRNPLSRNSTHEMYWVSRASGNVVHSVNMTSQVLLGRMEKRTWKGPQYEEDVNLGSGTRAVGKPLLNSDTSKIKNRIERLRREYSSTWHHDENHPYRTWNYHGSYDVKPTGSASSLVNGVVRLLSKPWDTITNVTTMAMTDTTPFGQQRVFKEKVDTKAPEPPEGVKYVLNETTNWLWAFLAREKRPRMCSREEFIRKVNSNAALGAMFEEQNQWRSAREAVEDPKFWEMVDEEREAHLRGECHTCIYNMMGKREKKPGEFGKAKGSRAIWFMWLGARFLEFEALGFLNEDHWLGRKNSGGGVEGLGLQKLGYILREVGTRPGGKIYADDTAGWDTRITRADLENEAKVLELLDGEHRRLARAIIELTYRHKVVKVMRPAADGRTVMDVISREDQRGSGQVVTYALNTFTNLAVQLVRMMEGEGVIGPDDVEKLTKGKGPKVRTWLFENGEERLSRMAVSGDDCVVKPLDDRFATSLHFLNAMSKVRKDIQEWKPSTGWYDWQQVPFCSNHFTELIMKDGRTLVVPCRGQDELVGRARISPGAGWNVRDTACLAKSYAQMWLLLYFHRRDLRLMANAICSAVPVNWVPTGRTTWSIHAGGEWMTTEDMLEVWNRVWIEENEWMEDKTPVEKWSDVPYSGKREDIWCGSLIGTRARATWAENIQVAINQVRAIIGDEKYVDYMSSLKRYEDTTLVEDTVL
        - name: capsid
          sequence: MSKKPGGPGKSRAVNMLKRGMPRVLSLIGLKRAMLSLIDGKGPIRFVLALLAFFRFTAIAPTRAVLDRWRGVNKQTAMKHLLSFKKELGTLTSAINRRSSKQKKRGGKTGIAVMIGLIASVGA
        - name: env
          sequence: FNCLGMSNRDFLEGVSGATWVDLVLEGDSCVTIMSKDKPTIDVKMMNMEAANLAEVRSYCYLATVSDLSTKAACPTMGEAHNDKRADPAFVCRQGVVDRGWGNGCGLFGKGSIDTCAKFACSTKAIGRTILKENIKYEVAIFVHGPTTVESHGNYSTQVGATQAGRLSITPAAPSYTLKLGEYGEVTVDCEPRSGIDTNAYYVMTVGTKTFLVHREWFMDLNLPWSSAGSTVWRNRETLMEFEEPHATKQSVIALGSQEGALHQALAGAIPVEFSSNTVKLTSGHLKCRVKMEKLQLKGTTYGVCSKAFKFLGTPADTGHGTVVLELQYTGTDGPCKVPISSVASLNDLTPVGRLVTVNPFVSVATANAKVLIELEPPFGDSYIVVGRGEQQINHHWHKSGSSIGKAFTTTLKGAQRLAALGDTAWDFGSVGGVFTSVGKAVHQVFGGAFRSLFGGMSWITQGLLGALLLWMGINARDRSIALTFLAVGGVLLFLSVNVHA
        - name: prM
          sequence: VTLSNFQGKVMMTVNATDVTDVITIPTAAGKNLCIVRAMDVGYMCDDTITYECPVLSAGNDPEDIDCWCTKSAVYVRYGRCTKTRHSRRSRRSLTVQTHGESTLANKKGAWMDSTKATRYLVKTESWILRNPGYALVAAVIGWMLGSNTMQRVVFVVLLLLVAPAYS
=======
>>>>>>> 1b7497a7
auth:
  smtp:
    host: "in-v3.mailjet.com"
    port: 587
    user: "fafd505de339dd2e9c3e85ad9981af8a"
    replyTo: "noreply@loculus.org"
    from: "noreply@loculus.org"
    envelopeFrom: "noreply@loculus.org"
  verifyEmail: true
  resetPasswordAllowed: true
insecureCookies: false
bannerMessage: "This is a development environment. Data will not be persisted."
additionalHeadHTML: '<script defer data-domain="main.loculus.org" src="https://plausible.io/js/script.js"></script>'
imageTags:
  lapisSilo: "0.1.0"
  lapis: "0.1.1"
secrets:
  smtp-password:
    type: raw
    data:
      secretKey: not_configured
  backend-keycloak-client-secret:
    type: autogen
    data:
      backendKeycloakClientSecret: ""
  database:
    type: raw
    data:
      url: "jdbc:postgresql://loculus-database-service/loculus"
      username: "postgres"
      password: "password"
  keycloak-database:
    type: raw
    data:
      addr: "loculus-keycloak-database-service"
      database: "keycloak"
      username: "postgres"
      password: "unsecure"
      port: "5432"
  crossref:
    type: raw
    data:
      username: "dummy"
      testPassword: "dummy"
      livePassword: "dummy"
  service-accounts:
    type: autogen
    data:
      insdcIngestUserPassword: ""
      dummyPreprocessingPipelinePassword: ""
      siloImportJobPassword: ""
      backendUserPassword: ""
  keycloak-admin:
    type: raw
    data:
      initialAdminPassword: "admin"
  orcid:
    type: raw
    data:
      orcidSecret: "dummy"
enableCrossRefCredentials: true
runDevelopmentKeycloakDatabase: true
runDevelopmentMainDatabase: true<|MERGE_RESOLUTION|>--- conflicted
+++ resolved
@@ -1119,1402 +1119,6 @@
           sequence: "MDPKISEMHPALRLVDPQIQLAVTRMENAVGRDQNNVGPKVYPIILRLGSPLSLNMARKTLNSLEDKAFQLTPIAVQMTKLATTEELPDEFVVVTVK*"
         - name: "S"
           sequence: "MFVFLVLLPLVSSQCVNLTTRTQLPPAYTNSFTRGVYYPDKVFRSSVLHSTQDLFLPFFSNVTWFHAIHVSGTNGTKRFDNPVLPFNDGVYFASTEKSNIIRGWIFGTTLDSKTQSLLIVNNATNVVIKVCEFQFCNDPFLGVYYHKNNKSWMESEFRVYSSANNCTFEYVSQPFLMDLEGKQGNFKNLREFVFKNIDGYFKIYSKHTPINLVRDLPQGFSALEPLVDLPIGINITRFQTLLALHRSYLTPGDSSSGWTAGAAAYYVGYLQPRTFLLKYNENGTITDAVDCALDPLSETKCTLKSFTVEKGIYQTSNFRVQPTESIVRFPNITNLCPFGEVFNATRFASVYAWNRKRISNCVADYSVLYNSASFSTFKCYGVSPTKLNDLCFTNVYADSFVIRGDEVRQIAPGQTGKIADYNYKLPDDFTGCVIAWNSNNLDSKVGGNYNYLYRLFRKSNLKPFERDISTEIYQAGSTPCNGVEGFNCYFPLQSYGFQPTNGVGYQPYRVVVLSFELLHAPATVCGPKKSTNLVKNKCVNFNFNGLTGTGVLTESNKKFLPFQQFGRDIADTTDAVRDPQTLEILDITPCSFGGVSVITPGTNTSNQVAVLYQDVNCTEVPVAIHADQLTPTWRVYSTGSNVFQTRAGCLIGAEHVNNSYECDIPIGAGICASYQTQTNSPRRARSVASQSIIAYTMSLGAENSVAYSNNSIAIPTNFTISVTTEILPVSMTKTSVDCTMYICGDSTECSNLLLQYGSFCTQLNRALTGIAVEQDKNTQEVFAQVKQIYKTPPIKDFGGFNFSQILPDPSKPSKRSFIEDLLFNKVTLADAGFIKQYGDCLGDIAARDLICAQKFNGLTVLPPLLTDEMIAQYTSALLAGTITSGWTFGAGAALQIPFAMQMAYRFNGIGVTQNVLYENQKLIANQFNSAIGKIQDSLSSTASALGKLQDVVNQNAQALNTLVKQLSSNFGAISSVLNDILSRLDKVEAEVQIDRLITGRLQSLQTYVTQQLIRAAEIRASANLAATKMSECVLGQSKRVDFCGKGYHLMSFPQSAPHGVVFLHVTYVPAQEKNFTTAPAICHDGKAHFPREGVFVSNGTHWFVTQRNFYEPQIITTDNTFVSGNCDVVIGIVNNTVYDPLQPELDSFKEELDKYFKNHTSPDVDLGDISGINASVVNIQKEIDRLNEVAKNLNESLIDLQELGKYEQYIKWPWYIWLGFIAGLIAIVMVTIMLCCMTSCCSCLKGCCSCGSCCKFDEDDSEPVLKGVKLHYT*"
-<<<<<<< HEAD
-  mpox:
-    schema:
-      instanceName: "Mpox Virus"
-      image: "https://cdn.who.int/media/images/default-source/health-topics/monkeypox/12763.tmb-1200v.jpg?sfvrsn=cd044fbd_37"
-      description: "Mpox, formerly monkeypox, is a rare viral disease that occurs mainly in remote parts of Central and West Africa, near tropical rainforests. Recently global outbreaks have occurred."
-      metadata:
-        - name: collection_date
-          displayName: Collection date
-          type: date
-          required: true
-          initiallyVisible: true
-          header: Sample details
-        - name: ncbi_release_date
-          displayName: NCBI release date
-          type: date
-          header: "INSDC"
-        - name: country
-          type: string
-          required: true
-          generateIndex: true
-          autocomplete: true
-          initiallyVisible: true
-          header: Sample details
-        - name: clade
-          displayName: Clade
-          type: string
-          generateIndex: true
-          autocomplete: true
-          header: Clade & Lineage
-        - name: outbreak
-          displayName: Outbreak
-          type: string
-          generateIndex: true
-          autocomplete: true
-          header: Clade & Lineage
-        - name: lineage
-          displayName: Lineage
-          type: string
-          generateIndex: true
-          autocomplete: true
-          header: Clade & Lineage
-        - name: isolate_name
-          displayName: Isolate name
-          type: string
-          header: Sample details
-        - name: author_affiliation
-          displayName: Author affiliation
-          type: string
-          generateIndex: true
-          autocomplete: true
-          truncateColumnDisplayTo: 15
-          header: Authors
-        - name: authors
-          displayName: Authors
-          type: authors
-          header: Authors
-          truncateColumnDisplayTo: 15
-        - name: submitter_country
-          displayName: Submitter country
-          type: string
-          generateIndex: true
-          autocomplete: true
-          hideOnSequenceDetailsPage: true
-        - name: division
-          type: string
-          generateIndex: true
-          autocomplete: true
-          header: Sample details
-        - name: insdc_accession_base
-          type: string
-          header: "INSDC"
-          hideOnSequenceDetailsPage: true
-        - name: insdc_version
-          type: int
-          header: "INSDC"
-          hideOnSequenceDetailsPage: true
-        - name: insdc_accession_full
-          type: string
-          displayName: INSDC accession
-          customDisplay:
-            type: link
-            url: "https://www.ncbi.nlm.nih.gov/nuccore/{{value}}"
-          header: "INSDC"
-        - name: bioprojects
-          type: string
-          customDisplay:
-            type: link
-            url: "https://www.ncbi.nlm.nih.gov/bioproject/{{value}}"
-          header: "INSDC"
-        - name: biosample_accession
-          type: string
-          customDisplay:
-            type: link
-            url: "https://www.ncbi.nlm.nih.gov/biosample/{{value}}"
-          header: "INSDC"
-        - name: ncbi_completeness
-          type: string
-          generateIndex: true
-          autocomplete: true
-          header: "Alignment states and QC metrics"
-        - name: ncbi_host_name
-          type: string
-          generateIndex: true
-          autocomplete: true
-          header: "Host"
-        - name: ncbi_host_tax_id
-          type: int
-          autocomplete: true
-          customDisplay:
-            type: link
-            url: "https://www.ncbi.nlm.nih.gov/Taxonomy/Browser/wwwtax.cgi?mode=info&id={{value}}"
-          header: "Host"
-        - name: ncbi_is_lab_host
-          type: string
-          generateIndex: true
-          autocomplete: true
-          header: "Host"
-        - name: ncbi_length
-          type: int
-          header: "INSDC"
-        - name: ncbi_protein_count
-          type: int
-          header: "INSDC"
-          hideOnSequenceDetailsPage: true
-        - name: ncbi_update_date
-          type: date
-          header: "INSDC"
-        - name: ncbi_sourcedb
-          type: string
-          generateIndex: true
-          autocomplete: true
-          header: "INSDC"
-          hideOnSequenceDetailsPage: true
-        - name: ncbi_virus_name
-          type: string
-          generateIndex: true
-          autocomplete: true
-          hideOnSequenceDetailsPage: true
-        - name: ncbi_virus_tax_id
-          type: int
-          autocomplete: true
-          customDisplay:
-            type: link
-            url: "https://www.ncbi.nlm.nih.gov/labs/virus/vssi/#/virus?SeqType_s=Nucleotide&VirusLineage_ss=taxid:{{value}}"
-          hideOnSequenceDetailsPage: true
-        - name: isolate_source
-          type: string
-          generateIndex: true
-          autocomplete: true
-          header: "Host"
-        - name: sra_accessions
-          type: string
-          customDisplay:
-            type: link
-            url: "https://www.ncbi.nlm.nih.gov/sra/?term={{value}}"
-          header: "INSDC"
-        - name: length
-          type: int
-          autocomplete: true
-        - name: total_snps
-          type: int
-          header: "Alignment states and QC metrics"
-        - name: total_inserted_nucs
-          type: int
-          header: "Alignment states and QC metrics"
-        - name: total_deleted_nucs
-          type: int
-          header: "Alignment states and QC metrics"
-        - name: total_ambiguous_nucs
-          type: int
-          header: "Alignment states and QC metrics"
-        - name: total_unknown_nucs
-          type: int
-          header: "Alignment states and QC metrics"
-        - name: total_frame_shifts
-          type: int
-          header: "Alignment states and QC metrics"
-        - name: frame_shifts
-          type: string
-          header: "Alignment states and QC metrics"
-        - name: completeness
-          type: float
-          header: "Alignment states and QC metrics"
-        - name: total_stop_codons
-          type: int
-          header: "Alignment states and QC metrics"
-        - name: stop_codons
-          type: string
-          header: "Alignment states and QC metrics"
-      website:
-        tableColumns:
-          - collection_date
-          - country
-          - division
-          - authors
-          - author_affiliation
-          - ncbi_release_date
-          - insdc_accession_full
-          - length
-          - clade
-          - lineage
-        defaultOrderBy: collection_date
-        defaultOrder: descending
-      silo:
-        dateToSortBy: collection_date
-      inputFields:
-        - name: collection_date
-          displayName: Collection Date
-        - name: ncbi_release_date
-          displayName: NCBI Release Date
-        - name: country
-          displayName: Country
-        - name: isolate_name
-          displayName: Isolate Name
-        - name: author_affiliation
-          displayName: Author Affiliation
-        - name: authors
-          displayName: Authors
-        - name: submitter_country
-          displayName: Submitter Country
-        - name: division
-          displayName: Division
-        - name: insdc_accession_base
-          displayName: INSDC Accession Base
-        - name: insdc_version
-          displayName: INSDC Version
-        - name: insdc_accession_full
-          displayName: INSDC Accession Full
-        - name: bioprojects
-          displayName: BioProjects
-        - name: biosample_accession
-          displayName: BioSample Accession
-        - name: ncbi_completeness
-          displayName: NCBI Completeness
-        - name: ncbi_host_name
-          displayName: NCBI Host Name
-        - name: ncbi_host_tax_id
-          displayName: NCBI Host Tax ID
-        - name: ncbi_is_lab_host
-          displayName: NCBI Is Lab Host
-        - name: ncbi_length
-          displayName: NCBI Length
-        - name: ncbi_protein_count
-          displayName: NCBI Protein Count
-        - name: ncbi_update_date
-          displayName: NCBI Update Date
-        - name: ncbi_sourcedb
-          displayName: NCBI Source DB
-        - name: ncbi_virus_name
-          displayName: NCBI Virus Name
-        - name: ncbi_virus_tax_id
-          displayName: NCBI Virus Tax ID
-        - name: isolate_source
-          displayName: Isolate Source
-        - name: sra_accessions
-          displayName: SRA Accessions
-    preprocessing:
-      - version: 2
-        image: ghcr.io/loculus-project/preprocessing-nextclade
-        args:
-          - "prepro"
-        configFile:
-          log_level: DEBUG
-          nextclade_dataset_name: nextstrain/mpox/all-clades
-          nextclade_dataset_tag: 2024-04-19--07-50-39Z
-          genes:
-            - OPG001
-          batch_size: 5
-          processing_spec:
-            total_snps:
-              function: identity
-              args:
-                type: int
-              inputs:
-                input: nextclade.totalSubstitutions
-            total_inserted_nucs:
-              function: identity
-              args:
-                type: int
-              inputs:
-                input: nextclade.totalInsertions
-            total_deleted_nucs:
-              function: identity
-              args:
-                type: int
-              inputs:
-                input: nextclade.totalDeletions
-            total_ambiguous_nucs:
-              function: identity
-              args:
-                type: int
-              inputs:
-                input: nextclade.totalNonACGTNs
-            total_unknown_nucs:
-              function: identity
-              args:
-                type: int
-              inputs:
-                input: nextclade.totalMissing
-            total_frame_shifts:
-              function: identity
-              args:
-                type: int
-              inputs:
-                input: nextclade.totalFrameShifts
-            frame_shifts:
-              function: identity
-              inputs:
-                input: nextclade.frameShifts
-            completeness:
-              function: identity
-              args:
-                type: float
-              inputs:
-                input: nextclade.coverage
-            total_stop_codons:
-              function: identity
-              args:
-                type: int
-              inputs:
-                input: nextclade.qc.stopCodons.totalStopCodons
-            stop_codons:
-              function: identity
-              inputs:
-                input: nextclade.qc.stopCodons.stopCodons
-            collection_date:
-              function: process_date
-              inputs:
-                date: collection_date
-                release_date: ncbi_release_date
-              required: true
-            ncbi_release_date:
-              function: parse_timestamp
-              inputs:
-                timestamp: ncbi_release_date
-            country:
-              function: identity
-              inputs:
-                input: country
-              required: true
-            author_affiliation:
-              function: identity
-              inputs:
-                input: author_affiliation
-            authors:
-              function: identity
-              inputs:
-                input: authors
-            isolate_name:
-              function: identity
-              inputs:
-                input: isolate_name
-            submitter_country:
-              function: identity
-              inputs:
-                input: submitter_country
-            division:
-              function: identity
-              inputs:
-                input: division
-            insdc_accession_base:
-              function: identity
-              inputs:
-                input: insdc_accession_base
-            insdc_version:
-              function: identity
-              args:
-                type: int
-              inputs:
-                input: insdc_version
-            insdc_accession_full:
-              function: identity
-              inputs:
-                input: insdc_accession_full
-            bioprojects:
-              function: identity
-              inputs:
-                input: bioprojects
-            biosample_accession:
-              function: identity
-              inputs:
-                input: biosample_accession
-            ncbi_completeness:
-              function: identity
-              inputs:
-                input: ncbi_completeness
-            ncbi_host_name:
-              function: identity
-              inputs:
-                input: ncbi_host_name
-            ncbi_host_tax_id:
-              function: identity
-              args:
-                type: int
-              inputs:
-                input: ncbi_host_tax_id
-            ncbi_is_lab_host:
-              function: identity
-              inputs:
-                input: ncbi_is_lab_host
-            ncbi_length:
-              function: identity
-              args:
-                type: int
-              inputs:
-                input: ncbi_length
-            ncbi_protein_count:
-              function: identity
-              args:
-                type: int
-              inputs:
-                input: ncbi_protein_count
-            ncbi_update_date:
-              function: parse_timestamp
-              inputs:
-                timestamp: ncbi_update_date
-            ncbi_sourcedb:
-              function: identity
-              inputs:
-                input: ncbi_sourcedb
-            ncbi_virus_name:
-              function: identity
-              inputs:
-                input: ncbi_virus_name
-            ncbi_virus_tax_id:
-              function: identity
-              args:
-                type: int
-              inputs:
-                input: ncbi_virus_tax_id
-            isolate_source:
-              function: identity
-              inputs:
-                input: isolate_source
-            sra_accessions:
-              function: identity
-              inputs:
-                input: sra_accessions
-            clade:
-              function: identity
-              inputs:
-                input: nextclade.clade
-            outbreak:
-              function: identity
-              inputs:
-                input: nextclade.customNodeAttributes.outbreak
-            lineage:
-              function: identity
-              inputs:
-                input: nextclade.customNodeAttributes.lineage
-    ingest:
-      image: ghcr.io/loculus-project/ingest
-      configFile:
-        taxon_id: 10244
-        subsample_fraction: 0.1
-    referenceGenomes:
-      nucleotideSequences:
-        - name: "main"
-          sequence: "[[URL:https://cov2tree.nyc3.cdn.digitaloceanspaces.com/mpox]]"
-      genes:
-        - name: OPG001
-          sequence: MKQYIVLACMCLVAAAMPTSLQQSSSSCTEEENKHHMGIDVIIKVTKQDQTPTNDKICQSVTEVTETEDDEVSEEVVKGDPTTYYTIVGAGLNMNFGFTKCPKISSISESSDGNTVNTRLSSVSPGQGKDSPAITREEALAMIKDCEMSIDIRCSEEEKDSDIKTHPVLGSNISHKKVSYKDIIGSTIVDTKCVKNLEFSVRIGDMCEESSELEVKDGFKYVDGSASEGATDDTSLIDSTKLKACV*
-  ebola-zaire:
-    schema:
-      loadSequencesAutomatically: true
-      instanceName: "Ebola Zaire"
-      description: "Zaire ebolavirus is a species of the genus Ebolavirus, which is a member of the Filoviridae family. It is the most dangerous of the known Ebola viruses, and is associated with the highest case-fatality rate."
-      image: "https://cdn.britannica.com/01/179201-050-FED1B381/filamentous-ebolavirus-particles-scanning-electron-micrograph-cell.jpg?w=400&h=300&c=crop"
-      metadata:
-        - name: collection_date
-          displayName: Collection date
-          type: date
-          required: true
-          initiallyVisible: true
-          header: Sample details
-        - name: ncbi_release_date
-          displayName: NCBI release date
-          type: date
-          header: "INSDC"
-        - name: country
-          type: string
-          required: true
-          generateIndex: true
-          autocomplete: true
-          initiallyVisible: true
-          header: Sample details
-        - name: isolate_name
-          displayName: Isolate name
-          type: string
-          header: Sample details
-        - name: author_affiliation
-          displayName: Author affiliation
-          type: string
-          generateIndex: true
-          autocomplete: true
-          truncateColumnDisplayTo: 15
-          header: Authors
-        - name: authors
-          displayName: Authors
-          type: authors
-          header: Authors
-          truncateColumnDisplayTo: 15
-        - name: submitter_country
-          displayName: Submitter country
-          type: string
-          generateIndex: true
-          autocomplete: true
-          hideOnSequenceDetailsPage: true
-        - name: division
-          type: string
-          generateIndex: true
-          autocomplete: true
-          header: Sample details
-        - name: insdc_accession_base
-          type: string
-          header: "INSDC"
-          hideOnSequenceDetailsPage: true
-        - name: insdc_version
-          type: int
-          header: "INSDC"
-          hideOnSequenceDetailsPage: true
-        - name: insdc_accession_full
-          type: string
-          displayName: INSDC accession
-          customDisplay:
-            type: link
-            url: "https://www.ncbi.nlm.nih.gov/nuccore/{{value}}"
-          header: "INSDC"
-        - name: bioprojects
-          type: string
-          customDisplay:
-            type: link
-            url: "https://www.ncbi.nlm.nih.gov/bioproject/{{value}}"
-          header: "INSDC"
-        - name: biosample_accession
-          type: string
-          customDisplay:
-            type: link
-            url: "https://www.ncbi.nlm.nih.gov/biosample/{{value}}"
-          header: "INSDC"
-        - name: ncbi_completeness
-          type: string
-          generateIndex: true
-          autocomplete: true
-          header: "Alignment states and QC metrics"
-        - name: ncbi_host_name
-          type: string
-          generateIndex: true
-          autocomplete: true
-          header: "Host"
-          initiallyVisible: true
-        - name: ncbi_host_tax_id
-          type: int
-          autocomplete: true
-          customDisplay:
-            type: link
-            url: "https://www.ncbi.nlm.nih.gov/Taxonomy/Browser/wwwtax.cgi?mode=info&id={{value}}"
-          header: "Host"
-        - name: ncbi_is_lab_host
-          type: string
-          generateIndex: true
-          autocomplete: true
-          header: "Host"
-        - name: ncbi_length
-          type: int
-          header: "INSDC"
-        - name: ncbi_protein_count
-          type: int
-          header: "INSDC"
-          hideOnSequenceDetailsPage: true
-        - name: ncbi_update_date
-          type: date
-          header: "INSDC"
-        - name: ncbi_sourcedb
-          type: string
-          generateIndex: true
-          autocomplete: true
-          header: "INSDC"
-          hideOnSequenceDetailsPage: true
-        - name: ncbi_virus_name
-          type: string
-          generateIndex: true
-          autocomplete: true
-          hideOnSequenceDetailsPage: true
-        - name: ncbi_virus_tax_id
-          type: int
-          autocomplete: true
-          customDisplay:
-            type: link
-            url: "https://www.ncbi.nlm.nih.gov/labs/virus/vssi/#/virus?SeqType_s=Nucleotide&VirusLineage_ss=taxid:{{value}}"
-          hideOnSequenceDetailsPage: true
-        - name: isolate_source
-          type: string
-          generateIndex: true
-          autocomplete: true
-          header: "Host"
-        - name: sra_accessions
-          type: string
-          customDisplay:
-            type: link
-            url: "https://www.ncbi.nlm.nih.gov/sra/?term={{value}}"
-          header: "INSDC"
-        - name: length
-          type: int
-          rangeSearch: true
-        - name: total_snps
-          type: int
-          header: "Alignment states and QC metrics"
-        - name: total_inserted_nucs
-          type: int
-          header: "Alignment states and QC metrics"
-        - name: total_deleted_nucs
-          type: int
-          header: "Alignment states and QC metrics"
-        - name: total_ambiguous_nucs
-          type: int
-          header: "Alignment states and QC metrics"
-        - name: total_unknown_nucs
-          type: int
-          header: "Alignment states and QC metrics"
-        - name: total_frame_shifts
-          type: int
-          header: "Alignment states and QC metrics"
-        - name: frame_shifts
-          type: string
-          header: "Alignment states and QC metrics"
-        - name: completeness
-          type: float
-          header: "Alignment states and QC metrics"
-        - name: total_stop_codons
-          type: int
-          header: "Alignment states and QC metrics"
-        - name: stop_codons
-          type: string
-          header: "Alignment states and QC metrics"
-      website:
-        tableColumns:
-          - collection_date
-          - country
-          - division
-          - authors
-          - author_affiliation
-          - ncbi_release_date
-          - insdc_accession_full
-          - length
-          - ncbi_host_name
-        defaultOrderBy: collection_date
-        defaultOrder: descending
-      silo:
-        dateToSortBy: collection_date
-      inputFields:
-        - name: collection_date
-          displayName: Collection Date
-        - name: ncbi_release_date
-          displayName: NCBI Release Date
-        - name: country
-          displayName: Country
-        - name: isolate_name
-          displayName: Isolate Name
-        - name: author_affiliation
-          displayName: Author Affiliation
-        - name: authors
-          displayName: Authors
-        - name: submitter_country
-          displayName: Submitter Country
-        - name: division
-          displayName: Division
-        - name: insdc_accession_base
-          displayName: INSDC Accession Base
-        - name: insdc_version
-          displayName: INSDC Version
-        - name: insdc_accession_full
-          displayName: INSDC Accession Full
-        - name: bioprojects
-          displayName: BioProjects
-        - name: biosample_accession
-          displayName: BioSample Accession
-        - name: ncbi_completeness
-          displayName: NCBI Completeness
-        - name: ncbi_host_name
-          displayName: NCBI Host Name
-        - name: ncbi_host_tax_id
-          displayName: NCBI Host Tax ID
-        - name: ncbi_is_lab_host
-          displayName: NCBI Is Lab Host
-        - name: ncbi_length
-          displayName: NCBI Length
-        - name: ncbi_protein_count
-          displayName: NCBI Protein Count
-        - name: ncbi_update_date
-          displayName: NCBI Update Date
-        - name: ncbi_sourcedb
-          displayName: NCBI Source DB
-        - name: ncbi_virus_name
-          displayName: NCBI Virus Name
-        - name: ncbi_virus_tax_id
-          displayName: NCBI Virus Tax ID
-        - name: isolate_source
-          displayName: Isolate Source
-        - name: sra_accessions
-          displayName: SRA Accessions
-    preprocessing:
-      - version: 2
-        image: ghcr.io/loculus-project/preprocessing-nextclade
-        args:
-          - "prepro"
-        configFile:
-          log_level: DEBUG
-          nextclade_dataset_name: nextstrain/ebola/zaire
-          nextclade_dataset_server: https://raw.githubusercontent.com/nextstrain/nextclade_data/ebola/data_output
-          genes:
-            - NP
-            - VP35
-            - VP40
-            - GP
-            - sGP
-            - ssGP
-            - VP30
-            - VP24
-            - L
-          batch_size: 100
-          processing_spec:
-            total_snps:
-              function: identity
-              args:
-                type: int
-              inputs:
-                input: nextclade.totalSubstitutions
-            total_inserted_nucs:
-              function: identity
-              args:
-                type: int
-              inputs:
-                input: nextclade.totalInsertions
-            total_deleted_nucs:
-              function: identity
-              args:
-                type: int
-              inputs:
-                input: nextclade.totalDeletions
-            total_ambiguous_nucs:
-              function: identity
-              args:
-                type: int
-              inputs:
-                input: nextclade.totalNonACGTNs
-            total_unknown_nucs:
-              function: identity
-              args:
-                type: int
-              inputs:
-                input: nextclade.totalMissing
-            total_frame_shifts:
-              function: identity
-              args:
-                type: int
-              inputs:
-                input: nextclade.totalFrameShifts
-            frame_shifts:
-              function: identity
-              inputs:
-                input: nextclade.frameShifts
-            completeness:
-              function: identity
-              args:
-                type: float
-              inputs:
-                input: nextclade.coverage
-            total_stop_codons:
-              function: identity
-              args:
-                type: int
-              inputs:
-                input: nextclade.qc.stopCodons.totalStopCodons
-            stop_codons:
-              function: identity
-              inputs:
-                input: nextclade.qc.stopCodons.stopCodons
-            collection_date:
-              function: process_date
-              inputs:
-                date: collection_date
-                release_date: ncbi_release_date
-              required: true
-            ncbi_release_date:
-              function: parse_timestamp
-              inputs:
-                timestamp: ncbi_release_date
-            country:
-              function: identity
-              inputs:
-                input: country
-              required: true
-            author_affiliation:
-              function: identity
-              inputs:
-                input: author_affiliation
-            authors:
-              function: identity
-              inputs:
-                input: authors
-            isolate_name:
-              function: identity
-              inputs:
-                input: isolate_name
-            submitter_country:
-              function: identity
-              inputs:
-                input: submitter_country
-            division:
-              function: identity
-              inputs:
-                input: division
-            insdc_accession_base:
-              function: identity
-              inputs:
-                input: insdc_accession_base
-            insdc_version:
-              function: identity
-              args:
-                type: int
-              inputs:
-                input: insdc_version
-            insdc_accession_full:
-              function: identity
-              inputs:
-                input: insdc_accession_full
-            bioprojects:
-              function: identity
-              inputs:
-                input: bioprojects
-            biosample_accession:
-              function: identity
-              inputs:
-                input: biosample_accession
-            ncbi_completeness:
-              function: identity
-              inputs:
-                input: ncbi_completeness
-            ncbi_host_name:
-              function: identity
-              inputs:
-                input: ncbi_host_name
-            ncbi_host_tax_id:
-              function: identity
-              args:
-                type: int
-              inputs:
-                input: ncbi_host_tax_id
-            ncbi_is_lab_host:
-              function: identity
-              inputs:
-                input: ncbi_is_lab_host
-            ncbi_length:
-              function: identity
-              args:
-                type: int
-              inputs:
-                input: ncbi_length
-            ncbi_protein_count:
-              function: identity
-              args:
-                type: int
-              inputs:
-                input: ncbi_protein_count
-            ncbi_update_date:
-              function: parse_timestamp
-              inputs:
-                timestamp: ncbi_update_date
-            ncbi_sourcedb:
-              function: identity
-              inputs:
-                input: ncbi_sourcedb
-            ncbi_virus_name:
-              function: identity
-              inputs:
-                input: ncbi_virus_name
-            ncbi_virus_tax_id:
-              function: identity
-              args:
-                type: int
-              inputs:
-                input: ncbi_virus_tax_id
-            isolate_source:
-              function: identity
-              inputs:
-                input: isolate_source
-            sra_accessions:
-              function: identity
-              inputs:
-                input: sra_accessions
-    ingest:
-      image: ghcr.io/loculus-project/ingest
-      configFile:
-        taxon_id: 186538
-    referenceGenomes:
-      nucleotideSequences:
-        - name: "main"
-          sequence: CGGACACACAAAAAGAAAGAAGAATTTTTAGGATCTTTTGTGTGCGAATAACTATGAGGAAGATTAATAATTTTCCTCTCATTGAAATTTATATCGGAATTTAAATTGAAATTGTTACTGTAATCACACCTGGTTTGTTTCAGAGCCACATCACAAAGATAGAGAACAACCTAGGTCTCCGAAGGGAGCAAGGGCATCAGTGTGCTCAGTTGAAAATCCCTTGTCAACACCTAGGTCTTATCACATCACAAGTTCCACCTCAGACTCTGCAGGGTGATCCAACAACCTTAATAGAAACATTATTGTTAAAGGACAGCATTAGTTCACAGTCAAACAAGCAAGATTGAGAATTAACCTTGGTTTTGAACTTGAACACTTAGGGGATTGAAGATTCAACAACCCTAAAGCTTGGGGTAAAACATTGGAAATAGTTAAAAGACAAATTGCTCGGAATCACAAAATTCCGAGTATGGATTCTCGTCCTCAGAAAATCTGGATGGCGCCGAGTCTCACTGAATCTGACATGGATTACCACAAGATCTTGACAGCAGGTCTGTCCGTTCAACAGGGGATTGTTCGGCAAAGAGTCATCCCAGTGTATCAAGTAAACAATCTTGAAGAAATTTGCCAACTTATCATACAGGCCTTTGAAGCAGGTGTTGATTTTCAAGAGAGTGCGGACAGTTTCCTTCTCATGCTTTGTCTTCATCATGCGTACCAGGGAGATTACAAACTTTTCTTGGAAAGTGGCGCAGTCAAGTATTTGGAAGGGCACGGGTTCCGTTTTGAAGTCAAGAAGCGTGATGGAGTGAAGCGCCTTGAGGAATTGCTGCCAGCAGTATCTAGTGGAAAAAACATTAAGAGAACACTTGCTGCCATGCCGGAAGAGGAGACAACTGAAGCTAATGCCGGTCAGTTTCTCTCCTTTGCAAGTCTATTCCTTCCGAAATTGGTAGTAGGAGAAAAGGCTTGCCTTGAGAAGGTTCAAAGGCAAATTCAAGTACATGCAGAGCAAGGACTGATACAATATCCAACAGCTTGGCAATCAGTAGGACACATGATGGTGATTTTCCGTTTGATGCGAACAAATTTTCTGATCAAATTTCTCCTAATACACCAAGGGATGCACATGGTTGCCGGGCATGATGCCAACGATGCTGTGATTTCAAATTCAGTGGCTCAAGCTCGTTTTTCAGGCTTATTGATTGTCAAAACAGTACTTGATCATATCCTACAAAAGACAGAACGAGGAGTTCGTCTCCATCCTCTTGCAAGGACCGCCAAGGTAAAAAATGAGGTGAACTCCTTTAAGGCTGCACTCAGCTCCCTGGCCAAGCATGGAGAGTATGCTCCTTTCGCCCGACTTTTGAACCTTTCTGGAGTAAATAATCTTGAGCATGGTCTTTTCCCTCAACTATCGGCAATTGCACTCGGAGTCGCCACAGCACACGGGAGTACCCTCGCAGGAGTAAATGTTGGAGAACAGTATCAACAACTCAGAGAGGCTGCCACTGAGGCTGAGAAGCAACTCCAACAATATGCAGAGTCTCGCGAACTTGACCATCTTGGACTTGATGATCAGGAAAAGAAAATTCTTATGAACTTCCATCAGAAAAAGAACGAAATCAGCTTCCAGCAAACAAACGCTATGGTAACTCTAAGAAAAGAGCGCCTGGCCAAGCTGACAGAAGCTATCACTGCTGCGTCACTGCCCAAAACAAGTGGACATTACGATGATGATGACGACATTCCCTTTCCAGGACCCATCAATGATGACGACAATCCTGGCCATCAAGATGATGATCCGACTGACTCACAGGATACGACCATTCCCGATGTGGTGGTTGATCCCGATGATGGAAGCTACGGCGAATACCAGAGTTACTCGGAAAACGGCATGAATGCACCAGATGACTTGGTCCTATTCGATCTAGACGAGGACGACGAGGACACTAAGCCAGTGCCTAATAGATCGACCAAGGGTGGACAACAGAAGAACAGTCAAAAGGGCCAGCATATAGAGGGCAGACAGACACAATCCAGGCCAATTCAAAATGTCCCAGGCCCTCACAGAACAATCCACCACGCCAGTGCGCCACTCACGGACAATGACAGAAGAAATGAACCCTCCGGCTCAACCAGCCCTCGCATGCTGACACCAATTAACGAAGAGGCAGACCCACTGGACGATGCCGACGACGAGACGTCTAGCCTTCCGCCCTTGGAGTCAGATGATGAAGAGCAGGACAGGGACGGAACTTCCAACCGCACACCCACTGTCGCCCCACCGGCTCCCGTATACAGAGATCACTCTGAAAAGAAAGAACTCCCGCAAGACGAGCAACAAGATCAGGACCACACTCAAGAGGCCAGGAACCAGGACAGTGACAACACCCAGTCAGAACACTCTTTTGAGGAGATGTATCGCCACATTCTAAGATCACAGGGGCCATTTGATGCTGTTTTGTATTATCATATGATGAAGGATGAGCCTGTAGTTTTCAGTACCAGTGATGGCAAAGAGTACACGTATCCAGACTCCCTTGAAGAGGAATATCCACCATGGCTCACTGAAAAAGAGGCTATGAATGAAGAGAATAGATTTGTTACATTGGATGGTCAACAATTTTATTGGCCGGTGATGAATCACAAGAATAAATTCATGGCAATCCTGCAACATCATCAGTGAATGAGCATGGAACAATGGGATGATTCAACCGACAAATAGCTAACATTAAGTAGTCAAGGAACGAAAACAGGAAGAATTTTTGATGTCTAAGGTGTGAATTATTATCACAATAAAAGTGATTCTTATTTTTGAATTTAAAGCTAGCTTATTATTACTAGCCGTTTTTCAAAGTTCAATTTGAGTCTTAATGCAAATAGGCGTTAAGCCACAGTTATAGCCATAATTGTAACTCAATATTCTAACTAGCGATTTATCTAAATTAAATTACATTATGCTTTTATAACTTACCTACTAGCCTGCCCAACATTTACACGATCGTTTTATAATTAAGAAAAAACTAATGATGAAGATTAAAACCTTCATCATCCTTACGTCAATTGAATTCTCTAGCACTCGAAGCTTATTGTCTTCAATGTAAAAGAAAAGCTGGTCTAACAAGATGACAACTAGAACAAAGGGCAGGGGCCATACTGCGGCCACGACTCAAAACGACAGAATGCCAGGCCCTGAGCTTTCGGGCTGGATCTCTGAGCAGCTAATGACCGGAAGAATTCCTGTAAGCGACATCTTCTGTGATATTGAGAACAATCCAGGATTATGCTACGCATCCCAAATGCAACAAACGAAGCCAAACCCGAAGACGCGCAACAGTCAAACCCAAACGGACCCAATTTGCAATCATAGTTTTGAGGAGGTAGTACAAACATTGGCTTCATTGGCTACTGTTGTGCAACAACAAACCATCGCATCAGAATCATTAGAACAACGCATTACGAGTCTTGAGAATGGTCTAAAGCCAGTTTATGATATGGCAAAAACAATCTCCTCATTGAACAGGGTTTGTGCTGAGATGGTTGCAAAATATGATCTTCTGGTGATGACAACCGGTCGGGCAACAGCAACCGCTGCGGCAACTGAGGCTTATTGGGCCGAACATGGTCAACCACCACCTGGACCATCACTTTATGAAGAAAGTGCGATTCGGGGTAAGATTGAATCTAGAGATGAGACCGTCCCTCAAAGTGTTAGGGAGGCATTCAACAATCTAAACAGTACCACTTCACTAACTGAGGAAAATTTTGGGAAACCTGACATTTCGGCAAAGGATTTGAGAAACATTATGTATGATCACTTGCCTGGTTTTGGAACTGCTTTCCACCAATTAGTACAAGTGATTTGTAAATTGGGAAAAGATAGCAACTCATTGGACATCATTCATGCTGAGTTCCAGGCCAGCCTGGCTGAAGGAGACTCTCCTCAATGTGCCCTAATTCAAATTACAAAAAGAGTTCCAATCTTCCAAGATGCTGCTCCACCTGTCATCCACATCCGCTCTCGAGGTGACATTCCCCGAGCTTGCCAGAAAAGCTTGCGTCCAGTCCCACCATCGCCCAAGATTGATCGAGGTTGGGTATGTGTTTTTCAGCTTCAAGATGGTAAAACACTTGGACTCAAAATTTGAGCCAATCTCCCTTCCCTCCGAAAGAGGCGAATAATAGCAGAGGCTTCAACTGCTGAACTATAGGGTACGTTACATTAATGATACACTTGTGAGTATCAGCCCTGGATAATATAAGTCAATTAAACGACCAAGATAAAATTGTTCATATCTCGCTAGCAGCTTAAAATATAAATGTAATAGGAGCTATATCTCTGACAGTATTATAATCAATTGTTATTAAGTAACCCAAACCAAAAGTGATGAAGATTAAGAAAAACCTACCTCGGCTGAGAGAGTGTTTTTTCATTAACCTTCATCTTGTAAACGTTGAGCAAAATTGTTAAAAATATGAGGCGGGTTATATTGCCTACTGCTCCTCCTGAATATATGGAGGCCATATACCCTGTCAGGTCAAATTCAACAATTGCTAGAGGTGGCAACAGCAATACAGGCTTCCTGACACCGGAGTCAGTCAATGGGGACACTCCATCGAATCCACTCAGGCCAATTGCCGATGACACCATCGACCATGCCAGCCACACACCAGGCAGTGTGTCATCAGCATTCATCCTTGAAGCTATGGTGAATGTCATATCGGGCCCCAAAGTGCTAATGAAGCAAATTCCAATTTGGCTTCCTCTAGGTGTCGCTGATCAAAAGACCTACAGCTTTGACTCAACTACGGCCGCCATCATGCTTGCTTCATACACTATCACCCATTTCGGCAAGGCAACCAATCCACTTGTCAGAGTCAATCGGCTGGGTCCTGGAATCCCGGATCATCCCCTCAGGCTCCTGCGAATTGGAAACCAGGCTTTCCTCCAGGAGTTCGTTCTTCCGCCAGTCCAACTACCCCAGTATTTCACCTTTGATTTGACAGCACTCAAACTGATCACCCAACCACTGCCTGCTGCAACATGGACCGATGACACTCCAACAGGATCAAATGGAGCGTTGCGTCCAGGAATTTCATTTCATCCAAAACTTCGCCCCATTCTTTTACCCAACAAAAGTGGGAAGAAGGGGAACAGTGCCGATCTAACATCTCCGGAGAAAATCCAAGCAATAATGACTTCACTCCAGGACTTTAAGATCGTTCCAATTGATCCAACCAAAAATATCATGGGAATCGAAGTGCCAGAAACTCTGGTCCACAAGCTGACCGGTAAGAAGGTGACTTCTAAAAATGGACAACCAATCATCCCTGTTCTTTTGCCAAAGTACATTGGGTTGGACCCGGTGGCTCCAGGAGACCTCACCATGGTAATCACACAGGATTGTGACACGTGTCATTCTCCTGCAAGTCTTCCAGCTGTGATTGAGAAGTAATTGCAATAATTGACTCAGATCCAGTTTTATAGAATCTTCTCAGGGATAGTGATAACATCTATTTAGTAATCCGTCCATTAGAGGAGACACTTTTAATTGATCAATATACTAAAGGTGCTTTACACCATTGTCTTTTTTCTCTCCTAAATGTAGAACTTAACAAAAGACTCATAATATACTTGTTTTTAAAGGATTGATTGATGAAAGATCATAACTAATAACATTACAAATAATCCTACTATAATCAATACGGTGATTCAAATGTTAATCTTTCTCATTGCACATACTTTTTGCCCTTATCCTCAAATTGCCTGCATGCTTACATCTGAGGATAGCCAGTGTGACTTGGATTGGAAATGTGGAGAAAAAATCGGGACCCATTTCTAGGTTGTTCACAATCCAAGTACAGACATTGCCCTTCTAATTAAGAAAAAATCGGCGATGAAGATTAAGCCGACAGTGAGCGTAATCTTCATCTCTCTTAGATTATTTGTTTTCCAGAGTAGGGGTCGTCAGGTCCTTTTCAATCGTGTAACCAAAATAAACTCCACTAGAAGGATATTGTGGGGCAACAACACAATGGGCGTTACAGGAATATTGCAGTTACCTCGTGATCGATTCAAGAGGACATCATTCTTTCTTTGGGTAATTATCCTTTTCCAAAGAACATTTTCCATCCCACTTGGAGTCATCCACAATAGCACATTACAGGTTAGTGATGTCGACAAACTAGTTTGTCGTGACAAACTGTCATCCACAAATCAATTGAGATCAGTTGGACTGAATCTCGAAGGGAATGGAGTGGCAACTGACGTGCCATCTGCAACTAAAAGATGGGGCTTCAGGTCCGGTGTCCCACCAAAGGTGGTCAATTATGAAGCTGGTGAATGGGCTGAAAACTGCTACAATCTTGAAATCAAAAAACCTGACGGGAGTGAGTGTCTACCAGCAGCGCCAGACGGGATTCGGGGCTTCCCCCGGTGCCGGTATGTGCACAAAGTATCAGGAACGGGACCGTGTGCCGGAGACTTTGCCTTCCATAAAGAGGGTGCTTTCTTCCTGTATGATCGACTTGCTTCCACAGTTATCTACCGAGGAACGACTTTCGCTGAAGGTGTCGTTGCATTTCTGATACTGCCCCAAGCTAAGAAGGACTTCTTCAGCTCACACCCCTTGAGAGAGCCGGTCAATGCAACGGAGGACCCGTCTAGTGGCTACTATTCTACCACAATTAGATATCAGGCTACCGGTTTTGGAACCAATGAGACAGAGTACTTGTTCGAGGTTGACAATTTGACCTACGTCCAACTTGAATCAAGATTCACACCACAGTTTCTGCTCCAGCTGAATGAGACAATATATACAAGTGGGAAAAGGAGCAATACCACGGGAAAACTAATTTGGAAGGTCAACCCCGAAATTGATACAACAATCGGGGAGTGGGCCTTCTGGGAAACTAAAAAAACCTCACTAGAAAAATTCGCAGTGAAGAGTTGTCTTTCACAGTTGTATCAAACGGAGCCAAAAACATCAGTGGTCAGAGTCCGGCGCGAACTTCTTCCGACCCAGGGACCAACACAACAACTGAAGACCACAAAATCATGGCTTCAGAAAATTCCTCTGCAATGGTTCAAGTGCACAGTCAAGGAAGGGAAGCTGCAGTGTCGCATCTAACAACCCTTGCCACAATCTCCACGAGTCCCCAATCCCTCACAACCAAACCAGGTCCGGACAACAGCACCCATAATACACCCGTGTATAAACTTGACATCTCTGAGGCAACTCAAGTTGAACAACATCACCGCAGAACAGACAACGACAGCACAGCCTCCGACACTCCCTCTGCCACGACCGCAGCCGGACCCCCAAAAGCAGAGAACACCAACACGAGCAAGAGCACTGACTTCCTGGACCCCGCCACCACAACAAGTCCCCAAAACCACAGCGAGACCGCTGGCAACAACAACACTCATCACCAAGATACCGGAGAAGAGAGTGCCAGCAGCGGGAAGCTAGGCTTAATTACCAATACTATTGCTGGAGTCGCAGGACTGATCACAGGCGGGAGAAGAACTCGAAGAGAAGCAATTGTCAATGCTCAACCCAAATGCAACCCTAATTTACATTACTGGACTACTCAGGATGAAGGTGCTGCAATCGGACTGGCCTGGATACCATATTTCGGGCCAGCAGCCGAGGGAATTTACATAGAGGGGCTAATGCACAATCAAGATGGTTTAATCTGTGGGTTGAGACAGCTGGCCAACGAGACGACTCAAGCTCTTCAACTGTTCCTGAGAGCCACAACTGAGCTACGCACCTTTTCAATCCTCAACCGTAAGGCAATTGATTTCTTGCTGCAGCGATGGGGCGGCACATGCCACATTCTGGGACCGGACTGCTGTATCGAACCACATGATTGGACCAAGAACATAACAGACAAAATTGATCAGATTATTCATGATTTTGTTGATAAAACCCTTCCGGACCAGGGGGACAATGACAATTGGTGGACAGGATGGAGACAATGGATACCGGCAGGTATTGGAGTTACAGGCGTTATAATTGCAGTTATCGCTTTATTCTGTATATGCAAATTTGTCTTTTAGTTTTTCTTCAGATTGCTTCATGGAAAAGCTCAGCCTCAAATCAATGAAACCAGGATTTAATTATATGGATTACTTGAATCTAAGATTACTTGACAAATGATAATATAATACACTGGAGCTTTAAACATAGCCAATGTGATTCTAACTCCTTTAAACTCACAGTTAATCATAAACAAGGTTTGACATCAATCTAGTTATCTCTTTGAGAATGATAAACTTGATGAAGATTAAGAAAAAGGTAATCTTTCGATTATCTTTAATCTTCATCCTTGATTCTACAATCATGACAGTTGTCTTTAGTGACAAGGGAAAGAAGCCTTTTTATTAAGTTGTAATAATCAGATCTGCGAACCGGTAGAGTTTAGTTGCAACCTAACACACATAAAGCATTGGTCAAAAAGTCAATAGAAATTTAAACAGTGAGTGGAGACAACTTTTAAATGGAAGCTTCATATGAGAGAGGACGCCCACGAGCTGCCAGACAGCATTCAAGGGATGGACACGACCACCATGTTCGAGCACGATCATCATCCAGAGAGAATTATCGAGGTGAGTACCGTCAATCAAGGAGCGCCTCACAAGTGCGCGTTCCTACTGTATTTCATAAGAAGAGAGTTGAACCATTAACAGTTCCTCCAGCACCTAAAGACATATGTCCGACCTTGAAAAAAGGATTTTTGTGTGACAGTAGTTTTTGCAAAAAAGATCACCAGTTGGAGAGTTTAACTGATAGGGAATTACTCCTACTAATCGCCCGTAAGACTTGTGGATCAGTAGAACAACAATTAAATATAACTGCACCCAAGGACTCGCGCTTAGCAAATCCAACGGCTGATGATTTCCAGCAAGAGGAAGGTCCAAAAATTACCTTGTTGACACTGATCAAGACGGCAGAACACTGGGCGAGACAAGACATCAGAACCATAGAGGATTCAAAATTAAGAGCATTGTTGACTCTATGTGCTGTGATGACGAGGAAATTCTCAAAATCCCAGCTGAGTCTTTTATGTGAGACACACCTAAGGCGCGAGGGGCTTGGGCAAGATCAGGCAGAACCCGTTCTCGAAGTATATCAACGATTACACAGTGATAAAGGAGGCAGTTTTGAAGCTGCACTATGGCAACAATGGGACCGACAATCCCTAATTATGTTTATCACTGCATTCTTGAATATTGCTCTCCAGTTACCGTGTGAAAGTTCTGCTGTCGTTGTTTCAGGGTTAAGAACATTGGTTCCTCAATCAGATAATGAGGAAGCTTCAACCAACCCGGGGACATGCTCATGGTCTGATGAGGGTACCCCTTAATAAGGCTGACTAAAACACTATATAACCTTCTACTTGATCACAATACTCCGTATACCTATCATCATATATTTAATCAAGACGATATCCTTTAAAACTTATTCAGTACTATAATCACTCTCGTTTCAAATTAATAAGATGTGCATGATTGCCCTAATATATGAAGAGGTATGATACAACCCTAACAGTGATCAAAGAAAATCATAATCTCGTATCGCTCGTAATATAACCTGCCAAGCATACCTCTTGCACAAAGTGATTCTTGTACACAAATAATGTTTTACTCTACAGGAGGTAGCAACGATCCATCCCATCAAAAAATAAGTATTTCATGACTTACTAATGATCTCTTAAAATATTAAGAAAAACTGACGGAACATAAATTCTTTATGCTTCAAGCTGTGGAGGAGGTGTTTGGTATTGGCTATTGTTATATTACAATCAATAACAAGCTTGTAAAAATATTGTTCTTGTTTCAAGAGGTAGATTGTGACCGGAAATGCTAAACTAATGATGAAGATTAATGCGGAGGTCTGATAAGAATAAACCTTATTATTCAGATTAGGCCCCAAGAGGCATTCTTCATCTCCTTTTAGCAAAGTACTATTTCAGGGTAGTCCAATTAGTGGCACGTCTTTTAGCTGTATATCAGTCGCCCCTGAGATACGCCACAAAAGTGTCTCTAAGCTAAATTGGTCTGTACACATCCCATACATTGTATTAGGGGCAATAATATCTAATTGAACTTAGCCGTTTAAAATTTAGTGCATAAATCTGGGCTAACACCACCAGGTCAACTCCATTGGCTGAAAAGAAGCTTACCTACAACGAACATCACTTTGAGCGCCCTCACAATTAAAAAATAGGAACGTCGTTCCAACAATCGAGCGCAAGGTTTCAAGGTTGAACTGAGAGTGTCTAGACAACAAAATATTGATACTCCAGACACCAAGCAAGACCTGAGAAAAAACCATGGCTAAAGCTACGGGACGATACAATCTAATATCGCCCAAAAAGGACCTGGAGAAAGGGGTTGTCTTAAGCGACCTCTGTAACTTCTTAGTTAGCCAAACTATTCAGGGGTGGAAGGTTTATTGGGCTGGTATTGAGTTTGATGTGACTCACAAAGGAATGGCCCTATTGCATAGACTGAAAACTAATGACTTTGCCCCTGCATGGTCAATGACAAGGAATCTCTTTCCTCATTTATTTCAAAATCCGAATTCCACAATTGAATCACCGCTGTGGGCATTGAGAGTCATCCTTGCAGCAGGGATACAGGACCAGCTGATTGACCAGTCTTTGATTGAACCCTTAGCAGGAGCCCTTGGTCTGATCTCTGATTGGCTGCTAACAACCAACACTAACCATTTCAACATGCGAACACAACGTGTCAAGGAACAATTGAGCCTAAAAATGCTGTCGTTGATTCGATCCAATATTCTCAAGTTTATTAACAAATTGGATGCTCTACATGTCGTGAACTACAACGGATTGTTGAGCAGTATTGAAATTGGAACTCAAAATCATACAATCATCATAACTCGAACTAACATGGGTTTTCTGGTGGAGCTCCAAGAACCCGACAAATCGGCAATGAACCGCATGAAGCCTGGGCCGGCGAAATTTTCCCTCCTTCATGAGTCCACACTGAAAGCATTTACACAAGGATCCTCGACACGAATGCAAAGTTTGATTCTTGAATTTAATAGCTCTCTTGCTATCTAACTAAGGTAGAATACTTCATATTGAGCTAACTCATATATGCTGACTCAATAGTTATCTTGACATCTCTGCTTTCATAATCAGATATATAAGCATAATAAATAAATACTCATATTTCTTGATAATTTGTTTAACCACAGATAAATCCTCACTGTAAGCCAGCTTCCAAGTTGACACCCTTACAAAAACCAGGACTCAGAATCCCTCAAACAAGAGATTCCAAGACAACATCATAGAATTGCTTTATTATATGAATAAGCATTTTATCACCAGAAATCCTATATACTAAATGGTTAATTGTAACTGAACCCGCAGGTCACATGTGTTAGGTTTCACAGATTCTATATATTACTAACTCTATACTCGTAATTAACATTAGATAAGTAGATTAAGAAAAAAGCCTGAGGAAGATTAAGAAAAACTGCTTATTGGGTCTTTCCGTGTTTTAGATGAAGCAGTTGAAATTCTTCCTCTTGATATTAAATGGCTACACAACATACCCAATACCCAGACGCTAGGTTATCATCACCAATTGTATTGGACCAATGTGACCTAGTCACTAGAGCTTGCGGGTTATATTCATCATACTCCCTTAATCCGCAACTACGCAACTGTAAACTCCCGAAACATATCTACCGTTTGAAATACGATGTAACTGTTACCAAGTTCTTGAGTGATGTACCAGTGGCGACATTGCCCATAGATTTCATAGTCCCAGTTCTTCTCAAGGCACTGTCAGGCAATGGATTCTGTCCTGTTGAGCCGCGGTGCCAACAGTTCTTAGATGAAATCATTAAGTACACAATGCAAGATGCTCTCTTCTTGAAATATTATCTCAAAAATGTGGGTGCTCAAGAAGACTGTGTTGATGAACACTTTCAAGAGAAAATCTTATCTTCAATTCAGGGCAATGAATTTTTACATCAAATGTTTTTCTGGTATGATCTGGCTATTTTAACTCGAAGGGGTAGATTAAATCGAGGAAACTCTAGATCAACATGGTTTGTTCATGATGATTTAATAGACATCTTAGGCTATGGGGACTATGTTTTTTGGAAGATCCCAATTTCAATGTTACCACTGAACACACAAGGAATCCCCCATGCTGCTATGGACTGGTATCAGGCATCAGTATTCAAAGAAGCGGTTCAAGGGCATACACACATTGTTTCTGTTTCTACTGCCGACGTCTTGATAATGTGCAAAGATTTAATTACATGTCGATTCAACACAACTCTAATCTCAAAAATAGCAGAGATTGAGGATCCAGTTTGTTCTGATTATCCCAATTTTAAGATTGTGTCTATGCTTTACCAGAGCGGAGATTACTTACTCTCCATATTAGGGTCTGATGGGTATAAAATTATTAAGTTCCTCGAACCATTGTGCTTGGCCAAAATTCAATTATGCTCAAAGTACACTGAGAGGAAGGGCCGATTCTTAACACAAATGCATTTAGCTGTAAATCACACCCTAGAAGAAATTACAGAAATGCGTGCACTAAAGCCTTCACAGGCTCAAAAGATCCGTGAATTCCATAGAACATTGATAAGGCTGGAGATGACGCCACAACAACTTTGTGAGCTATTTTCCATTCAAAAACACTGGGGGCATCCTGTGCTACATAGTGAAACAGCAATCCAAAAAGTTAAAAAACATGCTACGGTGCTAAAAGCATTACGCCCTATAGTGATTTTCGAGACATACTGTGTTTTTAAATATAGTATTGCCAAACATTATTTTGATAGTCAAGGATCTTGGTACAGTGTTACTTCAGATAGGAATCTAACACCGGGTCTTAATTCTTATATCAAAAGAAATCAATTCCCTCCGTTGCCAATGATTAAAGAACTACTATGGGAATTTTACCACCTTGACCACCCTCCACTTTTCTCAACCAAAATTATTAGTGACTTAAGTATTTTTATAAAAGACAGAGCTACCGCAGTAGAAAGGACATGCTGGGATGCAGTATTCGAGCCTAATGTTCTAGGATATAATCCACCTCACAAATTTAGTACTAAACGTGTACCGGAACAATTTTTAGAGCAAGAAAACTTTTCTATTGAGAATGTTCTTTCCTACGCACAAAAACTCGAGTATCTACTACCACAATATCGGAACTTTTCTTTCTCATTGAAAGAGAAAGAGTTGAATGTAGGTAGAACCTTCGGAAAATTGCCTTATCCGACTCGCAATGTTCAAACACTTTGTGAAGCTCTGTTAGCTGATGGTCTTGCTAAAGCATTTCCTAGCAATATGATGGTAGTTACGGAACGTGAGCAAAAAGAAAGCTTATTGCATCAAGCATCATGGCACCACACAAGTGATGATTTTGGTGAACATGCCACAGTTAGAGGGAGTAGCTTTGTAACTGATTTAGAGAAATACAATCTTGCATTTAGATATGAGTTTACAGCACCTTTTATAGAATATTGCAACCGTTGCTATGGTGTTAAGAATGTTTTTAATTGGATGCATTATACAATCCCACAGTGTTATATGCATGTCAGTGATTATTATAATCCACCACATAACCTCACACTGGAGAATCGAGACAACCCCCCCGAAGGGCCTAGTTCATACAGGGGTCATATGGGAGGGATTGAAGGACTGCAACAAAAACTCTGGACAAGTATTTCATGTGCTCAAATTTCTTTAGTTGAAATTAAGACTGGTTTTAAGTTACGCTCAGCTGTGATGGGTGACAATCAGTGCATTACTGTTTTATCAGTCTTCCCCTTAGAGACTGACGCAGACGAGCAGGAACAGAGCGCCGAAGACAATGCAGCGAGGGTGGCCGCCAGCCTAGCAAAAGTTACAAGTGCCTGTGGAATCTTTTTAAAACCTGATGAAACATTTGTACATTCAGGTTTTATCTATTTTGGAAAAAAACAATATTTGAATGGGGTCCAATTGCCTCAGTCCCTTAAAACGGCTACAAGAATGGCACCATTGTCTGATGCAATTTTTGATGATCTTCAAGGGACCCTGGCTAGTATAGGCACTGCTTTTGAGCGATCCATCTCTGAGACACGACATATCTTTCCTTGCAGGATAACCGCAGCTTTCCATACGTTTTTTTCGGTGAGAATCTTGCAATATCATCATCTCGGGTTCAATAAAGGTTTTGACCTTGGACAGTTAACACTCGGCAAACCTCTGGATTTCGGAACAATATCATTGGCACTAGCGGTACCGCAGGTGCTTGGAGGGTTATCCTTCTTGAATCCTGAGAAATGTTTCTACCGGAATCTAGGAGATCCAGTTACCTCAGGCTTATTCCAGTTAAAAACTTATCTCCGAATGATTGAGATGGATGATTTATTCTTACCTTTAATTGCGAAGAACCCTGGGAACTGCACTGCCATTGACTTTGTGCTAAATCCTAGCGGATTAAATGTCCCTGGGTCGCAAGACTTAACTTCATTTCTGCGCCAGATTGTACGCAGGACCATCACCCTAAGTGCGAAAAACAAACTTATTAATACCTTATTTCATGCGTCAGCTGACTTCGAAGACGAAATGGTTTGTAAATGGCTATTATCATCAACTCCTGTTATGAGTCGTTTTGCGGCCGATATCTTTTCACGCACGCCGAGCGGGAAGCGATTGCAAATTCTAGGATACCTGGAAGGAACACGCACATTATTAGCCTCTAAGATCATCAACAATAATACAGAGACACCGGTTTTGGACAGACTGAGGAAAATAACATTGCAAAGGTGGAGCCTATGGTTTAGTTATCTTGATCATTGTGATAATATCCTGGCGGAGGCTTTAACCCAAATAACTTGCACAGTTGATTTAGCACAGATTCTGAGGGAATATTCATGGGCTCATATTTTAGAGGGAAGACCTCTTATTGGAGCCACACTCCCATGTATGATTGAGCAATTCAAAGTGTTTTGGCTGAAACCCTACGAACAATGTCCGCAGTGTTCAAATGCAAAGCAACCAGGTGGGAAACCATTCGTGTCAGTGGCAGTCAAGAAACATATTGTTAGTGCATGGCCGAACGCATCCCGAATAAGCTGGACTATCGGGGATGGAATCCCATACATTGGATCAAGGACAGAAGATAAGATAGGACAACCTGCTATTAAACCAAAATGTCCTTCCGCAGCCTTAAGAGAGGCCATTGAATTGGCGTCCCGTTTAACATGGGTAACTCAAGGCAGTTCGAACAGTGACTTGCTAATAAAACCATTTTTGGAAGCACGAGTAAATTTAAGTGTTCAAGAAATACTTCAAATGACCCCTTCACATTACTCAGGAAATATTGTTCACAGGTACAACGATCAATACAGTCCTCATTCTTTCATGGCCAATCGTATGAGTAATTCAGCAACGCGATTGATTGTTTCTACAAACACTTTAGGTGAGTTTTCAGGAGGTGGCCAGTCTGCACGCGACAGCAATATTATTTTCCAGAATGTTATAAATTATGCAGTTGCACTGTTCGATATTAAATTTAGAAACACTGAGGCTACAGATATCCAATATAATCGTGCTCACCTTCATCTAACTAAGTGTTGCACCCGGGAAGTACCAGCTCAGTATTTAACATACACATCTACATTGGATTTAGATTTAACAAGATACCGAGAAAACGAATTGATTTATGACAGTAATCCTCTAAAAGGAGGACTCAATTGCAATATCTCATTCGATAATCCATTTTTCCAAGGTAAACGGCTGAACATTATAGAAGATGATCTTATTCGACTGCCTCACTTATCTGGATGGGAGCTAGCCAAGACCATCATGCAATCAATTATTTCAGATAGCAACAATTCATCTACAGACCCAATTAGCAGTGGAGAAACAAGATCATTCACTACCCATTTCTTAACTTATCCCAAGATAGGACTTCTGTACAGTTTTGGGGCCTTTGTAAGTTATTATCTTGGCAATACAATTCTTCGGACTAAGAAATTAACACTTGACAATTTTTTATATTACTTAACTACTCAAATTCATAATCTACCACATCGCTCATTGCGAATACTTAAGCCAACATTCAAACATGCAAGCGTTATGTCACGGTTAATGAGTATTGATCCTCATTTTTCTATTTACATAGGCGGTGCTGCAGGTGACAGAGGACTCTCAGATGCGGCCAGGTTATTTTTGAGAACGTCCATTTCATCTTTTCTTACATTTGTAAAAGAATGGATAATTAATCGCGGAACAATTGTCCCTTTATGGATAGTATATCCGCTAGAGGGTCAAAACCCAACACCTGTGAATAATTTTCTCTATCAGATCGTAGAACTGCTGGTGCATGATTCATCAAGACAACAGGCTTTTAAAACTACCATAAGTGATCATGTACATCCTCACGACAATCTTGTTTACACATGTAAGAGTACAGCCAGCAATTTCTTCCATGCATCATTGGCGTACTGGAGGAGCAGACACAGAAACAGCAACCGAAAATACTTGGCAAGAGACTCTTCAACTGGATCAAGCACAAACAACAGTGATGGTCATATTGAGAGAAGTCAAGAACAAACCACCAGAGATCCACATGATGGCACTGAACGGAATCTAGTCCTACAAATGAGCCATGAAATAAAAAGAACGACAATTCCACAAGAAAACACGCACCAGGGTCCGTCGTTCCAGTCCTTTCTAAGTGACTCTGCTTGTGGTACAGCAAATCCAAAACTAAATTTCGATCGATCGAGACACAATGTGAAATTTCAGGATCATAACTCGGCATCCAAGAGGGAAGGTCATCAAATAATCTCACACCGTCTAGTCCTACCTTTCTTTACATTATCTCAAGGGACACGCCAATTAACGTCATCCAATGAGTCACAAACCCAAGACGAGATATCAAAGTACTTACGGCAATTGAGATCCGTCATTGATACCACAGTTTATTGTAGATTTACCGGTATAGTCTCGTCCATGCATTACAAACTTGATGAGGTCCTTTGGGAAATAGAGAGTTTCAAGTCGGCTGTGACGCTAGCAGAGGGAGAAGGTGCTGGTGCCTTACTATTGATTCAGAAATACCAAGTTAAGACCTTATTTTTCAACACGCTAGCTACTGAGTCCAGTATAGAGTCAGAAATAGTATCAGGAATGACTACTCCTAGGATGCTTCTACCTGTTATGTCAAAATTCCATAATGACCAAATTGAGATTATTCTTAACAACTCAGCAAGCCAAATAACAGACATAACAAATCCTACTTGGTTTAAAGACCAAAGAGCAAGGCTACCTAAGCAAGTCGAGGTTATAACCATGGATGCAGAGACAACAGAGAATATAAACAGATCGAAATTGTACGAAGCTGTATATAAATTGATCTTACACCATATTGATCCTAGCGTATTGAAAGCAGTGGTCCTTAAAGTCTTTCTAAGTGATACTGAGGGTATGTTATGGCTAAATGATAATTTAGCCCCGTTTTTTGCCACTGGTTATTTAATTAAGCCAATAACGTCAAGTGCTAGATCTAGTGAGTGGTATCTTTGTCTGACGAACTTCTTATCAACTACACGTAAGATGCCACACCAAAACCATCTCAGTTGTAAACAGGTAATACTTACGGCATTGCAACTGCAAATTCAACGAAGCCCATACTGGCTAAGTCATTTAACTCAGTATGCTGACTGTGAGTTACATTTAAGTTATATCCGCCTTGGTTTTCCATCATTAGAGAAAGTACTATACCACAGGTATAACCTCGTCGATTCAAAAAGAGGTCCACTAGTCTCTATCACTCAGCACTTAGCACATCTTAGAGCAGAGATTCGAGAATTAACTAATGATTATAATCAACAGCGACAAAGTCGGACTCAAACATATCACTTTATTCGTACTGCAAAAGGACGAATCACAAAACTAGTCAATGATTATTTAAAATTCTTTCTTATTGTGCAAGCATTAAAACATAATGGGACATGGCAAGCTGAGTTTAAGAAATTACCAGAGTTGATTAGTGTGTGCAATAGGTTCTACCATATTAGAGATTGCAATTGTGAAGAACGTTTCTTAGTTCAAACCTTATATTTACATAGAATGCAGGATTCTGAAGTTAAGCTTATCGAAAGGCTGACAGGGCTTCTGAGTTTATTTCCGGATGGTCTCTACAGGTTTGATTGAATTACCGTGCATAGTATCCTGATACTTGCAAAGGTTGGTTATTAACATACAGATTATAAAAAACTCATAAATTGCTCTCATACATCATATTGATCTAATCTCAATAAACAACTATTTAAATAACGAAAGGAGTCCCTATATTATATACTATATTTAGCCTCTCTCCCTGCGTGATAATCAAAAAATTCACAATGCAGCATGTGTGACATATTACTGCCGCAATGAATTTAACGCAACATAATAAACTCTGCACTCTTTATAATTAAGCTTTAACGAAAGGTCTGGGCTCATATTGTTATTGATATAATAATGTTGTATCAATATCCTGTCAGATGGAATAGTGTTTTGGTTGATAACACAACTTCTTAAAACAAAATTGATCTTTAAGATTAAGTTTTTTATAATTATCATTACTTTAATTTGTCGTTTTAAAAACGGTGATAGCCTTAATCTTTGTGTAAAATAAGAGATTAGGTGTAATAACCTTAACATTTTTGTCTAGTAAGCTACTATTTCATACAGAATGATAAAATTAAAAGAAAAGGCAGGACTGTAAAATCAGAAATACCTTCTTTACAATATAGCAGACTAGATAATAATCTTCGTGTTAATGATAATTAAGACATTGACCACGCTCATCAGAAGGCTCGCCAGAATAAACGTTGCAAAAAGGATTCCTGGAAAAATGGTCGCACACAAAAATTTAAAAATAAATCTATTTCTTCTTTTTTGTGTGTCCA
-      genes:
-        - name: NP
-          sequence: MDSRPQKIWMAPSLTESDMDYHKILTAGLSVQQGIVRQRVIPVYQVNNLEEICQLIIQAFEAGVDFQESADSFLLMLCLHHAYQGDYKLFLESGAVKYLEGHGFRFEVKKRDGVKRLEELLPAVSSGKNIKRTLAAMPEEETTEANAGQFLSFASLFLPKLVVGEKACLEKVQRQIQVHAEQGLIQYPTAWQSVGHMMVIFRLMRTNFLIKFLLIHQGMHMVAGHDANDAVISNSVAQARFSGLLIVKTVLDHILQKTERGVRLHPLARTAKVKNEVNSFKAALSSLAKHGEYAPFARLLNLSGVNNLEHGLFPQLSAIALGVATAHGSTLAGVNVGEQYQQLREAATEAEKQLQQYAESRELDHLGLDDQEKKILMNFHQKKNEISFQQTNAMVTLRKERLAKLTEAITAASLPKTSGHYDDDDDIPFPGPINDDDNPGHQDDDPTDSQDTTIPDVVVDPDDGSYGEYQSYSENGMNAPDDLVLFDLDEDDEDTKPVPNRSTKGGQQKNSQKGQHIEGRQTQSRPIQNVPGPHRTIHHASAPLTDNDRRNEPSGSTSPRMLTPINEEADPLDDADDETSSLPPLESDDEEQDRDGTSNRTPTVAPPAPVYRDHSEKKELPQDEQQDQDHTQEARNQDSDNTQSEHSFEEMYRHILRSQGPFDAVLYYHMMKDEPVVFSTSDGKEYTYPDSLEEEYPPWLTEKEAMNEENRFVTLDGQQFYWPVMNHKNKFMAILQHHQ*
-        - name: VP35
-          sequence: MTTRTKGRGHTAATTQNDRMPGPELSGWISEQLMTGRIPVSDIFCDIENNPGLCYASQMQQTKPNPKTRNSQTQTDPICNHSFEEVVQTLASLATVVQQQTIASESLEQRITSLENGLKPVYDMAKTISSLNRVCAEMVAKYDLLVMTTGRATATAAATEAYWAEHGQPPPGPSLYEESAIRGKIESRDETVPQSVREAFNNLNSTTSLTEENFGKPDISAKDLRNIMYDHLPGFGTAFHQLVQVICKLGKDSNSLDIIHAEFQASLAEGDSPQCALIQITKRVPIFQDAAPPVIHIRSRGDIPRACQKSLRPVPPSPKIDRGWVCVFQLQDGKTLGLKI*
-        - name: VP40
-          sequence: MRRVILPTAPPEYMEAIYPVRSNSTIARGGNSNTGFLTPESVNGDTPSNPLRPIADDTIDHASHTPGSVSSAFILEAMVNVISGPKVLMKQIPIWLPLGVADQKTYSFDSTTAAIMLASYTITHFGKATNPLVRVNRLGPGIPDHPLRLLRIGNQAFLQEFVLPPVQLPQYFTFDLTALKLITQPLPAATWTDDTPTGSNGALRPGISFHPKLRPILLPNKSGKKGNSADLTSPEKIQAIMTSLQDFKIVPIDPTKNIMGIEVPETLVHKLTGKKVTSKNGQPIIPVLLPKYIGLDPVAPGDLTMVITQDCDTCHSPASLPAVIEK*
-        - name: GP
-          sequence: MGVTGILQLPRDRFKRTSFFLWVIILFQRTFSIPLGVIHNSTLQVSDVDKLVCRDKLSSTNQLRSVGLNLEGNGVATDVPSATKRWGFRSGVPPKVVNYEAGEWAENCYNLEIKKPDGSECLPAAPDGIRGFPRCRYVHKVSGTGPCAGDFAFHKEGAFFLYDRLASTVIYRGTTFAEGVVAFLILPQAKKDFFSSHPLREPVNATEDPSSGYYSTTIRYQATGFGTNETEYLFEVDNLTYVQLESRFTPQFLLQLNETIYTSGKRSNTTGKLIWKVNPEIDTTIGEWAFWETKKNLTRKIRSEELSFTVVSNGAKNISGQSPARTSSDPGTNTTTEDHKIMASENSSAMVQVHSQGREAAVSHLTTLATISTSPQSLTTKPGPDNSTHNTPVYKLDISEATQVEQHHRRTDNDSTASDTPSATTAAGPPKAENTNTSKSTDFLDPATTTSPQNHSETAGNNNTHHQDTGEESASSGKLGLITNTIAGVAGLITGGRRTRREAIVNAQPKCNPNLHYWTTQDEGAAIGLAWIPYFGPAAEGIYIEGLMHNQDGLICGLRQLANETTQALQLFLRATTELRTFSILNRKAIDFLLQRWGGTCHILGPDCCIEPHDWTKNITDKIDQIIHDFVDKTLPDQGDNDNWWTGWRQWIPAGIGVTGVIIAVIALFCICKFVF*
-        - name: ssGP
-          sequence: MGVTGILQLPRDRFKRTSFFLWVIILFQRTFSIPLGVIHNSTLQVSDVDKLVCRDKLSSTNQLRSVGLNLEGNGVATDVPSATKRWGFRSGVPPKVVNYEAGEWAENCYNLEIKKPDGSECLPAAPDGIRGFPRCRYVHKVSGTGPCAGDFAFHKEGAFFLYDRLASTVIYRGTTFAEGVVAFLILPQAKKDFFSSHPLREPVNATEDPSSGYYSTTIRYQATGFGTNETEYLFEVDNLTYVQLESRFTPQFLLQLNETIYTSGKRSNTTGKLIWKVNPEIDTTIGEWAFWETKKPH*
-        - name: sGP
-          sequence: MGVTGILQLPRDRFKRTSFFLWVIILFQRTFSIPLGVIHNSTLQVSDVDKLVCRDKLSSTNQLRSVGLNLEGNGVATDVPSATKRWGFRSGVPPKVVNYEAGEWAENCYNLEIKKPDGSECLPAAPDGIRGFPRCRYVHKVSGTGPCAGDFAFHKEGAFFLYDRLASTVIYRGTTFAEGVVAFLILPQAKKDFFSSHPLREPVNATEDPSSGYYSTTIRYQATGFGTNETEYLFEVDNLTYVQLESRFTPQFLLQLNETIYTSGKRSNTTGKLIWKVNPEIDTTIGEWAFWETKKTSLEKFAVKSCLSQLYQTEPKTSVVRVRRELLPTQGPTQQLKTTKSWLQKIPLQWFKCTVKEGKLQCRI*
-        - name: VP30
-          sequence: MEASYERGRPRAARQHSRDGHDHHVRARSSSRENYRGEYRQSRSASQVRVPTVFHKKRVEPLTVPPAPKDICPTLKKGFLCDSSFCKKDHQLESLTDRELLLLIARKTCGSVEQQLNITAPKDSRLANPTADDFQQEEGPKITLLTLIKTAEHWARQDIRTIEDSKLRALLTLCAVMTRKFSKSQLSLLCETHLRREGLGQDQAEPVLEVYQRLHSDKGGSFEAALWQQWDRQSLIMFITAFLNIALQLPCESSAVVVSGLRTLVPQSDNEEASTNPGTCSWSDEGTP*
-        - name: VP24
-          sequence: MAKATGRYNLISPKKDLEKGVVLSDLCNFLVSQTIQGWKVYWAGIEFDVTHKGMALLHRLKTNDFAPAWSMTRNLFPHLFQNPNSTIESPLWALRVILAAGIQDQLIDQSLIEPLAGALGLISDWLLTTNTNHFNMRTQRVKEQLSLKMLSLIRSNILKFINKLDALHVVNYNGLLSSIEIGTQNHTIIITRTNMGFLVELQEPDKSAMNRMKPGPAKFSLLHESTLKAFTQGSSTRMQSLILEFNSSLAI*
-        - name: L
-          sequence: MATQHTQYPDARLSSPIVLDQCDLVTRACGLYSSYSLNPQLRNCKLPKHIYRLKYDVTVTKFLSDVPVATLPIDFIVPVLLKALSGNGFCPVEPRCQQFLDEIIKYTMQDALFLKYYLKNVGAQEDCVDEHFQEKILSSIQGNEFLHQMFFWYDLAILTRRGRLNRGNSRSTWFVHDDLIDILGYGDYVFWKIPISMLPLNTQGIPHAAMDWYQASVFKEAVQGHTHIVSVSTADVLIMCKDLITCRFNTTLISKIAEIEDPVCSDYPNFKIVSMLYQSGDYLLSILGSDGYKIIKFLEPLCLAKIQLCSKYTERKGRFLTQMHLAVNHTLEEITEMRALKPSQAQKIREFHRTLIRLEMTPQQLCELFSIQKHWGHPVLHSETAIQKVKKHATVLKALRPIVIFETYCVFKYSIAKHYFDSQGSWYSVTSDRNLTPGLNSYIKRNQFPPLPMIKELLWEFYHLDHPPLFSTKIISDLSIFIKDRATAVERTCWDAVFEPNVLGYNPPHKFSTKRVPEQFLEQENFSIENVLSYAQKLEYLLPQYRNFSFSLKEKELNVGRTFGKLPYPTRNVQTLCEALLADGLAKAFPSNMMVVTEREQKESLLHQASWHHTSDDFGEHATVRGSSFVTDLEKYNLAFRYEFTAPFIEYCNRCYGVKNVFNWMHYTIPQCYMHVSDYYNPPHNLTLENRDNPPEGPSSYRGHMGGIEGLQQKLWTSISCAQISLVEIKTGFKLRSAVMGDNQCITVLSVFPLETDADEQEQSAEDNAARVAASLAKVTSACGIFLKPDETFVHSGFIYFGKKQYLNGVQLPQSLKTATRMAPLSDAIFDDLQGTLASIGTAFERSISETRHIFPCRITAAFHTFFSVRILQYHHLGFNKGFDLGQLTLGKPLDFGTISLALAVPQVLGGLSFLNPEKCFYRNLGDPVTSGLFQLKTYLRMIEMDDLFLPLIAKNPGNCTAIDFVLNPSGLNVPGSQDLTSFLRQIVRRTITLSAKNKLINTLFHASADFEDEMVCKWLLSSTPVMSRFAADIFSRTPSGKRLQILGYLEGTRTLLASKIINNNTETPVLDRLRKITLQRWSLWFSYLDHCDNILAEALTQITCTVDLAQILREYSWAHILEGRPLIGATLPCMIEQFKVFWLKPYEQCPQCSNAKQPGGKPFVSVAVKKHIVSAWPNASRISWTIGDGIPYIGSRTEDKIGQPAIKPKCPSAALREAIELASRLTWVTQGSSNSDLLIKPFLEARVNLSVQEILQMTPSHYSGNIVHRYNDQYSPHSFMANRMSNSATRLIVSTNTLGEFSGGGQSARDSNIIFQNVINYAVALFDIKFRNTEATDIQYNRAHLHLTKCCTREVPAQYLTYTSTLDLDLTRYRENELIYDSNPLKGGLNCNISFDNPFFQGKRLNIIEDDLIRLPHLSGWELAKTIMQSIISDSNNSSTDPISSGETRSFTTHFLTYPKIGLLYSFGAFVSYYLGNTILRTKKLTLDNFLYYLTTQIHNLPHRSLRILKPTFKHASVMSRLMSIDPHFSIYIGGAAGDRGLSDAARLFLRTSISSFLTFVKEWIINRGTIVPLWIVYPLEGQNPTPVNNFLYQIVELLVHDSSRQQAFKTTISDHVHPHDNLVYTCKSTASNFFHASLAYWRSRHRNSNRKYLARDSSTGSSTNNSDGHIERSQEQTTRDPHDGTERNLVLQMSHEIKRTTIPQENTHQGPSFQSFLSDSACGTANPKLNFDRSRHNVKFQDHNSASKREGHQIISHRLVLPFFTLSQGTRQLTSSNESQTQDEISKYLRQLRSVIDTTVYCRFTGIVSSMHYKLDEVLWEIESFKSAVTLAEGEGAGALLLIQKYQVKTLFFNTLATESSIESEIVSGMTTPRMLLPVMSKFHNDQIEIILNNSASQITDITNPTWFKDQRARLPKQVEVITMDAETTENINRSKLYEAVYKLILHHIDPSVLKAVVLKVFLSDTEGMLWLNDNLAPFFATGYLIKPITSSARSSEWYLCLTNFLSTTRKMPHQNHLSCKQVILTALQLQIQRSPYWLSHLTQYADCELHLSYIRLGFPSLEKVLYHRYNLVDSKRGPLVSITQHLAHLRAEIRELTNDYNQQRQSRTQTYHFIRTAKGRITKLVNDYLKFFLIVQALKHNGTWQAEFKKLPELISVCNRFYHIRDCNCEERFLVQTLYLHRMQDSEVKLIERLTGLLSLFPDGLYRFD*
-  west-nile:
-    schema:
-      instanceName: "West Nile Virus"
-      image: "https://upload.wikimedia.org/wikipedia/commons/thumb/1/1e/West_Nile_Virus_Image.jpg/256px-West_Nile_Virus_Image.jpg?20200815184100"
-      description: "West Nile Virus (WNV) is a mosquito-borne flavivirus of the family Flaviviridae, which also contains the Zika virus, dengue virus, and yellow fever virus. It is primarily transmitted by Culex mosquitoes, which acquire the virus by feeding on infected birds."
-      metadata:
-        - name: collection_date
-          displayName: Collection date
-          type: date
-          required: true
-          initiallyVisible: true
-          header: Sample details
-        - name: ncbi_release_date
-          displayName: NCBI release date
-          type: date
-          header: "INSDC"
-        - name: country
-          type: string
-          required: true
-          generateIndex: true
-          autocomplete: true
-          initiallyVisible: true
-          header: Sample details
-        - name: lineage
-          displayName: Lineage
-          type: string
-          generateIndex: true
-          autocomplete: true
-          initiallyVisible: true
-          header: Sample details
-        - name: isolate_name
-          displayName: Isolate name
-          type: string
-          header: Sample details
-        - name: author_affiliation
-          displayName: Author affiliation
-          type: string
-          generateIndex: true
-          autocomplete: true
-          truncateColumnDisplayTo: 15
-          header: Authors
-        - name: authors
-          displayName: Authors
-          type: authors
-          header: Authors
-          truncateColumnDisplayTo: 15
-        - name: submitter_country
-          displayName: Submitter country
-          type: string
-          generateIndex: true
-          autocomplete: true
-          hideOnSequenceDetailsPage: true
-        - name: division
-          type: string
-          generateIndex: true
-          autocomplete: true
-          initiallyVisible: true
-          header: Sample details
-        - name: insdc_accession_base
-          type: string
-          header: "INSDC"
-          hideOnSequenceDetailsPage: true
-        - name: insdc_version
-          type: int
-          header: "INSDC"
-          hideOnSequenceDetailsPage: true
-        - name: insdc_accession_full
-          type: string
-          displayName: INSDC accession
-          customDisplay:
-            type: link
-            url: "https://www.ncbi.nlm.nih.gov/nuccore/{{value}}"
-          header: "INSDC"
-        - name: bioprojects
-          type: string
-          customDisplay:
-            type: link
-            url: "https://www.ncbi.nlm.nih.gov/bioproject/{{value}}"
-          header: "INSDC"
-        - name: biosample_accession
-          type: string
-          customDisplay:
-            type: link
-            url: "https://www.ncbi.nlm.nih.gov/biosample/{{value}}"
-          header: "INSDC"
-        - name: ncbi_completeness
-          type: string
-          generateIndex: true
-          autocomplete: true
-          header: "Alignment states and QC metrics"
-        - name: ncbi_host_name
-          type: string
-          generateIndex: true
-          autocomplete: true
-          initiallyVisible: true
-          header: "Host"
-        - name: ncbi_host_tax_id
-          type: int
-          autocomplete: true
-          customDisplay:
-            type: link
-            url: "https://www.ncbi.nlm.nih.gov/Taxonomy/Browser/wwwtax.cgi?mode=info&id={{value}}"
-          header: "Host"
-        - name: ncbi_is_lab_host
-          type: string
-          generateIndex: true
-          autocomplete: true
-          initiallyVisible: true
-          header: "Host"
-        - name: ncbi_length
-          type: int
-          header: "INSDC"
-          hideOnSequenceDetailsPage: true
-        - name: ncbi_protein_count
-          type: int
-          header: "INSDC"
-          hideOnSequenceDetailsPage: true
-        - name: ncbi_update_date
-          type: date
-          header: "INSDC"
-        - name: ncbi_sourcedb
-          type: string
-          generateIndex: true
-          autocomplete: true
-          header: "INSDC"
-          hideOnSequenceDetailsPage: true
-        - name: ncbi_virus_name
-          type: string
-          generateIndex: true
-          autocomplete: true
-          hideOnSequenceDetailsPage: true
-        - name: ncbi_virus_tax_id
-          type: int
-          autocomplete: true
-          customDisplay:
-            type: link
-            url: "https://www.ncbi.nlm.nih.gov/labs/virus/vssi/#/virus?SeqType_s=Nucleotide&VirusLineage_ss=taxid:{{value}}"
-          hideOnSequenceDetailsPage: true
-        - name: isolate_source
-          type: string
-          generateIndex: true
-          autocomplete: true
-          header: "Host"
-        - name: sra_accessions
-          type: string
-          customDisplay:
-            type: link
-            url: "https://www.ncbi.nlm.nih.gov/sra/?term={{value}}"
-          header: "INSDC"
-        - name: length
-          type: int
-          autocomplete: true
-        - name: total_snps
-          type: int
-          header: "Alignment states and QC metrics"
-        - name: total_inserted_nucs
-          type: int
-          header: "Alignment states and QC metrics"
-        - name: total_deleted_nucs
-          type: int
-          header: "Alignment states and QC metrics"
-        - name: total_ambiguous_nucs
-          type: int
-          header: "Alignment states and QC metrics"
-        - name: total_unknown_nucs
-          type: int
-          header: "Alignment states and QC metrics"
-        - name: total_frame_shifts
-          type: int
-          header: "Alignment states and QC metrics"
-        - name: frame_shifts
-          type: string
-          header: "Alignment states and QC metrics"
-        - name: completeness
-          type: float
-          header: "Alignment states and QC metrics"
-        - name: total_stop_codons
-          type: int
-          header: "Alignment states and QC metrics"
-        - name: stop_codons
-          type: string
-          header: "Alignment states and QC metrics"
-      website:
-        tableColumns:
-          - collection_date
-          - country
-          - division
-          - authors
-          - author_affiliation
-          - ncbi_release_date
-          - ncbi_host_name
-          - length
-          - lineage
-        defaultOrderBy: collection_date
-        defaultOrder: descending
-      silo:
-        dateToSortBy: collection_date
-      inputFields:
-        - name: collection_date
-          displayName: Collection Date
-        - name: ncbi_release_date
-          displayName: NCBI Release Date
-        - name: country
-          displayName: Country
-        - name: isolate_name
-          displayName: Isolate Name
-        - name: author_affiliation
-          displayName: Author Affiliation
-        - name: authors
-          displayName: Authors
-        - name: submitter_country
-          displayName: Submitter Country
-        - name: division
-          displayName: Division
-        - name: insdc_accession_base
-          displayName: INSDC Accession Base
-        - name: insdc_version
-          displayName: INSDC Version
-        - name: insdc_accession_full
-          displayName: INSDC Accession Full
-        - name: bioprojects
-          displayName: BioProjects
-        - name: biosample_accession
-          displayName: BioSample Accession
-        - name: ncbi_completeness
-          displayName: NCBI Completeness
-        - name: ncbi_host_name
-          displayName: NCBI Host Name
-        - name: ncbi_host_tax_id
-          displayName: NCBI Host Tax ID
-        - name: ncbi_is_lab_host
-          displayName: NCBI Is Lab Host
-        - name: ncbi_length
-          displayName: NCBI Length
-        - name: ncbi_protein_count
-          displayName: NCBI Protein Count
-        - name: ncbi_update_date
-          displayName: NCBI Update Date
-        - name: ncbi_sourcedb
-          displayName: NCBI Source DB
-        - name: ncbi_virus_name
-          displayName: NCBI Virus Name
-        - name: ncbi_virus_tax_id
-          displayName: NCBI Virus Tax ID
-        - name: isolate_source
-          displayName: Isolate Source
-        - name: sra_accessions
-          displayName: SRA Accessions
-    preprocessing:
-      - version: 2
-        image: ghcr.io/loculus-project/preprocessing-nextclade
-        args:
-          - "prepro"
-        configFile:
-          log_level: DEBUG
-          nextclade_dataset_name: nextstrain/wnv/all-lineages
-          nextclade_dataset_server: https://raw.githubusercontent.com/nextstrain/nextclade_data/wnv/data_output
-          genes:
-            - capsid
-            - prM
-            - env
-            - NS1
-            - NS2A
-            - NS2B
-            - NS3
-            - NS4A
-            - 2K
-            - NS4B
-            - NS5
-          batch_size: 100
-          processing_spec:
-            total_snps:
-              function: identity
-              args:
-                type: int
-              inputs:
-                input: nextclade.totalSubstitutions
-            total_inserted_nucs:
-              function: identity
-              args:
-                type: int
-              inputs:
-                input: nextclade.totalInsertions
-            total_deleted_nucs:
-              function: identity
-              args:
-                type: int
-              inputs:
-                input: nextclade.totalDeletions
-            total_ambiguous_nucs:
-              function: identity
-              args:
-                type: int
-              inputs:
-                input: nextclade.totalNonACGTNs
-            total_unknown_nucs:
-              function: identity
-              args:
-                type: int
-              inputs:
-                input: nextclade.totalMissing
-            total_frame_shifts:
-              function: identity
-              args:
-                type: int
-              inputs:
-                input: nextclade.totalFrameShifts
-            frame_shifts:
-              function: identity
-              inputs:
-                input: nextclade.frameShifts
-            completeness:
-              function: identity
-              args:
-                type: float
-              inputs:
-                input: nextclade.coverage
-            total_stop_codons:
-              function: identity
-              args:
-                type: int
-              inputs:
-                input: nextclade.qc.stopCodons.totalStopCodons
-            stop_codons:
-              function: identity
-              inputs:
-                input: nextclade.qc.stopCodons.stopCodons
-            collection_date:
-              function: process_date
-              inputs:
-                date: collection_date
-                release_date: ncbi_release_date
-              required: true
-            ncbi_release_date:
-              function: parse_timestamp
-              inputs:
-                timestamp: ncbi_release_date
-            country:
-              function: identity
-              inputs:
-                input: country
-              required: true
-            author_affiliation:
-              function: identity
-              inputs:
-                input: author_affiliation
-            authors:
-              function: identity
-              inputs:
-                input: authors
-            isolate_name:
-              function: identity
-              inputs:
-                input: isolate_name
-            submitter_country:
-              function: identity
-              inputs:
-                input: submitter_country
-            division:
-              function: identity
-              inputs:
-                input: division
-            insdc_accession_base:
-              function: identity
-              inputs:
-                input: insdc_accession_base
-            insdc_version:
-              function: identity
-              args:
-                type: int
-              inputs:
-                input: insdc_version
-            insdc_accession_full:
-              function: identity
-              inputs:
-                input: insdc_accession_full
-            bioprojects:
-              function: identity
-              inputs:
-                input: bioprojects
-            biosample_accession:
-              function: identity
-              inputs:
-                input: biosample_accession
-            ncbi_completeness:
-              function: identity
-              inputs:
-                input: ncbi_completeness
-            ncbi_host_name:
-              function: identity
-              inputs:
-                input: ncbi_host_name
-            ncbi_host_tax_id:
-              function: identity
-              args:
-                type: int
-              inputs:
-                input: ncbi_host_tax_id
-            ncbi_is_lab_host:
-              function: identity
-              inputs:
-                input: ncbi_is_lab_host
-            ncbi_length:
-              function: identity
-              args:
-                type: int
-              inputs:
-                input: ncbi_length
-            ncbi_protein_count:
-              function: identity
-              args:
-                type: int
-              inputs:
-                input: ncbi_protein_count
-            ncbi_update_date:
-              function: parse_timestamp
-              inputs:
-                timestamp: ncbi_update_date
-            ncbi_sourcedb:
-              function: identity
-              inputs:
-                input: ncbi_sourcedb
-            ncbi_virus_name:
-              function: identity
-              inputs:
-                input: ncbi_virus_name
-            ncbi_virus_tax_id:
-              function: identity
-              args:
-                type: int
-              inputs:
-                input: ncbi_virus_tax_id
-            isolate_source:
-              function: identity
-              inputs:
-                input: isolate_source
-            sra_accessions:
-              function: identity
-              inputs:
-                input: sra_accessions
-            lineage:
-              function: identity
-              inputs:
-                input: nextclade.clade
-    ingest:
-      image: ghcr.io/loculus-project/ingest
-      configFile:
-        taxon_id: 3048448
-    referenceGenomes:
-      nucleotideSequences:
-        - name: main
-          sequence: "AGTAGTTCGCCTGTGTGAGCTGACAAACTTAGTAGTGTTTGTGAGGATTAACAACAATTAACACAGTGCGAGCTGTTTCTTAGCACGAAGATCTCGATGTCTAAGAAACCAGGAGGGCCCGGCAAGAGCCGGGCTGTCAATATGCTAAAACGCGGAATGCCCCGCGTGTTGTCCTTGATTGGACTGAAGAGGGCTATGTTGAGCCTGATCGACGGCAAGGGGCCAATACGATTTGTGTTGGCTCTCTTGGCGTTCTTCAGGTTCACAGCAATTGCTCCGACCCGAGCAGTGCTGGATCGATGGAGAGGTGTGAACAAACAAACAGCGATGAAACACCTTCTGAGTTTTAAGAAGGAACTAGGGACCTTGACCAGTGCTATCAATCGGCGGAGCTCAAAACAAAAGAAAAGAGGAGGAAAGACCGGAATTGCAGTCATGATTGGCCTGATCGCCAGCGTAGGAGCAGTTACCCTCTCTAACTTCCAAGGGAAGGTGATGATGACGGTAAATGCTACTGACGTCACAGATGTCATCACGATTCCAACAGCTGCTGGAAAGAACCTATGCATTGTCAGAGCAATGGATGTGGGATACATGTGCGATGATACTATCACTTATGAATGCCCAGTACTGTCGGCTGGTAATGATCCAGAAGACATCGACTGTTGGTGCACAAAGTCAGCAGTCTACGTCAGGTATGGAAGATGCACCAAGACACGCCACTCAAGACGCAGTCGGAGGTCACTGACAGTGCAGACACACGGAGAAAGCACTCTAGCGAACAAGAAGGGGGCTTGGATGGACAGCACCAAGGCCACAAGGTATTTGGTAAAAACAGAATCATGGATCTTGAGGAACCCTGGATATGCCCTGGTGGCAGCCGTCATTGGTTGGATGCTTGGGAGCAACACCATGCAGAGAGTTGTGTTTGTCGTGCTATTGCTTTTGGTGGCCCCAGCTTACAGCTTCAACTGCCTTGGAATGAGCAACAGAGACTTCTTGGAAGGAGTGTCTGGAGCAACATGGGTGGATTTGGTTCTCGAAGGCGACAGCTGCGTGACTATCATGTCTAAGGACAAGCCTACCATCGATGTGAAGATGATGAATATGGAGGCGGCCAACCTGGCAGAGGTCCGCAGTTATTGCTATTTGGCTACCGTCAGCGATCTCTCCACCAAAGCTGCGTGCCCGACCATGGGAGAAGCTCACAATGACAAACGTGCTGACCCAGCTTTTGTGTGCAGACAAGGAGTGGTGGACAGGGGCTGGGGCAACGGCTGCGGACTATTTGGCAAAGGAAGCATTGACACATGCGCCAAATTTGCCTGCTCTACCAAGGCAATAGGAAGAACCATCTTGAAAGAGAATATCAAGTACGAAGTGGCCATTTTTGTCCATGGACCAACTACTGTGGAGTCGCACGGAAACTACTCCACACAGGTTGGAGCCACTCAGGCAGGGAGACTCAGCATCACTCCTGCGGCGCCTTCATACACACTAAAGCTTGGAGAATATGGAGAGGTGACAGTGGACTGTGAACCACGGTCAGGGATTGACACCAATGCATACTACGTGATGACTGTTGGAACAAAGACGTTCTTGGTCCATCGTGAGTGGTTCATGGACCTCAACCTCCCTTGGAGCAGTGCTGGAAGTACTGTGTGGAGGAACAGAGAGACGTTAATGGAGTTTGAGGAACCACACGCCACGAAGCAGTCTGTGATAGCATTGGGCTCACAAGAGGGAGCTCTGCATCAAGCTTTGGCTGGAGCCATTCCTGTGGAATTTTCAAGCAACACTGTCAAGTTGACGTCGGGTCATTTGAAGTGTAGAGTGAAGATGGAAAAATTGCAGTTGAAGGGAACAACCTATGGCGTCTGTTCAAAGGCTTTCAAGTTTCTTGGGACTCCCGCAGACACAGGTCACGGCACTGTGGTGTTGGAATTGCAGTACACTGGCACGGATGGACCTTGCAAAGTTCCTATCTCGTCAGTGGCTTCATTGAACGACCTAACGCCAGTGGGCAGATTGGTCACTGTCAACCCTTTTGTTTCAGTGGCCACGGCCAACGCTAAGGTCCTGATTGAATTGGAACCACCCTTTGGAGACTCATACATAGTGGTGGGCAGAGGAGAACAACAGATCAATCACCATTGGCACAAGTCTGGAAGCAGCATTGGCAAAGCCTTTACAACCACCCTCAAAGGAGCGCAGAGACTAGCCGCTCTAGGAGACACAGCTTGGGACTTTGGATCAGTTGGAGGGGTGTTCACCTCAGTTGGGAAGGCTGTCCATCAAGTGTTCGGAGGAGCATTCCGCTCACTGTTCGGAGGCATGTCCTGGATAACGCAAGGATTGCTGGGGGCTCTCCTGTTGTGGATGGGCATCAATGCTCGTGATAGGTCCATAGCTCTCACGTTTCTCGCAGTTGGAGGAGTTCTGCTCTTCCTCTCCGTGAACGTGCACGCTGACACTGGGTGTGCCATAGACATCAGCCGGCAAGAGCTGAGATGTGGAAGTGGAGTGTTCATACACAATGATGTGGAGGCTTGGATGGACCGGTACAAGTATTACCCTGAAACGCCACAAGGCCTAGCCAAGATCATTCAGAAAGCTCATAAGGAAGGAGTGTGCGGTCTACGATCAGTTTCCAGACTGGAGCATCAAATGTGGGAAGCAGTGAAGGACGAGCTGAACACTCTTTTGAAGGAGAATGGTGTGGACCTTAGTGTCGTGGTTGAGAAACAGGAGGGAATGTACAAGTCAGCACCTAAACGCCTCACCGCCACCACGGAAAAATTGGAAATTGGCTGGAAGGCCTGGGGAAAGAGTATTTTATTTGCACCAGAACTCGCCAACAACACCTTTGTGGTTGATGGTCCGGAGACCAAGGAATGTCCGACTCAGAATCGCGCTTGGAATAGCTTAGAAGTGGAGGATTTTGGATTTGGTCTCACCAGCACTCGGATGTTCCTGAAGGTCAGAGAGAGCAACACAACTGAATGTGACTCGAAGATCATTGGAACGGCTGTCAAGAACAACTTGGCGATCCACAGTGACCTGTCCTATTGGATTGAAAGCAGGCTCAATGATACGTGGAAGCTTGAAAGGGCAGTTCTGGGTGAAGTCAAATCATGTACGTGGCCTGAGACGCATACCTTGTGGGGCGATGGAATCCTTGAGAGTGACTTGATAATACCAGTCACACTGGCGGGACCACGAAGCAATCACAATCGGAGACCTGGGTACAAGACACAAAACCAGGGCCCATGGGACGAAGGCCGGGTAGAGATTGACTTCGATTACTGCCCAGGAACTACGGTCACCCTGAGTGAGAGCTGCGGACACCGTGGACCTGCCACTCGCACCACCACAGAGAGCGGAAAGTTGATAACAGATTGGTGCTGCAGGAGCTGCACCTTACCACCACTGCGCTACCAAACTGACAGCGGCTGTTGGTATGGTATGGAGATCAGACCACAGAGACATGATGAAAAGACCCTCGTGCAGTCACAAGTGAATGCTTATAATGCTGATATGATTGACCCTTTTCAGTTGGGCCTTCTGGTCGTGTTCTTGGCCACCCAGGAGGTCCTTCGCAAGAGGTGGACAGCCAAGATCAGCATGCCAGCTATACTGATTGCTCTGCTAGTCCTGGTGTTTGGGGGCATTACTTACACTGATGTGTTACGCTATGTCATCTTGGTGGGGGCAGCTTTCGCAGAATCTAATTCGGGAGGAGACGTGGTACACTTGGCGCTCATGGCGACCTTCAAGATACAACCAGTGTTTATGGTGGCATCGTTTCTCAAAGCGAGATGGACCAACCAGGAGAACATTTTGTTGATGTTGGCGGCTGTTTTCTTTCAAATGGCTTATCACGATGCCCGCCAAATTCTGCTCTGGGAGATCCCTGATGTGTTGAATTCACTGGCGGTAGCTTGGATGATACTGAGAGCCATAACATTCACAACGACATCAAACGTGGTTGTTCCGCTGCTAGCCCTGCTAACACCCGGGCTGAGATGCTTGAATCTGGATGTGTACAGGATACTGCTGTTGATGGTCGGAATAGGCAGCTTGATCAGGGAGAAGAGGAGTGCAGCCGCAAAAAAGAAAGGAGCAAGTCTGCTATGCTTGGCTCTAGCCTCAACAGGACTTTTCAACCCCATGATCCTTGCTGCTGGACTGATTGCATGTGATCCCAACCGTAAACGCGGATGGCCCGCAACTGAAGTGATGACAGCTGTCGGCCTAATGTTTGCCATCGTCGGAGGGCTGGCAGAGCTTGACATTGACTCCATGGCCATTCCAATGACTATCGCGGGGCTCATGTTTGCTGCTTTCGTGATTTCTGGGAAATCAACAGATATGTGGATTGAGAGAACGGCGGACATTTCCTGGGAAAGTGATGCAGAAATTACAGGCTCGAGCGAAAGAGTTGATGTGCGGCTTGATGATGATGGAAACTTCCAGCTCATGAATGATCCAGGAGCACCTTGGAAGATATGGATGCTCAGAATGGTCTGTCTCGCGATTAGTGCGTACACCCCCTGGGCAATCTTGCCCTCAGTAGTTGGATTTTGGATAACTCTCCAATACACAAAGAGAGGAGGCGTGTTGTGGGACACTCCCTCACCAAAGGAGTACAAAAAGGGGGACACGACCACCGGCGTCTACAGGATCATGACTCGTGGGCTGCTCGGCAGTTATCAAGCAGGAGCGGGCGTGATGGTTGAAGGTGTTTTCCACACCCTTTGGCATACAACAAAAGGAGCCGCTTTGATGAGCGGAGAGGGCCGCCTGGACCCATACTGGGGCAGTGTCAAGGAGGATCGACTTTGTTACGGAGGACCCTGGAAATTGCAGCACAAGTGGAACGGGCAGGATGAGGTGCAGATGATTGTGGTGGAACCTGGCAAGAACGTTAAGAACGTCCAGACGAAACCAGGGGTGTTCAAAACACCTGAAGGAGAAATCGGGGCCGTGACTTTGGACTTCCCCACTGGAACATCAGGCTCACCAATAGTGGACAAAAACGGTGATGTGATTGGGCTTTATGGCAATGGAGTCATAATGCCCAACGGCTCATACATAAGCGCGATAGTGCAGGGTGAAAGGATGGATGAGCCAATCCCAGCCGGATTCGAACCTGAGATGCTGAGGAAAAAACAGATCACTGTACTGGATCTCCATCCCGGCGCCGGTAAAACAAGGAGGATTCTGCCACAGATCATCAAAGAGGCCATAAACAGAAGACTGAGAACAGCCGTGCTAGCGCCAACCAGGGTTGTGGCTGCTGAGATGGCTGAAGCACTGAGAGGACTGCCCATCCGGTACCAGACATCCGCAGTGCCCAGAGAACATAATGGAAATGAGATTGTTGATGTCATGTGTCATGCTACCCTCACCCACAGGCTGATGTCTCCTCACAGGGTGCCGAACTACAACCTGTTCGTGATGGATGAGGCTCATTTCACCGACCCAGCTAGCATTGCAGCAAGAGGTTACATTTCCACAAAGGTCGAGCTAGGGGAGGCGGCGGCAATATTCATGACAGCCACCCCACCAGGCACTTCAGATCCATTCCCAGAGTCCAATTCACCAATTTCCGACTTACAGACTGAGATCCCGGATCGAGCTTGGAACTCTGGATACGAATGGATCACAGAATACACCGGGAAGACGGTTTGGTTTGTGCCTAGTGTCAAGATGGGGAATGAGATTGCCCTTTGCCTACAACGTGCTGGAAAGAAAGTAGTCCAATTGAACAGAAAGTCGTACGAGACGGAGTACCCAAAATGTAAGAACGATGATTGGGACTTTGTTATCACAACAGACATATCTGAAATGGGGGCTAACTTCAAGGCGAGCAGGGTGATTGACAGCCGGAAGAGTGTGAAACCAACCATCATAACAGAAGGAGAAGGGAGAGTGATCCTGGGAGAACCATCTGCAGTGACAGCAGCTAGTGCCGCCCAGAGACGTGGACGTATCGGTAGAAATCCGTCGCAAGTTGGTGATGAGTACTGTTATGGGGGGCACACGAATGAAGACGACTCGAACTTCGCCCATTGGACTGAGGCACGAATCATGCTGGACAACATCAACATGCCAAACGGACTGATCGCTCAATTCTACCAACCAGAGCGTGAGAAGGTATATACCATGGATGGGGAATACCGGCTCAGAGGAGAAGAGAGAAAAAACTTTCTGGAACTGTTGAGGACTGCAGATCTGCCAGTTTGGCTGGCTTACAAGGTTGCAGCGGCTGGAGTGTCATACCACGACCGGAGGTGGTGCTTTGATGGTCCTAGGACAAACACAATTTTAGAAGACAACAACGAAGTGGAAGTCATCACGAAGCTTGGTGAAAGGAAGATTCTGAGGCCGCGCTGGATTGATGCCAGGGTGTACTCGGATCACCAGGCACTAAAGGCGTTCAAGGACTTCGCCTCGGGAAAACGTTCTCAGATAGGGCTCATTGAGGTTCTGGGAAAGATGCCTGAGCACTTCATGGGGAAGACATGGGAAGCACTTGACACCATGTACGTTGTGGCCACTGCAGAGAAAGGAGGAAGAGCTCACAGAATGGCCCTGGAGGAACTGCCAGATGCTCTTCAGACAATTGCCTTGATTGCCTTATTGAGTGTGATGACCATGGGAGTATTCTTCCTCCTCATGCAGCGGAAGGGCATTGGAAAGATAGGTTTGGGAGGCGCTGTCTTGGGAGTCGCGACCTTTTTCTGTTGGATGGCTGAAGTTCCAGGAACGAAGATCGCCGGAATGTTGCTGCTCTCCCTTCTCTTGATGATTGTGCTAATTCCTGAGCCAGAGAAGCAACGTTCGCAGACAGACAACCAGCTAGCCGTGTTCCTGATTTGTGTCATGACCCTTGTGAGCGCAGTGGCAGCCAACGAGATGGGTTGGCTAGATAAGACCAAGAGTGACATAAGCAGTTTGTTTGGGCAAAGAATTGAGGTCAAGGAGAATTTCAGCATGGGAGAGTTTCTTCTGGACTTGAGGCCGGCAACAGCCTGGTCACTGTACGCTGTGACAACAGCGGTCCTCACTCCACTGCTAAAGCATTTGATCACGTCAGATTACATCAACACCTCATTGACCTCAATAAACGTTCAGGCAAGTGCACTATTCACACTCGCGCGAGGCTTCCCCTTCGTCGATGTTGGAGTGTCGGCTCTCCTGCTAGCAGCCGGATGCTGGGGACAAGTCACCCTCACCGTTACGGTAACAGCGGCAACACTCCTTTTTTGCCACTATGCCTACATGGTTCCCGGTTGGCAAGCTGAGGCAATGCGCTCAGCCCAGCGGCGGACAGCGGCCGGAATCATGAAGAACGCTGTAGTGGATGGCATCGTGGCCACGGACGTCCCAGAATTAGAGCGCACCACACCCATCATGCAGAAGAAAGTTGGACAGATCATGCTGATCTTGGTGTCTCTAGCTGCAGTAGTAGTGAACCCGTCTGTGAAGACAGTACGAGAAGCCGGAATTTTGATCACGGCCGCAGCGGTGACGCTTTGGGAGAATGGAGCAAGCTCTGTTTGGAACGCAACAACTGCCATCGGACTCTGCCACATCATGCGTGGGGGTTGGTTGTCATGTCTATCCATAACATGGACACTCATAAAGAACATGGAAAAACCAGGACTAAAAAGAGGTGGGGCAAAAGGACGCACCTTGGGAGAGGTTTGGAAAGAAAGACTCAACCAGATGACAAAAGAAGAGTTCACTAGGTACCGCAAAGAGGCCATCATCGAAGTCGATCGCTCAGCGGCAAAACACGCCAGGAAAGAAGGCAATGTCACTGGAGGGCATCCAGTCTCTAGGGGCACAGCAAAACTGAGATGGCTGGTCGAACGGAGGTTTCTCGAACCGGTCGGAAAAGTGATTGACCTTGGATGTGGAAGAGGCGGTTGGTGTTACTATATGGCAACCCAAAAAAGAGTCCAAGAAGTCAGAGGGTACACAAAGGGCGGTCCCGGACATGAAGAGCCCCAACTAGTGCAAAGTTATGGATGGAACATTGTCACCATGAAGAGTGGAGTGGATGTGTTCTACAGACCTTCTGAGTGTTGTGACACCCTCCTTTGTGACATCGGAGAGTCCTCGTCAAGTGCTGAGGTTGAAGAGCATAGGACGATTCGGGTCCTTGAAATGGTTGAGGACTGGCTGCACCGAGGGCCAAGGGAATTTTGCGTGAAGGTGCTCTGTCCCTACATGCCGAAAGTCATAGAGAAGATGGAGCTGCTCCAACGCCGGTATGGGGGGGGACTGGTCAGAAACCCACTCTCACGGAATTCCACGCACGAGATGTATTGGGTGAGTCGAGCTTCAGGCAATGTGGTACATTCAGTGAATATGACCAGCCAGGTGCTCCTAGGAAGAATGGAAAAAAGGACCTGGAAGGGACCCCAATACGAGGAAGATGTAAACTTGGGAAGTGGAACCAGGGCGGTGGGAAAACCCCTGCTCAACTCAGACACCAGTAAAATCAAGAACAGGATTGAACGACTCAGGCGTGAGTACAGTTCGACGTGGCACCACGATGAGAACCACCCATATAGAACCTGGAACTATCACGGCAGTTATGATGTGAAGCCCACAGGCTCCGCCAGTTCGCTGGTCAATGGAGTGGTCAGGCTCCTCTCAAAACCATGGGACACCATCACGAATGTTACCACCATGGCCATGACTGACACTACTCCCTTCGGGCAGCAGCGAGTGTTCAAAGAGAAGGTGGACACGAAAGCTCCTGAACCGCCAGAAGGAGTGAAGTACGTGCTCAACGAGACCACCAACTGGTTGTGGGCGTTTTTGGCCAGAGAAAAACGTCCCAGAATGTGCTCTCGAGAGGAATTCATAAGAAAGGTCAACAGCAATGCAGCTTTGGGTGCCATGTTTGAAGAGCAGAATCAATGGAGGAGCGCCAGAGAAGCAGTTGAAGATCCAAAATTTTGGGAGATGGTGGATGAGGAGCGCGAGGCACATCTGCGGGGGGAATGTCACACTTGCATTTACAACATGATGGGAAAGAGAGAGAAAAAACCCGGAGAGTTCGGAAAGGCCAAGGGAAGCAGAGCCATTTGGTTCATGTGGCTCGGAGCTCGCTTTCTGGAGTTCGAGGCTCTGGGTTTTCTCAATGAAGACCACTGGCTTGGAAGAAAGAACTCAGGAGGAGGTGTCGAGGGCTTGGGCCTCCAAAAACTGGGTTACATCCTGCGTGAAGTTGGCACCCGGCCTGGGGGCAAGATCTATGCTGATGACACAGCTGGCTGGGACACCCGCATCACGAGAGCTGACTTGGAAAATGAAGCTAAGGTGCTTGAGCTGCTTGATGGGGAACATCGGCGTCTTGCCAGGGCCATCATTGAGCTCACCTATCGTCACAAAGTTGTGAAAGTGATGCGCCCGGCTGCTGATGGAAGAACCGTCATGGATGTTATCTCCAGAGAAGATCAGAGGGGGAGTGGACAAGTTGTCACCTACGCCCTAAACACTTTCACCAACCTGGCCGTCCAGCTGGTGAGGATGATGGAAGGGGAAGGAGTGATTGGCCCAGATGATGTGGAGAAACTCACAAAAGGGAAAGGACCCAAAGTCAGGACCTGGCTGTTTGAGAATGGGGAAGAAAGACTCAGCCGCATGGCTGTCAGTGGAGATGACTGTGTGGTAAAGCCCCTGGACGATCGCTTTGCCACCTCGCTCCACTTCCTCAATGCTATGTCAAAGGTTCGCAAAGACATCCAAGAGTGGAAACCGTCAACTGGATGGTATGATTGGCAGCAGGTTCCATTTTGCTCAAACCATTTCACTGAATTGATCATGAAAGATGGAAGAACACTGGTGGTTCCATGCCGAGGACAGGATGAATTGGTAGGCAGAGCTCGCATATCTCCAGGGGCCGGATGGAACGTCCGCGACACTGCTTGTCTGGCTAAGTCTTATGCCCAGATGTGGCTGCTTCTGTACTTCCACAGAAGAGACCTGCGGCTCATGGCCAACGCCATTTGCTCCGCTGTCCCTGTGAATTGGGTCCCTACCGGAAGAACCACGTGGTCCATCCATGCAGGAGGAGAGTGGATGACAACAGAGGACATGTTGGAGGTCTGGAACCGTGTTTGGATAGAGGAGAATGAATGGATGGAAGACAAAACCCCAGTGGAGAAATGGAGTGACGTCCCATATTCAGGAAAACGAGAGGACATCTGGTGTGGCAGCCTGATTGGCACAAGAGCCCGAGCCACGTGGGCAGAAAACATCCAGGTGGCTATCAACCAAGTCAGAGCAATCATCGGAGATGAGAAGTATGTGGACTACATGAGTTCACTAAAGAGATATGAAGACACAACTTTGGTTGAGGACACAGTACTGTAGATATTTAATCAATTGTAAATAGACAATATAAGTATGCATAAAAGTGTAGTTTTATAGTAGTATTTAGTGGTGTTAGTGTAAATAGTTAAGAAAATTTTGAGGAGAAAGTCAGGCCGGGAAGTTCCCGCCACCGGAAGTTGAGTAGACGGTGCTGCCTGCGACTCAACCCCAGGAGGACTGGGTGAACAAAGCCGCGAAGTGATCCATGTAAGCCCTCAGAACCGTCTCGGAAGGAGGACCCCACATGTTGTAACTTCAAAGCCCAATGTCAGACCACGCTACGGCGTGCTACTCTGCGGAGAGTGCAGTCTGCGATAGTGCCCCAGGAGGACTGGGTTAACAAAGGCAAACCAACGCCCCACGCGGCCCTAGCCCCGGTAATGGTGTTAACCAGGGCGAAAGGACTAGAGGTTAGAGGAGACCCCGCGGTTTAAAGTGCACGGCCCAGCCTGGCTGAAGCTGTAGGTCAGGGGAAGGACTAGAGGTTAGTGGAGACCCCGTGCCACAAAACACCACAACAAAACAGCATATTGACACCTGGGATAGACTAGGAGATCTTCTGCTCTGCACAACCAGCCACACGGCACAGTGCGCCGACAATGGTGGCTGGTGGTGCGAGAACACAGGATCT"
-      genes:
-        - name: 2K
-          sequence: SQTDNQLAVFLICVMTLVSAVAA
-        - name: NS1
-          sequence: DTGCAIDISRQELRCGSGVFIHNDVEAWMDRYKYYPETPQGLAKIIQKAHKEGVCGLRSVSRLEHQMWEAVKDELNTLLKENGVDLSVVVEKQEGMYKSAPKRLTATTEKLEIGWKAWGKSILFAPELANNTFVVDGPETKECPTQNRAWNSLEVEDFGFGLTSTRMFLKVRESNTTECDSKIIGTAVKNNLAIHSDLSYWIESRLNDTWKLERAVLGEVKSCTWPETHTLWGDGILESDLIIPVTLAGPRSNHNRRPGYKTQNQGPWDEGRVEIDFDYCPGTTVTLSESCGHRGPATRTTTESGKLITDWCCRSCTLPPLRYQTDSGCWYGMEIRPQRHDEKTLVQSQVNA
-        - name: NS2A
-          sequence: YNADMIDPFQLGLLVVFLATQEVLRKRWTAKISMPAILIALLVLVFGGITYTDVLRYVILVGAAFAESNSGGDVVHLALMATFKIQPVFMVASFLKARWTNQENILLMLAAVFFQMAYHDARQILLWEIPDVLNSLAVAWMILRAITFTTTSNVVVPLLALLTPGLRCLNLDVYRILLLMVGIGSLIREKRSAAAKKKGASLLCLALASTGLFNPMILAAGLIACDPNRKR
-        - name: NS2B
-          sequence: GWPATEVMTAVGLMFAIVGGLAELDIDSMAIPMTIAGLMFAAFVISGKSTDMWIERTADISWESDAEITGSSERVDVRLDDDGNFQLMNDPGAPWKIWMLRMVCLAISAYTPWAILPSVVGFWITLQYTKR
-        - name: NS3
-          sequence: GGVLWDTPSPKEYKKGDTTTGVYRIMTRGLLGSYQAGAGVMVEGVFHTLWHTTKGAALMSGEGRLDPYWGSVKEDRLCYGGPWKLQHKWNGQDEVQMIVVEPGKNVKNVQTKPGVFKTPEGEIGAVTLDFPTGTSGSPIVDKNGDVIGLYGNGVIMPNGSYISAIVQGERMDEPIPAGFEPEMLRKKQITVLDLHPGAGKTRRILPQIIKEAINRRLRTAVLAPTRVVAAEMAEALRGLPIRYQTSAVPREHNGNEIVDVMCHATLTHRLMSPHRVPNYNLFVMDEAHFTDPASIAARGYISTKVELGEAAAIFMTATPPGTSDPFPESNSPISDLQTEIPDRAWNSGYEWITEYTGKTVWFVPSVKMGNEIALCLQRAGKKVVQLNRKSYETEYPKCKNDDWDFVITTDISEMGANFKASRVIDSRKSVKPTIITEGEGRVILGEPSAVTAASAAQRRGRIGRNPSQVGDEYCYGGHTNEDDSNFAHWTEARIMLDNINMPNGLIAQFYQPEREKVYTMDGEYRLRGEERKNFLELLRTADLPVWLAYKVAAAGVSYHDRRWCFDGPRTNTILEDNNEVEVITKLGERKILRPRWIDARVYSDHQALKAFKDFASGKR
-        - name: NS4A
-          sequence: SQIGLIEVLGKMPEHFMGKTWEALDTMYVVATAEKGGRAHRMALEELPDALQTIALIALLSVMTMGVFFLLMQRKGIGKIGLGGAVLGVATFFCWMAEVPGTKIAGMLLLSLLLMIVLIPEPEKQR
-        - name: NS4B
-          sequence: NEMGWLDKTKSDISSLFGQRIEVKENFSMGEFLLDLRPATAWSLYAVTTAVLTPLLKHLITSDYINTSLTSINVQASALFTLARGFPFVDVGVSALLLAAGCWGQVTLTVTVTAATLLFCHYAYMVPGWQAEAMRSAQRRTAAGIMKNAVVDGIVATDVPELERTTPIMQKKVGQIMLILVSLAAVVVNPSVKTVREAGILITAAAVTLWENGASSVWNATTAIGLCHIMRGGWLSCLSITWTLIKNMEKPGLKR
-        - name: NS5
-          sequence: GGAKGRTLGEVWKERLNQMTKEEFTRYRKEAIIEVDRSAAKHARKEGNVTGGHPVSRGTAKLRWLVERRFLEPVGKVIDLGCGRGGWCYYMATQKRVQEVRGYTKGGPGHEEPQLVQSYGWNIVTMKSGVDVFYRPSECCDTLLCDIGESSSSAEVEEHRTIRVLEMVEDWLHRGPREFCVKVLCPYMPKVIEKMELLQRRYGGGLVRNPLSRNSTHEMYWVSRASGNVVHSVNMTSQVLLGRMEKRTWKGPQYEEDVNLGSGTRAVGKPLLNSDTSKIKNRIERLRREYSSTWHHDENHPYRTWNYHGSYDVKPTGSASSLVNGVVRLLSKPWDTITNVTTMAMTDTTPFGQQRVFKEKVDTKAPEPPEGVKYVLNETTNWLWAFLAREKRPRMCSREEFIRKVNSNAALGAMFEEQNQWRSAREAVEDPKFWEMVDEEREAHLRGECHTCIYNMMGKREKKPGEFGKAKGSRAIWFMWLGARFLEFEALGFLNEDHWLGRKNSGGGVEGLGLQKLGYILREVGTRPGGKIYADDTAGWDTRITRADLENEAKVLELLDGEHRRLARAIIELTYRHKVVKVMRPAADGRTVMDVISREDQRGSGQVVTYALNTFTNLAVQLVRMMEGEGVIGPDDVEKLTKGKGPKVRTWLFENGEERLSRMAVSGDDCVVKPLDDRFATSLHFLNAMSKVRKDIQEWKPSTGWYDWQQVPFCSNHFTELIMKDGRTLVVPCRGQDELVGRARISPGAGWNVRDTACLAKSYAQMWLLLYFHRRDLRLMANAICSAVPVNWVPTGRTTWSIHAGGEWMTTEDMLEVWNRVWIEENEWMEDKTPVEKWSDVPYSGKREDIWCGSLIGTRARATWAENIQVAINQVRAIIGDEKYVDYMSSLKRYEDTTLVEDTVL
-        - name: capsid
-          sequence: MSKKPGGPGKSRAVNMLKRGMPRVLSLIGLKRAMLSLIDGKGPIRFVLALLAFFRFTAIAPTRAVLDRWRGVNKQTAMKHLLSFKKELGTLTSAINRRSSKQKKRGGKTGIAVMIGLIASVGA
-        - name: env
-          sequence: FNCLGMSNRDFLEGVSGATWVDLVLEGDSCVTIMSKDKPTIDVKMMNMEAANLAEVRSYCYLATVSDLSTKAACPTMGEAHNDKRADPAFVCRQGVVDRGWGNGCGLFGKGSIDTCAKFACSTKAIGRTILKENIKYEVAIFVHGPTTVESHGNYSTQVGATQAGRLSITPAAPSYTLKLGEYGEVTVDCEPRSGIDTNAYYVMTVGTKTFLVHREWFMDLNLPWSSAGSTVWRNRETLMEFEEPHATKQSVIALGSQEGALHQALAGAIPVEFSSNTVKLTSGHLKCRVKMEKLQLKGTTYGVCSKAFKFLGTPADTGHGTVVLELQYTGTDGPCKVPISSVASLNDLTPVGRLVTVNPFVSVATANAKVLIELEPPFGDSYIVVGRGEQQINHHWHKSGSSIGKAFTTTLKGAQRLAALGDTAWDFGSVGGVFTSVGKAVHQVFGGAFRSLFGGMSWITQGLLGALLLWMGINARDRSIALTFLAVGGVLLFLSVNVHA
-        - name: prM
-          sequence: VTLSNFQGKVMMTVNATDVTDVITIPTAAGKNLCIVRAMDVGYMCDDTITYECPVLSAGNDPEDIDCWCTKSAVYVRYGRCTKTRHSRRSRRSLTVQTHGESTLANKKGAWMDSTKATRYLVKTESWILRNPGYALVAAVIGWMLGSNTMQRVVFVVLLLLVAPAYS
-=======
->>>>>>> 1b7497a7
 auth:
   smtp:
     host: "in-v3.mailjet.com"
