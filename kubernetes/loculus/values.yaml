environment: server
crossRef:
  DOIPrefix: "10.62599"
  testEndpoint: "https://test.crossref.org"
  liveEndpoint: "https://doi.crossref.org"
disableWebsite: false
disableBackend: false
disablePreprocessing: false
disableIngest: false
disableEnaSubmission: false
siloImportLimitSeconds: 3600
ingestLimitSeconds: 1800
preprocessingTimeout: 600
accessionPrefix: "LOC_"
dataUseTermsUrls:
  open: https://#TODO-MVP/open
  restricted: https://#TODO-MVP/restricted
name: "Loculus"
logo:
  url: "/favicon.svg"
  width: 100
  height: 100
defaultOrganismConfig: &defaultOrganismConfig
  schema: &schema
    loadSequencesAutomatically: true
    organismName: "Ebola Zaire"
    image: "https://cdn.britannica.com/01/179201-050-FED1B381/filamentous-ebolavirus-particles-scanning-electron-micrograph-cell.jpg?w=400&h=300&c=crop"
    ### Field list
    ## General fields
    # name: Key used across app to refer to this field (required)
    # displayName: Name displayed to users (optional) | used by website (for input and details)
    # type: Type of field (default: "string")
    # required: Whether the field is required by backend (default false) | used by input, backend, preprocessing
    ## Input related
    # noInput: Whether the field should not be input by the user)
    # definition
    # guidance
    # example
    # ontology_id
    ## Sequence details UI related
    # header: Grouping of fields in sequence details UI (default: "Other")
    # hideOnSequenceDetailsPage: Whether the field should be hidden on the sequence details page (default false)
    # customDisplay: Custom display dict for the field
    #     type: Enum with values "link"
    #     url: URL to link to with template __value__ for the field value: "https://www.ncbi.nlm.nih.gov/nuccore/__value__"
    ## SearchUI related
    # initiallyVisible: Whether it appear in searchUI by default (default false)
    # generateIndex: Whether the field should be indexed for search (default false, only allowed for string fields)
    # autocomplete: Whether the field should be used for search autocomplete (default false, only allowed for string fields and probably generateIndex should be true)
    ## Ingest related
    # ingest: Which NCBI field to map to this field (optional)
    ## Preprocessing related
    # preprocessing: Preprocessing function to run on the field (optional: defaults to identity function on input field with same name)

    ## TODO: Allow extra metadata field by particular organisms (e.g. clade/lineage)
    metadata:
      - name: sample_collection_date
        displayName: Collection date
        type: date
        initiallyVisible: true
        header: Sample details
        ingest: ncbi_collection_date
        preprocessing:
          function: process_date
          inputs:
            date: sample_collection_date
        required: true
      - name: display_name
        preprocessing:
          function: concatenate
          inputs:
            geo_loc_country: geo_loc_country
            sample_collection_date: sample_collection_date
          args:
            order: [geo_loc_country, accession_version, sample_collection_date]
            type: [string, string, date]
        noInput: true
      - name: ncbi_release_date
        displayName: NCBI release date
        type: date
        header: "INSDC"
        preprocessing:
          function: parse_timestamp
          inputs:
            timestamp: ncbi_release_date
        noInput: true
      - name: ncbi_update_date
        type: date
        displayName: NCBI update date
        header: "INSDC"
        preprocessing:
          function: parse_timestamp
          inputs:
            timestamp: ncbi_update_date
        noInput: true
        perSegment: true
        oneHeader: true
      - name: geo_loc_country
        displayName: Collection country
        generateIndex: true
        autocomplete: true
        initiallyVisible: true
        header: Sample details
        ingest: country
        required: true
      - name: geo_loc_admin_1
        displayName: Collection subdivision level 1
        generateIndex: true
        autocomplete: true
        initiallyVisible: true
        header: Sample details
        ingest: division
      - name: geo_loc_admin_2
        displayName: Collection subdivision level 2
        generateIndex: true
        autocomplete: true
        header: Sample details
      - name: geo_loc_city
        displayName: Collection city
        generateIndex: true
        autocomplete: true
        header: Sample details
      - name: geo_loc_site
        ontology_id: GENEPIO:0100436
        definition: The name of a specific geographical location e.g. Credit River (rather than river).
        guidance: Provide the name of the specific geographical site using a specific noun (a word that names a certain place, thing).
        example: Credit River
        displayName: Collection site
        header: Sample details
      - name: specimen_collector_sample_id
        displayName: Isolate name
        header: Sample details
        ingest: ncbi_isolate_name
      - name: authors
        displayName: Authors
        type: authors
        header: Authors
        truncateColumnDisplayTo: 15
        ingest: ncbi_submitter_names
      - name: author_affiliations
        displayName: Author affiliations
        generateIndex: true
        autocomplete: true
        truncateColumnDisplayTo: 15
        header: Authors
        ingest: ncbi_submitter_affiliation
      - name: ncbi_submitter_country
        displayName: NCBI submitter country
        generateIndex: true
        autocomplete: true
        hideOnSequenceDetailsPage: true
        noInput: true
        header: "INSDC"
      - name: insdc_accession_base
        header: "INSDC"
        hideOnSequenceDetailsPage: true
        noInput: true
        perSegment: true
        oneHeader: true
      - name: insdc_version
        type: int
        header: "INSDC"
        hideOnSequenceDetailsPage: true
        noInput: true
        perSegment: true
        oneHeader: true
      - name: insdc_accession_full
        displayName: INSDC accession
        customDisplay:
          type: link
          url: "https://www.ncbi.nlm.nih.gov/nuccore/__value__"
        header: "INSDC"
        ingest: genbank_accession
        noInput: true
        perSegment: true
        oneHeader: true
      - name: bioproject_accessions
        customDisplay:
          type: link
          url: "https://www.ncbi.nlm.nih.gov/bioproject/__value__"
        header: "INSDC"
        ingest: bioprojects
        noInput: true
        perSegment: true
      - name: biosample_accession
        customDisplay:
          type: link
          url: "https://www.ncbi.nlm.nih.gov/biosample/__value__"
        header: "INSDC"
        noInput: true
        perSegment: true
        oneHeader: true
      - name: culture_id
        displayName: Culture ID
        header: Sample details
      - name: sample_received_date
        ontology_id: GENEPIO:0001177
        definition: The date on which the sample was received by the laboratory.
        guidance: Alternative if "sample_collection_date" is not available. Record the date the sample was received by the laboratory. Required granularity includes year, month and day. Before sharing this data, ensure this date is not considered identifiable information. If this date is considered identifiable, it is acceptable to add "jitter" to the received date by adding or subtracting calendar days. Do not change the received date in your original records. Alternatively, collection_date may be used as a substitute in the data you share. The date should be provided in ISO 8601 standard format "YYYY-MM-DD".
        example: '2020-03-20'
        displayName: Sample Received Date
        type: date
        preprocessing:
          function: process_date
          inputs:
            date: sample_received_date
        header: Sample details
      - name: sample_type
        displayName: Sample type
        header: Sampling
      - name: purpose_of_sampling
        ontology_id: GENEPIO:0001198
        definition: The reason that the sample was collected.
        guidance: Select a value from the pick list in the template
        example: Diagnostic testing
        header: Sampling
      - name: presampling_activity
        ontology_id: GENEPIO:0100433
        definition: The activities or variables introduced upstream of sample collection that may affect the sample collected.
        guidance: If there was presampling activity that would affect the sample prior to collection (this is different than sample processing which happens after the sample is collected), provide the experimental activities by selecting one or more values from the template pick list. If the information is unknown or cannot be provided, leave blank or provide a null value.
        example: Antimicrobial pre-treatment [GENEPIO:0100537]
        displayName: Presampling activity
        header: Sampling
      - name: anatomical_material
        ontology_id: GENEPIO:0001211
        definition: A substance obtained from an anatomical part of an organism e.g. tissue, blood.
        guidance: 'Provide a descriptor if an anatomical material was sampled. Use the pick list provided in the template. If a desired term is missing from the pick list, use this look-up service to identify a standardized term: https://www.ebi.ac.uk/ols/ontologies/uberon. If not applicable, leave blank.'
        example: Blood [UBERON:0000178]
        displayName: Anatomical material
        header: Sampling
      - name: anatomical_part
        ontology_id: GENEPIO:0001214
        definition: An anatomical part of an organism e.g. oropharynx.
        guidance: 'Provide a descriptor if an anatomical part was sampled. Use the pick list provided in the template. If a desired term is missing from the pick list, use this look-up service to identify a standardized term: https://www.ebi.ac.uk/ols/ontologies/uberon. If not applicable, leave blank.'
        example: Nasopharynx (NP) [UBERON:0001728]
        displayName: Anatomical part
        header: Sampling
      - name: body_product
        ontology_id: GENEPIO:0001216
        definition: A substance excreted/secreted from an organism e.g. feces, urine, sweat.
        guidance: 'Provide a descriptor if a body product was sampled. Use the pick list provided in the template. If a desired term is missing from the pick list, use this look-up service to identify a standardized term: https://www.ebi.ac.uk/ols/ontologies/uberon. If not applicable, leave blank.'
        example: Feces [UBERON:0001988]
        displayName: Body product
        header: Sampling
      - name: environmental_material
        ontology_id: GENEPIO:0001223
        definition: A substance obtained from the natural or man-made environment e.g. soil, water, sewage, door handle, bed handrail, face mask.
        guidance: 'Provide a descriptor if an environmental material was sampled. Use the pick list provided in the template. If a desired term is missing from the pick list, use this look-up service to identify a standardized term: https://www.ebi.ac.uk/ols/ontologies/envo. If not applicable, leave blank.'
        example: Face mask [OBI:0002787]
        displayName: Environmental material
        header: Sampling
      - name: environmental_site
        ontology_id: GENEPIO:0001232
        definition: An environmental location may describe a site in the natural or built environment e.g. hospital, wet market, bat cave.
        guidance: 'Provide a descriptor if an environmental site was sampled. Use the pick list provided in the template. If a desired term is missing from the pick list, use this look-up service to identify a standardized term: https://www.ebi.ac.uk/ols/ontologies/envo. If not applicable, leave blank.'
        example: Hospital [ENVO:00002173]
        displayName: Environmental site
        header: Sampling
      - name: collection_device
        ontology_id: GENEPIO:0001234
        definition: The instrument or container used to collect the sample e.g. swab.
        guidance: 'Provide a descriptor if a collection device was used for sampling. Use the pick list provided in the template. If a desired term is missing from the pick list, use this look-up service to identify a standardized term: https://www.ebi.ac.uk/ols/ontologies/obi. If not applicable, leave blank.'
        example: Swab [GENEPIO:0100027]
        displayName: Collection device
        header: Sampling
      - name: collection_method
        ontology_id: GENEPIO:0001241
        definition: The process used to collect the sample e.g. phlebotomy, necropsy.
        guidance: 'Provide a descriptor if a collection method was used for sampling. Use the pick list provided in the template. If a desired term is missing from the pick list, use this look-up service to identify a standardized term: https://www.ebi.ac.uk/ols/ontologies/obi. If not applicable, leave blank.'
        example: Bronchoalveolar lavage (BAL) [GENEPIO:0100032]
        displayName: Collection method
        header: Sampling
      - name: food_product
        ontology_id: GENEPIO:0100444
        definition: A material consumed and digested for nutritional value or enjoyment.
        guidance: This field includes animal feed. If applicable, select the standardized term and ontology ID for the anatomical material from the picklist provided. Multiple values can be provided, separated by a semi-colon.
        example: Feather meal [FOODON:00003927]; Bone meal [ENVO:02000054]; Chicken breast [FOODON:00002703]
        displayName: Food Product
        header: Sampling
      - name: food_product_properties
        ontology_id: GENEPIO:0100445
        definition: Any characteristic of the food product pertaining to its state, processing, a label claim, or implications for consumers.
        guidance: Provide any characteristics of the food product including whether it has been cooked, processed, preserved, any known information about its state (e.g. raw, ready-to-eat), any known information about its containment (e.g. canned), and any information about a label claim (e.g. organic, fat-free).
        example: Food (chopped) [FOODON:00002777]; Ready-to-eat (RTE) [FOODON:03316636]
        displayName: Food Product Properties
        header: Sampling
      - name: specimen_processing
        ontology_id: GENEPIO:0100435
        definition: The processing applied to samples post-collection, prior to further testing, characterization, or isolation procedures.
        guidance: Provide the sample processing information by selecting a value from the template pick list. If the information is unknown or cannot be provided, leave blank or provide a null value.
        example: Samples pooled [OBI:0600016]
        displayName: Specimen Processing
        header: Specimen processing
      - name: specimen_processing_details
        ontology_id: GENEPIO:0100311
        definition: Detailed information regarding the processing applied to a sample during or after receiving the sample.
        guidance: Provide a free text description of any processing details applied to a sample.
        example: 25 swabs were pooled and further prepared as a single sample during library prep.
        displayName: Specimen Processing Details
        header: Specimen processing
      - name: experimental_specimen_role_type
        ontology_id: GENEPIO:0100921
        definition: The type of role that the sample represents in the experiment.
        guidance: Samples can play different types of roles in experiments. A sample under study in one experiment may act as a control or be a replicate of another sample in another experiment. This field is used to distinguish samples under study from controls, replicates, etc.  If the sample acted as an experimental control or a replicate, select a role type from the picklist. If the sample was not a control, leave blank or select "Not Applicable".
        example: Positive experimental control [GENEPIO:0101018]
        displayName: Experimental Specimen Role  Type
        header: Specimen processing
      - name: host_age
        ontology_id: GENEPIO:0001392
        definition: Age of host at the time of sampling.
        guidance: If known, provide age. Age-binning is also acceptable.
        example: "79"
        displayName: Host Age
        type: int
        header: Host
        rangeSearch: true
      - name: host_age_bin
        ontology_id: GENEPIO:0001394
        definition: The age category of the host at the time of sampling.
        guidance: Age bins in 10 year intervals have been provided. If a host's age cannot be specified due to provacy concerns, an age bin can be used as an alternative.
        example: 50 - 59 [GENEPIO:0100054]
        displayName: Host Age Bin
        header: Host
      - name: host_gender
        ontology_id: GENEPIO:0001395
        definition: The gender of the host at the time of sample collection.
        guidance: If known, select a value from the pick list.
        example: Male [NCIT:C46109]
        displayName: Host Gender
        header: Host
      - name: host_origin_country
        ontology_id: GENEPIO:0100438
        definition: The country of origin of the host.
        guidance: If a sample is from a human or animal host that originated from outside of Canada, provide the the name of the country where the host originated by selecting a value from the template pick list. If the information is unknown or cannot be provided, leave blank or provide a null value.
        example: South Africa [GAZ:00001094]
        displayName: Host Origin Country
        header: Host
      - name: host_disease
        ontology_id: GENEPIO:0001391
        definition: The name of the disease experienced by the host.
        guidance: "This field is only required if the Pathogen.cl package was selected. If the host was sick, provide the name of the disease.The standardized term can be sourced from this look-up service: https://www.ebi.ac.uk/ols/ontologies/doid If the disease is not known, put “missing”."
        example: mastitis, gastroenteritis
        displayName: Host disease
        header: Host
      - name: signs_and_symptoms
        ontology_id: GENEPIO:0001400
        definition: A perceived change in function or sensation, (loss, disturbance or appearance) indicative of a disease, reported by a patient.
        guidance: Select all of the symptoms experienced by the host from the pick list.
        example: Cough [HP:0012735], Fever [HP:0001945],  Rigors (fever shakes) [HP:0025145]
        displayName: Signs and symptoms
        header: Host
      - name: host_health_state
        ontology_id: GENEPIO:0001388
        definition: Health status of the host at the time of sample collection.
        guidance: If known, select a value from the pick list.
        example: Asymptomatic [NCIT:C3833]
        displayName: Host Health State
        header: Host
      - name: host_health_outcome
        ontology_id: GENEPIO:0001390
        definition: Disease outcome in the host.
        guidance: If known, select a value from the pick list.
        example: Recovered [NCIT:C49498]
        displayName: Host Health Outcome
        header: Host
      - name: travel_history
        ontology_id: GENEPIO:0001416
        definition: Travel history in last six months.
        guidance: Specify the countries (and more granular locations if known) travelled in the last six months; can include multiple travels. Separate multiple travel events with a semicolon. Provide as free text.
        example: Canada, Vancouver; USA, Seattle; Italy, Milan
        displayName: Travel History
        header: Host
      - name: exposure_event
        ontology_id: GENEPIO:0001417
        definition: Event leading to exposure.
        guidance: If known, select the exposure event from the pick list.
        example: Mass Gathering [GENEPIO:0100237]
        displayName: Exposure event
        header: Host
      - name: host_role
        ontology_id: GENEPIO:0001419
        definition: The role of the host in relation to the exposure setting.
        guidance: Select the host's personal role(s) from the pick list provided in the template. If the desired term is missing, contact the curation team.
        example: Patient [OMRSE:00000030]
        displayName: Host role
        header: Host
      - name: exposure_setting
        ontology_id: GENEPIO:0001428
        definition: The setting leading to exposure.
        guidance: Select the host exposure setting(s) from the pick list provided in the template. If a desired term is missing, contact the curation team.
        example: Healthcare Setting [GENEPIO:0100201]
        displayName: Exposure setting
        header: Host
      - name: exposure_details
        ontology_id: GENEPIO:0001431
        definition: Additional host exposure information.
        guidance: Free text description of the exposure.
        example: "Host role - Other: Bus Driver"
        displayName: Exposure details
        header: Host
      - name: previous_infection_disease
        definition: The name of the disease previously experienced by the host.
        guidance: Provide the name(s) of the previous of ongoing disease(s). Multiple diseases can be separated by a semi-colon.
        example: COVID-19
        displayName: Previous infection (disease)
        header: Host
      - name: previous_infection_organism
        definition: The name of the pathogen causing the disease previously experienced by the host.
        guidance: Provide the name(s) of the pathogen(s) causing the previous or ongoing infections. Multiple pathogen names can be separated using a semi-colon.
        example: Sudden Acute Respiratory Syndrome Coronavirus 2 (SARS-CoV-2)
        displayName: Previous infection (organism)
        header: Host
      - name: host_vaccination_status
        ontology_id: GENEPIO:0001404
        definition: The vaccination status of the host (fully vaccinated, partially vaccinated, or not vaccinated).
        guidance: Select the vaccination status of the host from the pick list.
        example: Fully Vaccinated [GENEPIO:0100100]
        displayName: Host Vaccination Status
        header: Host
      - name: purpose_of_sequencing
        ontology_id: GENEPIO:0001445
        definition: The reason that the sample was sequenced.
        guidance: The reason why a sample was originally collected may differ from the reason why it was selected for sequencing. The reason a sample was sequenced may provide information about potential biases in sequencing strategy. Provide the purpose of sequencing from the picklist in the template. The reason for sample collection should be indicated in the "purpose of sampling" field.
        example: Baseline surveillance (random sampling) [GENEPIO:0100005]
        displayName: Purpose Of Sequencing
        header: Sequencing
      - name: sequencing_date
        ontology_id: GENEPIO:0001447
        definition: The date the sample was sequenced.
        guidance: Provide the sequencing date in ISO 8601 standard format "YYYY-MM-DD".
        example: "2021-04-26"
        displayName: Sequencing Date
        type: date
        preprocessing:
          function: process_date
          inputs:
            date: sequencing_date
        header: Sequencing
      - name: amplicon_pcr_primer_scheme
        ontology_id: GENEPIO:0001456
        definition: The specifications of the primers (primer sequences, binding positions, fragment size generated etc) used to generate the amplicons to be sequenced.
        guidance: Provide the name and version of the primer scheme used to generate the amplicons for sequencing.
        example: https://github.com/joshquick/artic-ncov2019/blob/master/primer_schemes/nCoV-2019/V3/nCoV-2019.tsv
        displayName: Amplicon pcr primer scheme
        header: Sequencing
      - name: amplicon_size
        ontology_id: GENEPIO:0001449
        definition: The length of the amplicon generated by PCR amplification.
        guidance: Provide the amplicon size, including the units.
        example: 300bp
        displayName: Amplicon Size
        header: Sequencing
      - name: sequencing_instrument
        ontology_id: GENEPIO:0001452
        definition: The model of the sequencing instrument used.
        guidance: Select the sequencing instrument from the pick list.
        example: Oxford Nanopore MinION [GENEPIO:0100142]
        displayName: Sequencing Instrument
        header: Sequencing
      - name: sequencing_protocol
        ontology_id: GENEPIO:0001454
        definition: The protocol used to generate the sequence.
        guidance: 'Provide a free text description of the methods and materials used to generate the sequence. Suggested text, fill in information where indicated.: "Viral sequencing was performed following a tiling amplicon strategy using the <fill in> primer scheme. Sequencing was performed using a <fill in> sequencing instrument. Libraries were prepared using <fill in> library kit. "'
        example: Genomes were generated through amplicon sequencing of 1200 bp amplicons with Freed schema primers. Libraries were created using Illumina DNA Prep kits, and sequence data was produced using Miseq Micro v2 (500 cycles) sequencing kits.
        displayName: Sequencing protocol
        header: Sequencing
      - name: sequencing_assay_type
        ontology_id: GENEPIO:0100997
        definition: The overarching sequencing methodology that was used to determine the sequence of a biomaterial.
        guidance: 'Example Guidance: Provide the name of the DNA or RNA sequencing technology used in your study. If unsure refer to the protocol documentation, or provide a null value.'
        example: whole genome sequencing assay [OBI:0002117]
        displayName: Sequencing Assay Type
        header: Sequencing
      - name: sequenced_by_organization
        ontology_id: GENEPIO:0100416
        definition: The name of the agency, organization or institution responsible for sequencing the isolate's genome.
        guidance: Provide the name of the agency, organization or institution that performed the sequencing in full (avoid abbreviations). If the information is unknown or cannot be provided, leave blank or provide a null value.
        example: Public Health Agency of Canada (PHAC) [GENEPIO:0100551]
        displayName: Sequenced By
        header: Sequencing
      - name: sequenced_by_contact_name
        ontology_id: GENEPIO:0100471
        definition: The name or title of the contact responsible for follow-up regarding the sequence.
        guidance: Provide the name of an individual or their job title. As personnel turnover may render the contact's name obsolete, it is more prefereable to provide a job title for ensuring accuracy of information and institutional memory. If the information is unknown or cannot be provided, leave blank or provide a null value.
        example: Enterics Lab Manager
        displayName: Sequenced By Contact Name
        header: Sequencing
      - name: sequenced_by_contact_email
        ontology_id: GENEPIO:0100422
        definition: The email address of the contact responsible for follow-up regarding the sequence.
        guidance: Provide the email associated with the listed contact. As personnel turnover may render an individual's email obsolete, it is more prefereable to provide an address for a position or lab, to ensure accuracy of information and institutional memory. If the information is unknown or cannot be provided, leave blank or provide a null value.
        example: enterics@lab.ca
        displayName: Sequenced By Contact Email
        header: Sequencing
      - name: raw_sequence_data_processing_method
        ontology_id: GENEPIO:0001458
        definition: The method used for raw data processing such as removing barcodes, adapter trimming, filtering etc.
        guidance: Provide the name and version numbers of the software used to process the raw data.
        example: Porechop 0.2.3
        displayName: Raw sequence data processing method
        header: Sequencing
      - name: dehosting_method
        ontology_id: GENEPIO:0001459
        definition: The method used to remove host reads from the pathogen sequence.
        guidance: Provide the name and version number of the software used to remove host reads.
        example: Nanostripper 1.2.3
        displayName: Dehosting method
        header: Sequencing
      - name: reference_genome_accession
        ontology_id: GENEPIO:0001485
        definition: A persistent, unique identifier of a genome database entry.
        guidance: Provide the accession number of the reference genome used for mapping/assembly.
        example: NC_045512.2
        displayName: Reference genome accession
        header: Sequencing
      - name: consensus_sequence_software_name
        ontology_id: GENEPIO:0001463
        definition: The name of software used to generate the consensus sequence.
        guidance: Provide the name of the software used to generate the consensus sequence.
        example: Ivar
        displayName: Consensus sequence software name
        header: Sequencing
      - name: consensus_sequence_software_version
        ontology_id: GENEPIO:0001469
        definition: The version of the software used to generate the consensus sequence.
        guidance: Provide the version of the software used to generate the consensus sequence.
        example: "1.3"
        displayName: Consensus sequence software version
        header: Sequencing
      - name: depth_of_coverage
        ontology_id: GENEPIO:0001474
        definition: The average number of reads representing a given nucleotide in the reconstructed sequence.
        guidance: Provide value as a fold of coverage (as a number).
        example: 400
        displayName: Depth of coverage
        type: int
        header: Sequencing
      - name: breadth_of_coverage
        ontology_id: GENEPIO:0001475
        definition: The threshold used as a cut-off for the depth of coverage.
        guidance: Provide the threshold fold coverage (as a number)
        example: 100
        displayName: Breadth of coverage
        type: int
        header: Sequencing
      - name: quality_control_method_name
        ontology_id: GENEPIO:0100557
        definition: The name of the method used to assess whether a sequence passed a predetermined quality control threshold.
        guidance: Providing the name of the method used for quality control is very important for interpreting the rest of the QC information. Method names can be provided as the name of a pipeline or a link to a GitHub repository. Multiple methods should be listed and separated by a semi-colon. Do not include QC tags in other fields if no method name is provided.
        example: ncov-tools
        displayName: Quality control method name
        header: Sequencing
      - name: quality_control_method_version
        ontology_id: GENEPIO:0100558
        definition: The version number of the method used to assess whether a sequence passed a predetermined quality control threshold.
        guidance: Methods updates can make big differences to their outputs. Provide the version of the method used for quality control. The version can be expressed using whatever convention the developer implements (e.g. date, semantic versioning). If multiple methods were used, record the version numbers in the same order as the method names. Separate the version numbers using a semi-colon.
        example: "1.2.3"
        displayName: Quality control method version
        header: Sequencing
      - name: quality_control_determination
        ontology_id: GENEPIO:0100559
        definition: The determination of a quality control assessment.
        guidance: Select a value from the pick list provided. If a desired value is missing, submit a new term request to the PHA4GE QC Tag GitHub issuetracker using the New Term Request form.
        example: sequence failed quality control
        displayName: Quality control determination
        header: Sequencing
      - name: quality_control_issues
        ontology_id: GENEPIO:0100560
        definition: The reason contributing to, or causing, a low quality determination in a quality control assessment.
        guidance: Select a value from the pick list provided. If a desired value is missing, submit a new term request to the PHA4GE QC Tag GitHub issuetracker using the New Term Request form.
        example: low average genome coverage
        displayName: Quality control issues
        header: Sequencing
      - name: quality_control_details
        ontology_id: GENEPIO:0100561
        definition: The details surrounding a low quality determination in a quality control assessment.
        guidance: Provide notes or details regarding QC results using free text.
        example: CT value of 39. Low viral load. Low DNA concentration after amplification.
        displayName: Quality control details
        header: Diagnostics
      - name: diagnostic_measurement_method
        displayName: Diagnostic measurement method
        header: Diagnostics
      - name: diagnostic_target_presence
        displayName: Diagnostic target presence
        header: Diagnostics
      - name: diagnostic_target_gene_name
        displayName: Gene name
        header: Diagnostics
      - name: diagnostic_measurement_value
        displayName: Diagnostic measurement value
        header: Diagnostics
      - name: diagnostic_measurement_unit
        displayName: Diagnostic measurement unit
        header: Diagnostics
      - name: length
        type: int
        header: "Alignment states and QC metrics"
        noInput: true
        rangeSearch: true
        initiallyVisible: true
        perSegment: true
      - name: host_name_scientific
        generateIndex: true
        autocomplete: true
        header: "Host"
        ingest: ncbi_host_name
      - name: host_name_common
        generateIndex: true
        autocomplete: true
        header: "Host"
      - name: host_taxon_id
        type: int
        autocomplete: true
        customDisplay:
          type: link
          url: "https://www.ncbi.nlm.nih.gov/Taxonomy/Browser/wwwtax.cgi?mode=info&id=__value__"
        header: "Host"
        ingest: ncbi_host_tax_id
      - name: is_lab_host
        generateIndex: true
        autocomplete: true
        header: "Host"
        ingest: ncbi_is_lab_host
      - name: cell_line
        generateIndex: true
        autocomplete: true
        header: "Host"
      - name: passage_number
        type: int
        header: "Host"
      - name: passage_method
        generateIndex: true
        autocomplete: true
        header: "Host"
      - name: ncbi_protein_count
        type: int
        header: "INSDC"
        hideOnSequenceDetailsPage: true
        noInput: true
      - name: ncbi_sourcedb
        generateIndex: true
        autocomplete: true
        header: "INSDC"
        hideOnSequenceDetailsPage: true
        noInput: true
      - name: ncbi_virus_name
        generateIndex: true
        autocomplete: true
        hideOnSequenceDetailsPage: true
        noInput: true
        header: "INSDC"
      - name: ncbi_virus_tax_id
        type: int
        autocomplete: true
        customDisplay:
          type: link
          url: "https://www.ncbi.nlm.nih.gov/labs/virus/vssi/#/virus?SeqType_s=Nucleotide&VirusLineage_ss=taxid:__value__"
        hideOnSequenceDetailsPage: true
        noInput: true
        header: "INSDC"
      - name: sra_run_accession
        customDisplay:
          type: link
          url: "https://www.ncbi.nlm.nih.gov/sra/?term=__value__"
        header: "INSDC"
        ingest: ncbi_sra_accessions
        noInput: true
      - name: total_snps
        type: int
        header: "Alignment states and QC metrics"
        noInput: true
        rangeSearch: true
        perSegment: true
        preprocessing:
          inputs: {input: nextclade.totalSubstitutions}
      - name: total_inserted_nucs
        type: int
        header: "Alignment states and QC metrics"
        noInput: true
        rangeSearch: true
        perSegment: true
        preprocessing:
          inputs: {input: nextclade.totalInsertions}
      - name: total_deleted_nucs
        type: int
        header: "Alignment states and QC metrics"
        noInput: true
        rangeSearch: true
        perSegment: true
        preprocessing:
          inputs: {input: nextclade.totalDeletions}
      - name: total_ambiguous_nucs
        type: int
        header: "Alignment states and QC metrics"
        noInput: true
        rangeSearch: true
        perSegment: true
        preprocessing:
          inputs: {input: "nextclade.totalNonACGTNs"}
      - name: total_unknown_nucs
        type: int
        header: "Alignment states and QC metrics"
        noInput: true
        rangeSearch: true
        perSegment: true
        preprocessing:
          inputs: {input: nextclade.totalMissing}
      - name: total_frame_shifts
        type: int
        rangeSearch: true
        header: "Alignment states and QC metrics"
        noInput: true
        perSegment: true
        preprocessing:
          inputs: {input: nextclade.totalFrameShifts}
      - name: frame_shifts
        header: "Alignment states and QC metrics"
        noInput: true
        perSegment: true
        preprocessing:
          inputs: {input: nextclade.frameShifts}
      - name: completeness
        type: float
        header: "Alignment states and QC metrics"
        noInput: true
        perSegment: true
        rangeSearch: true
        preprocessing:
          inputs: {input: nextclade.coverage}
    website: &website
      tableColumns:
        - sample_collection_date
        - ncbi_release_date
        - authors
        - author_affiliations
        - geo_loc_country
        - geo_loc_admin_1
        - length
      defaultOrderBy: sample_collection_date
      defaultOrder: descending
    silo:
      dateToSortBy: sample_collection_date
    extraInputFields: &extraInputFields
      - name: submissionId
        displayName: Submission ID
        definition: FASTA ID
        guidance: Used to match the sequence(s) to the metadata
        example: GJP123
        position: first
  preprocessing:
    - &preprocessing
      version: 1
      image: ghcr.io/loculus-project/preprocessing-nextclade
      args:
        - "prepro"
      configFile: &preprocessingConfigFile
        log_level: DEBUG
        nextclade_dataset_name: nextstrain/ebola/zaire
        genes: [NP, VP35, VP40, GP, sGP, ssGP, VP30, VP24, L]
        batch_size: 100
  ingest: &ingest
    image: ghcr.io/loculus-project/ingest
    configFile: &ingestConfigFile
      taxon_id: 186538
  referenceGenomes:
    nucleotideSequences:
      - name: "main"
        sequence: "[[URL:https://raw.githubusercontent.com/corneliusroemer/seqs/main/artefacts/ebola-zaire/reference.fasta]]"
        insdc_accession_full: NC_002549.1
    genes:
      - name: NP
        sequence: "[[URL:https://raw.githubusercontent.com/corneliusroemer/seqs/main/artefacts/ebola-zaire/NP.fasta]]"
      - name: VP35
        sequence: "[[URL:https://raw.githubusercontent.com/corneliusroemer/seqs/main/artefacts/ebola-zaire/VP35.fasta]]"
      - name: VP40
        sequence: "[[URL:https://raw.githubusercontent.com/corneliusroemer/seqs/main/artefacts/ebola-zaire/VP40.fasta]]"
      - name: GP
        sequence: "[[URL:https://raw.githubusercontent.com/corneliusroemer/seqs/main/artefacts/ebola-zaire/GP.fasta]]"
      - name: ssGP
        sequence: "[[URL:https://raw.githubusercontent.com/corneliusroemer/seqs/main/artefacts/ebola-zaire/ssGP.fasta]]"
      - name: sGP
        sequence: "[[URL:https://raw.githubusercontent.com/corneliusroemer/seqs/main/artefacts/ebola-zaire/sGP.fasta]]"
      - name: VP30
        sequence: "[[URL:https://raw.githubusercontent.com/corneliusroemer/seqs/main/artefacts/ebola-zaire/VP30.fasta]]"
      - name: VP24
        sequence: "[[URL:https://raw.githubusercontent.com/corneliusroemer/seqs/main/artefacts/ebola-zaire/VP24.fasta]]"
      - name: L
        sequence: "[[URL:https://raw.githubusercontent.com/corneliusroemer/seqs/main/artefacts/ebola-zaire/L.fasta]]"
defaultOrganisms:
<<<<<<< HEAD
=======
  ebola-zaire:
    <<: *defaultOrganismConfig
    preprocessing:
      - <<: *preprocessing
        configFile:
          <<: *preprocessingConfigFile
          nextclade_dataset_server: https://raw.githubusercontent.com/nextstrain/nextclade_data/ebola/data_output
          nextclade_dataset_name: nextstrain/ebola/zaire
  ebola-sudan:
    <<: *defaultOrganismConfig
    schema:
      <<: *schema
      organismName: "Ebola Sudan"
      image: "https://www.nih.gov/sites/default/files/styles/featured_media_breakpoint-medium/public/news-events/news-releases/2023/niaid-03.jpg?itok=m4wFNGkn&timestamp=1675437186"
      metadataAdd:
        - name: total_stop_codons
          type: int
          header: "Alignment states and QC metrics"
          noInput: true
          preprocessing:
            inputs: {input: nextclade.qc.stopCodons.totalStopCodons}
        - name: stop_codons
          header: "Alignment states and QC metrics"
          noInput: true
          preprocessing:
            inputs: {input: nextclade.qc.stopCodons.stopCodons}
    preprocessing:
      - <<: *preprocessing
        configFile:
          <<: *preprocessingConfigFile
          nextclade_dataset_server: https://raw.githubusercontent.com/nextstrain/nextclade_data/ebola/data_output
          nextclade_dataset_name: nextstrain/ebola/sudan
    ingest:
      <<: *ingest
      configFile:
        taxon_id: 3052460
    referenceGenomes:
      nucleotideSequences:
        - name: "main"
          sequence: "[[URL:https://raw.githubusercontent.com/corneliusroemer/seqs/main/artefacts/ebola-sudan/reference.fasta]]"
          insdc_accession_full: NC_006432.1
      genes:
        - name: NP
          sequence: "[[URL:https://raw.githubusercontent.com/corneliusroemer/seqs/main/artefacts/ebola-sudan/NP.fasta]]"
        - name: VP35
          sequence: "[[URL:https://raw.githubusercontent.com/corneliusroemer/seqs/main/artefacts/ebola-sudan/VP35.fasta]]"
        - name: VP40
          sequence: "[[URL:https://raw.githubusercontent.com/corneliusroemer/seqs/main/artefacts/ebola-sudan/VP40.fasta]]"
        - name: GP
          sequence: "[[URL:https://raw.githubusercontent.com/corneliusroemer/seqs/main/artefacts/ebola-sudan/GP.fasta]]"
        - name: ssGP
          sequence: "[[URL:https://raw.githubusercontent.com/corneliusroemer/seqs/main/artefacts/ebola-sudan/ssGP.fasta]]"
        - name: sGP
          sequence: "[[URL:https://raw.githubusercontent.com/corneliusroemer/seqs/main/artefacts/ebola-sudan/sGP.fasta]]"
        - name: VP30
          sequence: "[[URL:https://raw.githubusercontent.com/corneliusroemer/seqs/main/artefacts/ebola-sudan/VP30.fasta]]"
        - name: VP24
          sequence: "[[URL:https://raw.githubusercontent.com/corneliusroemer/seqs/main/artefacts/ebola-sudan/VP24.fasta]]"
        - name: L
          sequence: "[[URL:https://raw.githubusercontent.com/corneliusroemer/seqs/main/artefacts/ebola-sudan/L.fasta]]"
>>>>>>> b6e3b190
  mpox:
    <<: *defaultOrganismConfig
    schema:
      <<: *schema
      organismName: "Mpox Virus"
      image: "https://cdn.who.int/media/images/default-source/health-topics/monkeypox/12763.tmb-1200v.jpg?sfvrsn=cd044fbd_37"
      metadataAdd:
        - name: clade
          header: "Clade & Lineage"
          noInput: true
          generateIndex: true
          autocomplete: true
          initiallyVisible: true
          preprocessing:
            inputs: {input: nextclade.clade}
        - name: outbreak
          header: "Clade & Lineage"
          noInput: true
          generateIndex: true
          autocomplete: true
          preprocessing:
            inputs: {input: nextclade.customNodeAttributes.outbreak}
        - name: lineage
          header: "Clade & Lineage"
          noInput: true
          generateIndex: true
          autocomplete: true
          initiallyVisible: true
          preprocessing:
            inputs: {input: nextclade.customNodeAttributes.lineage}
        - name: total_stop_codons
          type: int
          header: "Alignment states and QC metrics"
          noInput: true
          preprocessing:
            inputs: {input: nextclade.qc.stopCodons.totalStopCodons}
        - name: stop_codons
          header: "Alignment states and QC metrics"
          noInput: true
          preprocessing:
            inputs: {input: nextclade.qc.stopCodons.stopCodons}
      website:
        <<: *website
        tableColumns:
          - sample_collection_date
          - ncbi_release_date
          - authors
          - author_affiliations
          - geo_loc_country
          - length
          - clade
          - lineage
        defaultOrderBy: sample_collection_date
        defaultOrder: descending
    preprocessing:
      - <<: *preprocessing
        configFile:
          <<: *preprocessingConfigFile
          nextclade_dataset_name: nextstrain/mpox/all-clades
          batch_size: 5
          genes:
            - OPG001
    ingest:
      <<: *ingest
      configFile:
        <<: *ingestConfigFile
        taxon_id: 10244
        subsample_fraction: 1
    referenceGenomes:
      nucleotideSequences:
        - name: "main"
          sequence: "[[URL:https://raw.githubusercontent.com/corneliusroemer/seqs/main/artefacts/mpox/reference.fasta]]"
          insdc_accession_full: NC_063383.1
      genes:
        - name: OPG001
          sequence: "[[URL:https://raw.githubusercontent.com/corneliusroemer/seqs/main/artefacts/mpox/OPG001.fasta]]"
<<<<<<< HEAD
=======
  west-nile:
    <<: *defaultOrganismConfig
    schema:
      <<: *schema
      organismName: "West Nile Virus"
      image: "https://upload.wikimedia.org/wikipedia/commons/thumb/1/1e/West_Nile_Virus_Image.jpg/256px-West_Nile_Virus_Image.jpg?20200815184100"
      metadataAdd:
        - name: lineage
          header: "Lineage"
          noInput: true
          generateIndex: true
          autocomplete: true
          initiallyVisible: true
          preprocessing:
            inputs: {input: nextclade.clade}
        - name: total_stop_codons
          type: int
          header: "Alignment states and QC metrics"
          noInput: true
          preprocessing:
            inputs: {input: nextclade.qc.stopCodons.totalStopCodons}
        - name: stop_codons
          header: "Alignment states and QC metrics"
          noInput: true
          preprocessing:
            inputs: {input: nextclade.qc.stopCodons.stopCodons}
      website:
        <<: *website
        tableColumns:
          - sample_collection_date
          - ncbi_release_date
          - authors
          - author_affiliations
          - geo_loc_country
          - geo_loc_admin_1
          - length
          - lineage
        defaultOrderBy: sample_collection_date
        defaultOrder: descending
    preprocessing:
      - <<: *preprocessing
        configFile:
          <<: *preprocessingConfigFile
          nextclade_dataset_name: nextstrain/wnv/all-lineages
          nextclade_dataset_server: https://raw.githubusercontent.com/nextstrain/nextclade_data/wnv/data_output
          genes: [capsid, prM, env, NS1, NS2A, NS2B, NS3, NS4A, 2K, NS4B, NS5]
    ingest:
      <<: *ingest
      configFile:
        taxon_id: 3048448
    referenceGenomes:
      nucleotideSequences:
        - name: main
          sequence: "[[URL:https://raw.githubusercontent.com/corneliusroemer/seqs/main/artefacts/west-nile/reference.fasta]]"
          insdc_accession_full: NC_009942.1
      genes:
        - name: 2K
          sequence: "[[URL:https://raw.githubusercontent.com/corneliusroemer/seqs/main/artefacts/west-nile/2K.fasta]]"
        - name: NS1
          sequence: "[[URL:https://raw.githubusercontent.com/corneliusroemer/seqs/main/artefacts/west-nile/NS1.fasta]]"
        - name: NS2A
          sequence: "[[URL:https://raw.githubusercontent.com/corneliusroemer/seqs/main/artefacts/west-nile/NS2A.fasta]]"
        - name: NS2B
          sequence: "[[URL:https://raw.githubusercontent.com/corneliusroemer/seqs/main/artefacts/west-nile/NS2B.fasta]]"
        - name: NS3
          sequence: "[[URL:https://raw.githubusercontent.com/corneliusroemer/seqs/main/artefacts/west-nile/NS3.fasta]]"
        - name: NS4A
          sequence: "[[URL:https://raw.githubusercontent.com/corneliusroemer/seqs/main/artefacts/west-nile/NS4A.fasta]]"
        - name: NS4B
          sequence: "[[URL:https://raw.githubusercontent.com/corneliusroemer/seqs/main/artefacts/west-nile/NS4B.fasta]]"
        - name: NS5
          sequence: "[[URL:https://raw.githubusercontent.com/corneliusroemer/seqs/main/artefacts/west-nile/NS5.fasta]]"
        - name: capsid
          sequence: "[[URL:https://raw.githubusercontent.com/corneliusroemer/seqs/main/artefacts/west-nile/capsid.fasta]]"
        - name: env
          sequence: "[[URL:https://raw.githubusercontent.com/corneliusroemer/seqs/main/artefacts/west-nile/env.fasta]]"
        - name: prM
          sequence: "[[URL:https://raw.githubusercontent.com/corneliusroemer/seqs/main/artefacts/west-nile/prM.fasta]]"
  dummy-organism:
    schema:
      image: "https://www.un.org/sites/un2.un.org/files/field/image/1583952355.1997.jpg"
      organismName: "Test Dummy Organism"
      metadata:
        - name: date
          type: date
          initiallyVisible: true
          header: "Collection Details"
        - name: region
          type: string
          initiallyVisible: true
          generateIndex: true
          autocomplete: true
          header: "Collection Details"
        - name: country
          initiallyVisible: true
          type: string
          generateIndex: true
          autocomplete: true
          header: "Collection Details"
        - name: division
          initiallyVisible: true
          type: string
          generateIndex: true
          autocomplete: true
          header: "Collection Details"
        - name: host
          initiallyVisible: true
          type: string
          autocomplete: true
          header: "Collection Details"
        - name: pango_lineage
          initiallyVisible: true
          type: pango_lineage
          autocomplete: true
          required: true
      website:
        tableColumns:
          - country
          - division
          - date
          - pango_lineage
        defaultOrder: descending
        defaultOrderBy: date
      silo:
        dateToSortBy: date
        partitionBy: pango_lineage
    preprocessing:
      - version: 1
        image: ghcr.io/loculus-project/preprocessing-dummy
        args:
          - "--watch"
          - "--withWarnings"
          - "--withErrors"
          - "--randomWarnError"
    referenceGenomes:
      nucleotideSequences:
        - name: "main"
          sequence: "[[URL:https://raw.githubusercontent.com/corneliusroemer/seqs/main/artefacts/sars-cov-2/reference.fasta]]"
      genes:
        - name: "E"
          sequence: "[[URL:https://raw.githubusercontent.com/corneliusroemer/seqs/main/artefacts/sars-cov-2/E.fasta]]"
        - name: "M"
          sequence: "[[URL:https://raw.githubusercontent.com/corneliusroemer/seqs/main/artefacts/sars-cov-2/M.fasta]]"
        - name: "N"
          sequence: "[[URL:https://raw.githubusercontent.com/corneliusroemer/seqs/main/artefacts/sars-cov-2/N.fasta]]"
        - name: "ORF1a"
          sequence: "[[URL:https://raw.githubusercontent.com/corneliusroemer/seqs/main/artefacts/sars-cov-2/ORF1a.fasta]]"
        - name: "ORF1b"
          sequence: "[[URL:https://raw.githubusercontent.com/corneliusroemer/seqs/main/artefacts/sars-cov-2/ORF1b.fasta]]"
        - name: "ORF3a"
          sequence: "[[URL:https://raw.githubusercontent.com/corneliusroemer/seqs/main/artefacts/sars-cov-2/ORF3a.fasta]]"
        - name: "ORF6"
          sequence: "[[URL:https://raw.githubusercontent.com/corneliusroemer/seqs/main/artefacts/sars-cov-2/ORF6.fasta]]"
        - name: "ORF7a"
          sequence: "[[URL:https://raw.githubusercontent.com/corneliusroemer/seqs/main/artefacts/sars-cov-2/ORF7a.fasta]]"
        - name: "ORF7b"
          sequence: "[[URL:https://raw.githubusercontent.com/corneliusroemer/seqs/main/artefacts/sars-cov-2/ORF7b.fasta]]"
        - name: "ORF8"
          sequence: "[[URL:https://raw.githubusercontent.com/corneliusroemer/seqs/main/artefacts/sars-cov-2/ORF8.fasta]]"
        - name: "ORF9b"
          sequence: "[[URL:https://raw.githubusercontent.com/corneliusroemer/seqs/main/artefacts/sars-cov-2/ORF9b.fasta]]"
        - name: "S"
          sequence: "[[URL:https://raw.githubusercontent.com/corneliusroemer/seqs/main/artefacts/sars-cov-2/S.fasta]]"
  cchf:
    <<: *defaultOrganismConfig
    schema:
      <<: *schema
      organismName: "Crimean-Congo Hemorrhagic Fever Virus"
      nucleotideSequences: [L, M, S]
      image: "https://upload.wikimedia.org/wikipedia/commons/thumb/5/5e/Crimean-Congo_Hemorrhagic_Fever_%28CCHF%29_Virus_%2840689899455%29.jpg/1920px-Crimean-Congo_Hemorrhagic_Fever_%28CCHF%29_Virus_%2840689899455%29.jpg"
      website:
        <<: *website
        tableColumns:
          - sample_collection_date
          - geo_loc_country
          - geo_loc_admin_1
          - authors
          - author_affiliations
          - ncbi_release_date
          - host_name_scientific
          - length_M
          - length_S
          - length_L
        defaultOrderBy: sample_collection_date
        defaultOrder: descending
    preprocessing:
      - <<: *preprocessing
        configFile:
          <<: *preprocessingConfigFile
          log_level: DEBUG
          nextclade_dataset_name: nextstrain/cchfv/linked
          nextclade_dataset_server: https://raw.githubusercontent.com/nextstrain/nextclade_data/cornelius-cchfv/data_output
          nucleotideSequences: [L, M, S]
          genes: [RdRp, GPC, NP]
    ingest:
      <<: *ingest
      configFile:
        <<: *ingestConfigFile
        taxon_id: 3052518
        nucleotide_sequences:
          - L
          - M
          - S
        nextclade_dataset_server: https://raw.githubusercontent.com/nextstrain/nextclade_data/cornelius-cchfv/data_output
        nextclade_dataset_name: nextstrain/cchfv/linked
    referenceGenomes:
      nucleotideSequences:
        - name: L
          sequence: "[[URL:https://raw.githubusercontent.com/corneliusroemer/seqs/main/artefacts/cchf/reference_L.fasta]]"
          insdc_accession_full: NC_005301.3
        - name: M
          sequence: "[[URL:https://raw.githubusercontent.com/corneliusroemer/seqs/main/artefacts/cchf/reference_M.fasta]]"
          insdc_accession_full: NC_005300.2
        - name: S
          sequence: "[[URL:https://raw.githubusercontent.com/corneliusroemer/seqs/main/artefacts/cchf/reference_S.fasta]]"
          insdc_accession_full: NC_005302.1
      genes:
        - name: RdRp
          sequence: "[[URL:https://raw.githubusercontent.com/corneliusroemer/seqs/main/artefacts/cchf/RdRp.fasta]]"
        - name: GPC
          sequence: "[[URL:https://raw.githubusercontent.com/corneliusroemer/seqs/main/artefacts/cchf/GPC.fasta]]"
        - name: NP
          sequence: "[[URL:https://raw.githubusercontent.com/corneliusroemer/seqs/main/artefacts/cchf/NP.fasta]]"
>>>>>>> b6e3b190
auth:
  smtp:
    host: "in-v3.mailjet.com"
    port: 587
    user: "fafd505de339dd2e9c3e85ad9981af8a"
    replyTo: "noreply@loculus.org"
    from: "noreply@loculus.org"
    envelopeFrom: "noreply@loculus.org"
  verifyEmail: true
  resetPasswordAllowed: true
insecureCookies: false
bannerMessage: "This is a development environment. Data will not be persisted."
additionalHeadHTML: '<script defer data-domain="main.loculus.org" src="https://plausible.io/js/script.js"></script>'
images:
  lapisSilo: "ghcr.io/genspectrum/lapis-silo:0.2.7"
  lapis: "ghcr.io/genspectrum/lapis:0.2.3"
secrets:
  smtp-password:
    type: raw
    data:
      secretKey: not_configured
  backend-keycloak-client-secret:
    type: autogen
    data:
      backendKeycloakClientSecret: ""
  database:
    type: raw
    data:
      url: "jdbc:postgresql://loculus-database-service/loculus"
      username: "postgres"
      password: "password"
  keycloak-database:
    type: raw
    data:
      addr: "loculus-keycloak-database-service"
      database: "keycloak"
      username: "postgres"
      password: "unsecure"
      port: "5432"
  crossref:
    type: raw
    data:
      username: "dummy"
      testPassword: "dummy"
      livePassword: "dummy"
  service-accounts:
    type: autogen
    data:
      insdcIngestUserPassword: ""
      dummyPreprocessingPipelinePassword: ""
      dummyExternalMetadataUpdaterPassword: ""
      siloImportJobPassword: ""
      backendUserPassword: ""
  keycloak-admin:
    type: raw
    data:
      initialAdminPassword: "admin"
  orcid:
    type: raw
    data:
      orcidSecret: "dummy"
enableCrossRefCredentials: true
runDevelopmentKeycloakDatabase: true
runDevelopmentMainDatabase: true
enforceHTTPS: true
registrationTermsMessage: >
  You must agree to the <a href="http://main.loculus.org/terms">terms of use</a>.

subdomainSeparator: "-"<|MERGE_RESOLUTION|>--- conflicted
+++ resolved
@@ -788,69 +788,6 @@
       - name: L
         sequence: "[[URL:https://raw.githubusercontent.com/corneliusroemer/seqs/main/artefacts/ebola-zaire/L.fasta]]"
 defaultOrganisms:
-<<<<<<< HEAD
-=======
-  ebola-zaire:
-    <<: *defaultOrganismConfig
-    preprocessing:
-      - <<: *preprocessing
-        configFile:
-          <<: *preprocessingConfigFile
-          nextclade_dataset_server: https://raw.githubusercontent.com/nextstrain/nextclade_data/ebola/data_output
-          nextclade_dataset_name: nextstrain/ebola/zaire
-  ebola-sudan:
-    <<: *defaultOrganismConfig
-    schema:
-      <<: *schema
-      organismName: "Ebola Sudan"
-      image: "https://www.nih.gov/sites/default/files/styles/featured_media_breakpoint-medium/public/news-events/news-releases/2023/niaid-03.jpg?itok=m4wFNGkn&timestamp=1675437186"
-      metadataAdd:
-        - name: total_stop_codons
-          type: int
-          header: "Alignment states and QC metrics"
-          noInput: true
-          preprocessing:
-            inputs: {input: nextclade.qc.stopCodons.totalStopCodons}
-        - name: stop_codons
-          header: "Alignment states and QC metrics"
-          noInput: true
-          preprocessing:
-            inputs: {input: nextclade.qc.stopCodons.stopCodons}
-    preprocessing:
-      - <<: *preprocessing
-        configFile:
-          <<: *preprocessingConfigFile
-          nextclade_dataset_server: https://raw.githubusercontent.com/nextstrain/nextclade_data/ebola/data_output
-          nextclade_dataset_name: nextstrain/ebola/sudan
-    ingest:
-      <<: *ingest
-      configFile:
-        taxon_id: 3052460
-    referenceGenomes:
-      nucleotideSequences:
-        - name: "main"
-          sequence: "[[URL:https://raw.githubusercontent.com/corneliusroemer/seqs/main/artefacts/ebola-sudan/reference.fasta]]"
-          insdc_accession_full: NC_006432.1
-      genes:
-        - name: NP
-          sequence: "[[URL:https://raw.githubusercontent.com/corneliusroemer/seqs/main/artefacts/ebola-sudan/NP.fasta]]"
-        - name: VP35
-          sequence: "[[URL:https://raw.githubusercontent.com/corneliusroemer/seqs/main/artefacts/ebola-sudan/VP35.fasta]]"
-        - name: VP40
-          sequence: "[[URL:https://raw.githubusercontent.com/corneliusroemer/seqs/main/artefacts/ebola-sudan/VP40.fasta]]"
-        - name: GP
-          sequence: "[[URL:https://raw.githubusercontent.com/corneliusroemer/seqs/main/artefacts/ebola-sudan/GP.fasta]]"
-        - name: ssGP
-          sequence: "[[URL:https://raw.githubusercontent.com/corneliusroemer/seqs/main/artefacts/ebola-sudan/ssGP.fasta]]"
-        - name: sGP
-          sequence: "[[URL:https://raw.githubusercontent.com/corneliusroemer/seqs/main/artefacts/ebola-sudan/sGP.fasta]]"
-        - name: VP30
-          sequence: "[[URL:https://raw.githubusercontent.com/corneliusroemer/seqs/main/artefacts/ebola-sudan/VP30.fasta]]"
-        - name: VP24
-          sequence: "[[URL:https://raw.githubusercontent.com/corneliusroemer/seqs/main/artefacts/ebola-sudan/VP24.fasta]]"
-        - name: L
-          sequence: "[[URL:https://raw.githubusercontent.com/corneliusroemer/seqs/main/artefacts/ebola-sudan/L.fasta]]"
->>>>>>> b6e3b190
   mpox:
     <<: *defaultOrganismConfig
     schema:
@@ -927,232 +864,6 @@
       genes:
         - name: OPG001
           sequence: "[[URL:https://raw.githubusercontent.com/corneliusroemer/seqs/main/artefacts/mpox/OPG001.fasta]]"
-<<<<<<< HEAD
-=======
-  west-nile:
-    <<: *defaultOrganismConfig
-    schema:
-      <<: *schema
-      organismName: "West Nile Virus"
-      image: "https://upload.wikimedia.org/wikipedia/commons/thumb/1/1e/West_Nile_Virus_Image.jpg/256px-West_Nile_Virus_Image.jpg?20200815184100"
-      metadataAdd:
-        - name: lineage
-          header: "Lineage"
-          noInput: true
-          generateIndex: true
-          autocomplete: true
-          initiallyVisible: true
-          preprocessing:
-            inputs: {input: nextclade.clade}
-        - name: total_stop_codons
-          type: int
-          header: "Alignment states and QC metrics"
-          noInput: true
-          preprocessing:
-            inputs: {input: nextclade.qc.stopCodons.totalStopCodons}
-        - name: stop_codons
-          header: "Alignment states and QC metrics"
-          noInput: true
-          preprocessing:
-            inputs: {input: nextclade.qc.stopCodons.stopCodons}
-      website:
-        <<: *website
-        tableColumns:
-          - sample_collection_date
-          - ncbi_release_date
-          - authors
-          - author_affiliations
-          - geo_loc_country
-          - geo_loc_admin_1
-          - length
-          - lineage
-        defaultOrderBy: sample_collection_date
-        defaultOrder: descending
-    preprocessing:
-      - <<: *preprocessing
-        configFile:
-          <<: *preprocessingConfigFile
-          nextclade_dataset_name: nextstrain/wnv/all-lineages
-          nextclade_dataset_server: https://raw.githubusercontent.com/nextstrain/nextclade_data/wnv/data_output
-          genes: [capsid, prM, env, NS1, NS2A, NS2B, NS3, NS4A, 2K, NS4B, NS5]
-    ingest:
-      <<: *ingest
-      configFile:
-        taxon_id: 3048448
-    referenceGenomes:
-      nucleotideSequences:
-        - name: main
-          sequence: "[[URL:https://raw.githubusercontent.com/corneliusroemer/seqs/main/artefacts/west-nile/reference.fasta]]"
-          insdc_accession_full: NC_009942.1
-      genes:
-        - name: 2K
-          sequence: "[[URL:https://raw.githubusercontent.com/corneliusroemer/seqs/main/artefacts/west-nile/2K.fasta]]"
-        - name: NS1
-          sequence: "[[URL:https://raw.githubusercontent.com/corneliusroemer/seqs/main/artefacts/west-nile/NS1.fasta]]"
-        - name: NS2A
-          sequence: "[[URL:https://raw.githubusercontent.com/corneliusroemer/seqs/main/artefacts/west-nile/NS2A.fasta]]"
-        - name: NS2B
-          sequence: "[[URL:https://raw.githubusercontent.com/corneliusroemer/seqs/main/artefacts/west-nile/NS2B.fasta]]"
-        - name: NS3
-          sequence: "[[URL:https://raw.githubusercontent.com/corneliusroemer/seqs/main/artefacts/west-nile/NS3.fasta]]"
-        - name: NS4A
-          sequence: "[[URL:https://raw.githubusercontent.com/corneliusroemer/seqs/main/artefacts/west-nile/NS4A.fasta]]"
-        - name: NS4B
-          sequence: "[[URL:https://raw.githubusercontent.com/corneliusroemer/seqs/main/artefacts/west-nile/NS4B.fasta]]"
-        - name: NS5
-          sequence: "[[URL:https://raw.githubusercontent.com/corneliusroemer/seqs/main/artefacts/west-nile/NS5.fasta]]"
-        - name: capsid
-          sequence: "[[URL:https://raw.githubusercontent.com/corneliusroemer/seqs/main/artefacts/west-nile/capsid.fasta]]"
-        - name: env
-          sequence: "[[URL:https://raw.githubusercontent.com/corneliusroemer/seqs/main/artefacts/west-nile/env.fasta]]"
-        - name: prM
-          sequence: "[[URL:https://raw.githubusercontent.com/corneliusroemer/seqs/main/artefacts/west-nile/prM.fasta]]"
-  dummy-organism:
-    schema:
-      image: "https://www.un.org/sites/un2.un.org/files/field/image/1583952355.1997.jpg"
-      organismName: "Test Dummy Organism"
-      metadata:
-        - name: date
-          type: date
-          initiallyVisible: true
-          header: "Collection Details"
-        - name: region
-          type: string
-          initiallyVisible: true
-          generateIndex: true
-          autocomplete: true
-          header: "Collection Details"
-        - name: country
-          initiallyVisible: true
-          type: string
-          generateIndex: true
-          autocomplete: true
-          header: "Collection Details"
-        - name: division
-          initiallyVisible: true
-          type: string
-          generateIndex: true
-          autocomplete: true
-          header: "Collection Details"
-        - name: host
-          initiallyVisible: true
-          type: string
-          autocomplete: true
-          header: "Collection Details"
-        - name: pango_lineage
-          initiallyVisible: true
-          type: pango_lineage
-          autocomplete: true
-          required: true
-      website:
-        tableColumns:
-          - country
-          - division
-          - date
-          - pango_lineage
-        defaultOrder: descending
-        defaultOrderBy: date
-      silo:
-        dateToSortBy: date
-        partitionBy: pango_lineage
-    preprocessing:
-      - version: 1
-        image: ghcr.io/loculus-project/preprocessing-dummy
-        args:
-          - "--watch"
-          - "--withWarnings"
-          - "--withErrors"
-          - "--randomWarnError"
-    referenceGenomes:
-      nucleotideSequences:
-        - name: "main"
-          sequence: "[[URL:https://raw.githubusercontent.com/corneliusroemer/seqs/main/artefacts/sars-cov-2/reference.fasta]]"
-      genes:
-        - name: "E"
-          sequence: "[[URL:https://raw.githubusercontent.com/corneliusroemer/seqs/main/artefacts/sars-cov-2/E.fasta]]"
-        - name: "M"
-          sequence: "[[URL:https://raw.githubusercontent.com/corneliusroemer/seqs/main/artefacts/sars-cov-2/M.fasta]]"
-        - name: "N"
-          sequence: "[[URL:https://raw.githubusercontent.com/corneliusroemer/seqs/main/artefacts/sars-cov-2/N.fasta]]"
-        - name: "ORF1a"
-          sequence: "[[URL:https://raw.githubusercontent.com/corneliusroemer/seqs/main/artefacts/sars-cov-2/ORF1a.fasta]]"
-        - name: "ORF1b"
-          sequence: "[[URL:https://raw.githubusercontent.com/corneliusroemer/seqs/main/artefacts/sars-cov-2/ORF1b.fasta]]"
-        - name: "ORF3a"
-          sequence: "[[URL:https://raw.githubusercontent.com/corneliusroemer/seqs/main/artefacts/sars-cov-2/ORF3a.fasta]]"
-        - name: "ORF6"
-          sequence: "[[URL:https://raw.githubusercontent.com/corneliusroemer/seqs/main/artefacts/sars-cov-2/ORF6.fasta]]"
-        - name: "ORF7a"
-          sequence: "[[URL:https://raw.githubusercontent.com/corneliusroemer/seqs/main/artefacts/sars-cov-2/ORF7a.fasta]]"
-        - name: "ORF7b"
-          sequence: "[[URL:https://raw.githubusercontent.com/corneliusroemer/seqs/main/artefacts/sars-cov-2/ORF7b.fasta]]"
-        - name: "ORF8"
-          sequence: "[[URL:https://raw.githubusercontent.com/corneliusroemer/seqs/main/artefacts/sars-cov-2/ORF8.fasta]]"
-        - name: "ORF9b"
-          sequence: "[[URL:https://raw.githubusercontent.com/corneliusroemer/seqs/main/artefacts/sars-cov-2/ORF9b.fasta]]"
-        - name: "S"
-          sequence: "[[URL:https://raw.githubusercontent.com/corneliusroemer/seqs/main/artefacts/sars-cov-2/S.fasta]]"
-  cchf:
-    <<: *defaultOrganismConfig
-    schema:
-      <<: *schema
-      organismName: "Crimean-Congo Hemorrhagic Fever Virus"
-      nucleotideSequences: [L, M, S]
-      image: "https://upload.wikimedia.org/wikipedia/commons/thumb/5/5e/Crimean-Congo_Hemorrhagic_Fever_%28CCHF%29_Virus_%2840689899455%29.jpg/1920px-Crimean-Congo_Hemorrhagic_Fever_%28CCHF%29_Virus_%2840689899455%29.jpg"
-      website:
-        <<: *website
-        tableColumns:
-          - sample_collection_date
-          - geo_loc_country
-          - geo_loc_admin_1
-          - authors
-          - author_affiliations
-          - ncbi_release_date
-          - host_name_scientific
-          - length_M
-          - length_S
-          - length_L
-        defaultOrderBy: sample_collection_date
-        defaultOrder: descending
-    preprocessing:
-      - <<: *preprocessing
-        configFile:
-          <<: *preprocessingConfigFile
-          log_level: DEBUG
-          nextclade_dataset_name: nextstrain/cchfv/linked
-          nextclade_dataset_server: https://raw.githubusercontent.com/nextstrain/nextclade_data/cornelius-cchfv/data_output
-          nucleotideSequences: [L, M, S]
-          genes: [RdRp, GPC, NP]
-    ingest:
-      <<: *ingest
-      configFile:
-        <<: *ingestConfigFile
-        taxon_id: 3052518
-        nucleotide_sequences:
-          - L
-          - M
-          - S
-        nextclade_dataset_server: https://raw.githubusercontent.com/nextstrain/nextclade_data/cornelius-cchfv/data_output
-        nextclade_dataset_name: nextstrain/cchfv/linked
-    referenceGenomes:
-      nucleotideSequences:
-        - name: L
-          sequence: "[[URL:https://raw.githubusercontent.com/corneliusroemer/seqs/main/artefacts/cchf/reference_L.fasta]]"
-          insdc_accession_full: NC_005301.3
-        - name: M
-          sequence: "[[URL:https://raw.githubusercontent.com/corneliusroemer/seqs/main/artefacts/cchf/reference_M.fasta]]"
-          insdc_accession_full: NC_005300.2
-        - name: S
-          sequence: "[[URL:https://raw.githubusercontent.com/corneliusroemer/seqs/main/artefacts/cchf/reference_S.fasta]]"
-          insdc_accession_full: NC_005302.1
-      genes:
-        - name: RdRp
-          sequence: "[[URL:https://raw.githubusercontent.com/corneliusroemer/seqs/main/artefacts/cchf/RdRp.fasta]]"
-        - name: GPC
-          sequence: "[[URL:https://raw.githubusercontent.com/corneliusroemer/seqs/main/artefacts/cchf/GPC.fasta]]"
-        - name: NP
-          sequence: "[[URL:https://raw.githubusercontent.com/corneliusroemer/seqs/main/artefacts/cchf/NP.fasta]]"
->>>>>>> b6e3b190
 auth:
   smtp:
     host: "in-v3.mailjet.com"
