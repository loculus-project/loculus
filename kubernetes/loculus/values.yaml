environment: server
robotsNoindexHeader: false
crossRef:
  DOIPrefix: "placeholder"
  endpoint: "https://test.crossref.org"
disableWebsite: false
disableBackend: false
disablePreprocessing: false
disableIngest: false
disableEnaSubmission: false
siloImportLimitSeconds: 3600
ingestLimitSeconds: 1800
getSubmissionListLimitSeconds: 600
preprocessingTimeout: 600
accessionPrefix: "LOC_"
dataUseTermsUrls:
  open: https://#TODO-MVP/open
  restricted: https://#TODO-MVP/restricted
name: "Loculus"
logo:
  url: "/favicon.svg"
  width: 100
  height: 100
defaultOrganismConfig: &defaultOrganismConfig
  schema: &schema
    loadSequencesAutomatically: true
    organismName: "Ebola Zaire"
    image: "/images/organisms/ebolazaire.jpg"
    ### Field list
    ## General fields
    # name: Key used across app to refer to this field (required)
    # displayName: Name displayed to users (optional) | used by website (for input and details)
    # type: Type of field (default: "string")
    # required: Whether the field is required by backend (default false) | used by input, backend, preprocessing
    ## Input related
    # noInput: Whether the field should not be input by the user)
    # definition
    # guidance
    # example
    # ontology_id
    ## Sequence details UI related
    # header: Grouping of fields in sequence details UI (default: "Other")
    # hideOnSequenceDetailsPage: Whether the field should be hidden on the sequence details page (default false)
    # customDisplay: Custom display dict for the field
    #     type: Enum with values "link"
    #     url: URL to link to with template __value__ for the field value: "https://www.ncbi.nlm.nih.gov/nuccore/__value__"
    ## SearchUI related
    # initiallyVisible: Whether it appear in searchUI by default (default false)
    # generateIndex: Whether the field should be indexed for search (default false, only allowed for string fields)
    # autocomplete: Whether the field should be used for search autocomplete (default false, only allowed for string fields and probably generateIndex should be true)
    ## Ingest related
    # ingest: Which NCBI field to map to this field (optional)
    ## Preprocessing related
    # preprocessing: Preprocessing function to run on the field (optional: defaults to identity function on input field with same name)

    ## TODO: Allow extra metadata field by particular organisms (e.g. clade/lineage)
    metadata:
      - name: sampleCollectionDate
        displayName: Collection date
        type: date
        initiallyVisible: true
        header: Sample details
        ingest: ncbiCollectionDate
        preprocessing:
          function: parse_and_assert_past_date
          inputs:
            date: sampleCollectionDate
        required: true
      - name: displayName
        preprocessing:
          function: concatenate
          inputs:
            geoLocCountry: geoLocCountry
            sampleCollectionDate: sampleCollectionDate
          args:
            order: [geoLocCountry, accession_version, sampleCollectionDate]
            type: [string, string, date]
        noInput: true
      - name: ncbiReleaseDate
        displayName: NCBI release date
        type: date
        header: "INSDC"
        preprocessing:
          function: parse_timestamp
          inputs:
            timestamp: ncbiReleaseDate
        noInput: true
      - name: ncbiUpdateDate
        type: date
        displayName: NCBI update date
        header: "INSDC"
        preprocessing:
          function: parse_timestamp
          inputs:
            timestamp: ncbiUpdateDate
        noInput: true
        perSegment: true
        oneHeader: true
      - name: geoLocLatitude
        displayName: Latitude
        header: Sample details
        type: float
        guidance: Geo-coordinate latitude in decimal degree (WGS84) format, i.e. values in range -90 to 90, where positive values are north of the Equator.
      - name: geoLocLongitude
        displayName: Longitude
        header: Sample details
        type: float
        guidance: Geo-coordinate longitude in decimal degree (WGS84) format, i.e. values in range -180 to 180, where positive values are east of the Prime Meridian.
      - name: geoLocCountry
        displayName: Collection country
        generateIndex: true
        autocomplete: true
        initiallyVisible: true
        header: Sample details
        ingest: country
        required: true
        preprocessing:
          function: process_options
          inputs:
            input: geoLocCountry
          args:
            options: # Values from https://www.ebi.ac.uk/ena/browser/api/xml/ERC000011 without NA options
              - Afghanistan
              - Albania
              - Algeria
              - American Samoa
              - Andorra
              - Angola
              - Anguilla
              - Antarctica
              - Antigua and Barbuda
              - Arctic Ocean
              - Argentina
              - Armenia
              - Aruba
              - Ashmore and Cartier Islands
              - Atlantic Ocean
              - Australia
              - Austria
              - Azerbaijan
              - Bahamas
              - Bahrain
              - Baltic Sea
              - Baker Island
              - Bangladesh
              - Barbados
              - Bassas da India
              - Belarus
              - Belgium
              - Belize
              - Benin
              - Bermuda
              - Bhutan
              - Bolivia
              - Borneo
              - Bosnia and Herzegovina
              - Botswana
              - Bouvet Island
              - Brazil
              - British Virgin Islands
              - Brunei
              - Bulgaria
              - Burkina Faso
              - Burundi
              - Cambodia
              - Cameroon
              - Canada
              - Cape Verde
              - Cayman Islands
              - Central African Republic
              - Chad
              - Chile
              - China
              - Christmas Island
              - Clipperton Island
              - Cocos Islands
              - Colombia
              - Comoros
              - Cook Islands
              - Coral Sea Islands
              - Costa Rica
              - Cote d'Ivoire
              - Croatia
              - Cuba
              - Curacao
              - Cyprus
              - Czechia
              - Democratic Republic of the Congo
              - Denmark
              - Djibouti
              - Dominica
              - Dominican Republic
              - Ecuador
              - Egypt
              - El Salvador
              - Equatorial Guinea
              - Eritrea
              - Estonia
              - Eswatini
              - Ethiopia
              - Europa Island
              - Falkland Islands (Islas Malvinas)
              - Faroe Islands
              - Fiji
              - Finland
              - France
              - French Guiana
              - French Polynesia
              - French Southern and Antarctic Lands
              - Gabon
              - Gambia
              - Gaza Strip
              - Georgia
              - Germany
              - Ghana
              - Gibraltar
              - Glorioso Islands
              - Greece
              - Greenland
              - Grenada
              - Guadeloupe
              - Guam
              - Guatemala
              - Guernsey
              - Guinea
              - Guinea-Bissau
              - Guyana
              - Haiti
              - Heard Island and McDonald Islands
              - Honduras
              - Hong Kong
              - Howland Island
              - Hungary
              - Iceland
              - India
              - Indian Ocean
              - Indonesia
              - Iran
              - Iraq
              - Ireland
              - Isle of Man
              - Israel
              - Italy
              - Jamaica
              - Jan Mayen
              - Japan
              - Jarvis Island
              - Jersey
              - Johnston Atoll
              - Jordan
              - Juan de Nova Island
              - Kazakhstan
              - Kenya
              - Kerguelen Archipelago
              - Kingman Reef
              - Kiribati
              - Kosovo
              - Kuwait
              - Kyrgyzstan
              - Laos
              - Latvia
              - Lebanon
              - Lesotho
              - Liberia
              - Libya
              - Liechtenstein
              - Line Islands
              - Lithuania
              - Luxembourg
              - Macau
              - Madagascar
              - Malawi
              - Malaysia
              - Maldives
              - Mali
              - Malta
              - Marshall Islands
              - Martinique
              - Mauritania
              - Mauritius
              - Mayotte
              - Mediterranean Sea
              - Mexico
              - Micronesia, Federated States of
              - Midway Islands
              - Moldova
              - Monaco
              - Mongolia
              - Montenegro
              - Montserrat
              - Morocco
              - Mozambique
              - Myanmar
              - Namibia
              - Nauru
              - Navassa Island
              - Nepal
              - Netherlands
              - New Caledonia
              - New Zealand
              - Nicaragua
              - Niger
              - Nigeria
              - Niue
              - Norfolk Island
              - North Korea
              - North Macedonia
              - North Sea
              - Northern Mariana Islands
              - Norway
              - Oman
              - Pacific Ocean
              - Pakistan
              - Palau
              - Palmyra Atoll
              - Panama
              - Papua New Guinea
              - Paracel Islands
              - Paraguay
              - Peru
              - Philippines
              - Pitcairn Islands
              - Poland
              - Portugal
              - Puerto Rico
              - Qatar
              - Republic of the Congo
              - Reunion
              - Romania
              - Ross Sea
              - Russia
              - Rwanda
              - Saint Barthelemy
              - Saint Helena
              - Saint Kitts and Nevis
              - Saint Lucia
              - Saint Martin
              - Saint Pierre and Miquelon
              - Saint Vincent and the Grenadines
              - Samoa
              - San Marino
              - Sao Tome and Principe
              - Saudi Arabia
              - Senegal
              - Serbia
              - Seychelles
              - Sierra Leone
              - Singapore
              - Sint Maarten
              - Slovakia
              - Slovenia
              - Solomon Islands
              - Somalia
              - South Africa
              - South Georgia and the South Sandwich Islands
              - South Korea
              - South Sudan
              - Southern Ocean
              - Spain
              - Spratly Islands
              - Sri Lanka
              - State of Palestine
              - Sudan
              - Suriname
              - Svalbard
              - Sweden
              - Switzerland
              - Syria
              - Taiwan
              - Tajikistan
              - Tanzania
              - Tasman Sea
              - Thailand
              - Timor-Leste
              - Togo
              - Tokelau
              - Tonga
              - Trinidad and Tobago
              - Tromelin Island
              - Tunisia
              - Turkey
              - Turkmenistan
              - Turks and Caicos Islands
              - Tuvalu
              - Uganda
              - Ukraine
              - United Arab Emirates
              - United Kingdom
              - Uruguay
              - USA
              - Uzbekistan
              - Vanuatu
              - Venezuela
              - Viet Nam
              - Virgin Islands
              - Wake Island
              - Wallis and Futuna
              - West Bank
              - Western Sahara
              - Yemen
              - Zambia
              - Zimbabwe
              # Historical Countries in NIH
              - Belgian Congo
              - British Guiana
              - Burma
              - Czechoslovakia
              - Czech Republic
              - East Timor
              - Korea
              - Macedonia
              - Micronesia
              - Netherlands Antilles
              - Serbia and Montenegro
              - Siam
              - Swaziland
              - The former Yugoslav Republic of Macedonia
              - USSR
              - Yugoslavia
              - Zaire
      - name: geoLocAdmin1
        displayName: Collection subdivision level 1
        generateIndex: true
        autocomplete: true
        initiallyVisible: true
        header: Sample details
        ingest: division
      - name: geoLocAdmin2
        displayName: Collection subdivision level 2
        generateIndex: true
        autocomplete: true
        header: Sample details
      - name: geoLocCity
        displayName: Collection city
        generateIndex: true
        autocomplete: true
        header: Sample details
      - name: geoLocSite
        ontology_id: GENEPIO:0100436
        definition: The name of a specific geographical location e.g. Credit River (rather than river).
        guidance: Provide the name of the specific geographical site using a specific noun (a word that names a certain place, thing).
        example: Credit River
        displayName: Collection site
        header: Sample details
      - name: specimenCollectorSampleId
        displayName: Isolate name
        header: Sample details
        ingest: ncbiIsolateName
      - name: authors
        displayName: Authors
        type: authors
        header: Authors
        truncateColumnDisplayTo: 15
        ingest: ncbiSubmitterNames
        preprocessing:
          function: check_authors
          inputs:
            authors: authors
      - name: authorAffiliations
        displayName: Author affiliations
        generateIndex: true
        autocomplete: true
        truncateColumnDisplayTo: 15
        header: Authors
        ingest: ncbiSubmitterAffiliation
      - name: ncbiSubmitterCountry
        displayName: NCBI submitter country
        generateIndex: true
        autocomplete: true
        hideOnSequenceDetailsPage: true
        noInput: true
        header: "INSDC"
      - name: insdcAccessionBase
        header: "INSDC"
        hideOnSequenceDetailsPage: true
        noInput: true
        perSegment: true
        oneHeader: true
      - name: insdcVersion
        type: int
        header: "INSDC"
        hideOnSequenceDetailsPage: true
        noInput: true
        perSegment: true
        oneHeader: true
      - name: insdcAccessionFull
        displayName: INSDC accession
        customDisplay:
          type: link
          url: "https://www.ncbi.nlm.nih.gov/nuccore/__value__"
        header: "INSDC"
        ingest: genbankAccession
        noInput: true
        perSegment: true
        oneHeader: true
      - name: bioprojectAccession
        customDisplay:
          type: link
          url: "https://www.ncbi.nlm.nih.gov/bioproject/__value__"
        header: "INSDC"
        ingest: bioprojects
        noInput: true
      - name: gcaAccession
        displayName: GCA accession
        customDisplay:
          type: link
          url: "https://www.ncbi.nlm.nih.gov/datasets/genome/__value__"
        header: "INSDC"
        noInput: true
        oneHeader: true
      - name: biosampleAccession
        customDisplay:
          type: link
          url: "https://www.ncbi.nlm.nih.gov/biosample/__value__"
        header: "INSDC"
        noInput: true
        oneHeader: true
      - name: cultureId
        displayName: Culture ID
        header: Sample details
      - name: sampleReceivedDate
        ontology_id: GENEPIO:0001177
        definition: The date on which the sample was received by the laboratory.
        guidance: Alternative if "sampleCollectionDate" is not available. Record the date the sample was received by the laboratory. Required granularity includes year, month and day. Before sharing this data, ensure this date is not considered identifiable information. If this date is considered identifiable, it is acceptable to add "jitter" to the received date by adding or subtracting calendar days. Do not change the received date in your original records. Alternatively, collection_date may be used as a substitute in the data you share. The date should be provided in ISO 8601 standard format "YYYY-MM-DD".
        example: '2020-03-20'
        displayName: Sample received date
        type: date
        preprocessing:
          function: parse_and_assert_past_date
          inputs:
            date: sampleReceivedDate
        header: Sample details
      - name: sampleType
        displayName: Sample type
        header: Sampling
      - name: purposeOfSampling
        ontology_id: GENEPIO:0001198
        definition: The reason that the sample was collected.
        guidance: Select a value from the pick list in the template
        example: Diagnostic testing
        header: Sampling
        ingest: ncbiPurposeOfSampling
      - name: presamplingActivity
        ontology_id: GENEPIO:0100433
        definition: The activities or variables introduced upstream of sample collection that may affect the sample collected.
        guidance: If there was presampling activity that would affect the sample prior to collection (this is different than sample processing which happens after the sample is collected), provide the experimental activities by selecting one or more values from the template pick list. If the information is unknown or cannot be provided, leave blank or provide a null value.
        example: Antimicrobial pre-treatment [GENEPIO:0100537]
        displayName: Presampling activity
        header: Sampling
      - name: anatomicalMaterial
        ontology_id: GENEPIO:0001211
        definition: A substance obtained from an anatomical part of an organism e.g. tissue, blood.
        guidance: 'Provide a descriptor if an anatomical material was sampled. Use the pick list provided in the template. If a desired term is missing from the pick list, use this look-up service to identify a standardized term: https://www.ebi.ac.uk/ols/ontologies/uberon. If not applicable, leave blank.'
        example: Blood [UBERON:0000178]
        displayName: Anatomical material
        header: Sampling
      - name: anatomicalPart
        ontology_id: GENEPIO:0001214
        definition: An anatomical part of an organism e.g. oropharynx.
        guidance: 'Provide a descriptor if an anatomical part was sampled. Use the pick list provided in the template. If a desired term is missing from the pick list, use this look-up service to identify a standardized term: https://www.ebi.ac.uk/ols/ontologies/uberon. If not applicable, leave blank.'
        example: Nasopharynx (NP) [UBERON:0001728]
        displayName: Anatomical part
        header: Sampling
      - name: bodyProduct
        ontology_id: GENEPIO:0001216
        definition: A substance excreted/secreted from an organism e.g. feces, urine, sweat.
        guidance: 'Provide a descriptor if a body product was sampled. Use the pick list provided in the template. If a desired term is missing from the pick list, use this look-up service to identify a standardized term: https://www.ebi.ac.uk/ols/ontologies/uberon. If not applicable, leave blank.'
        example: Feces [UBERON:0001988]
        displayName: Body product
        header: Sampling
      - name: environmentalMaterial
        ontology_id: GENEPIO:0001223
        definition: A substance obtained from the natural or man-made environment e.g. soil, water, sewage, door handle, bed handrail, face mask.
        guidance: 'Provide a descriptor if an environmental material was sampled. Use the pick list provided in the template. If a desired term is missing from the pick list, use this look-up service to identify a standardized term: https://www.ebi.ac.uk/ols/ontologies/envo. If not applicable, leave blank.'
        example: Face mask [OBI:0002787]
        displayName: Environmental material
        header: Sampling
      - name: environmentalSite
        ontology_id: GENEPIO:0001232
        definition: An environmental location may describe a site in the natural or built environment e.g. hospital, wet market, bat cave.
        guidance: 'Provide a descriptor if an environmental site was sampled. Use the pick list provided in the template. If a desired term is missing from the pick list, use this look-up service to identify a standardized term: https://www.ebi.ac.uk/ols/ontologies/envo. If not applicable, leave blank.'
        example: Hospital [ENVO:00002173]
        displayName: Environmental site
        header: Sampling
      - name: collectionDevice
        ontology_id: GENEPIO:0001234
        definition: The instrument or container used to collect the sample e.g. swab.
        guidance: 'Provide a descriptor if a collection device was used for sampling. Use the pick list provided in the template. If a desired term is missing from the pick list, use this look-up service to identify a standardized term: https://www.ebi.ac.uk/ols/ontologies/obi. If not applicable, leave blank.'
        example: Swab [GENEPIO:0100027]
        displayName: Collection device
        header: Sampling
      - name: collectionMethod
        ontology_id: GENEPIO:0001241
        definition: The process used to collect the sample e.g. phlebotomy, necropsy.
        guidance: 'Provide a descriptor if a collection method was used for sampling. Use the pick list provided in the template. If a desired term is missing from the pick list, use this look-up service to identify a standardized term: https://www.ebi.ac.uk/ols/ontologies/obi. If not applicable, leave blank.'
        example: Bronchoalveolar lavage (BAL) [GENEPIO:0100032]
        displayName: Collection method
        header: Sampling
      - name: foodProduct
        ontology_id: GENEPIO:0100444
        definition: A material consumed and digested for nutritional value or enjoyment.
        guidance: This field includes animal feed. If applicable, select the standardized term and ontology ID for the anatomical material from the picklist provided. Multiple values can be provided, separated by a semi-colon.
        example: Feather meal [FOODON:00003927]; Bone meal [ENVO:02000054]; Chicken breast [FOODON:00002703]
        displayName: Food product
        header: Sampling
      - name: foodProductProperties
        ontology_id: GENEPIO:0100445
        definition: Any characteristic of the food product pertaining to its state, processing, a label claim, or implications for consumers.
        guidance: Provide any characteristics of the food product including whether it has been cooked, processed, preserved, any known information about its state (e.g. raw, ready-to-eat), any known information about its containment (e.g. canned), and any information about a label claim (e.g. organic, fat-free).
        example: Food (chopped) [FOODON:00002777]; Ready-to-eat (RTE) [FOODON:03316636]
        displayName: Food product properties
        header: Sampling
      - name: specimenProcessing
        ontology_id: GENEPIO:0100435
        definition: The processing applied to samples post-collection, prior to further testing, characterization, or isolation procedures.
        guidance: Provide the sample processing information by selecting a value from the template pick list. If the information is unknown or cannot be provided, leave blank or provide a null value.
        example: Samples pooled [OBI:0600016]
        displayName: Specimen processing
        header: Specimen processing
      - name: specimenProcessingDetails
        ontology_id: GENEPIO:0100311
        definition: Detailed information regarding the processing applied to a sample during or after receiving the sample.
        guidance: Provide a free text description of any processing details applied to a sample.
        example: 25 swabs were pooled and further prepared as a single sample during library prep.
        displayName: Specimen processing details
        header: Specimen processing
      - name: experimentalSpecimenRoleType
        ontology_id: GENEPIO:0100921
        definition: The type of role that the sample represents in the experiment.
        guidance: Samples can play different types of roles in experiments. A sample under study in one experiment may act as a control or be a replicate of another sample in another experiment. This field is used to distinguish samples under study from controls, replicates, etc.  If the sample acted as an experimental control or a replicate, select a role type from the picklist. If the sample was not a control, leave blank or select "Not Applicable".
        example: Positive experimental control [GENEPIO:0101018]
        displayName: Experimental specimen role type
        header: Specimen processing
      - name: hostAge
        ontology_id: GENEPIO:0001392
        definition: Age of host at the time of sampling.
        guidance: If known, provide age. Age-binning is also acceptable.
        example: "79"
        displayName: Host age
        type: int
        header: Host
        rangeSearch: true
      - name: hostAgeBin
        ontology_id: GENEPIO:0001394
        definition: The age category of the host at the time of sampling.
        guidance: Age bins in 10 year intervals have been provided. If a host's age cannot be specified due to provacy concerns, an age bin can be used as an alternative.
        example: 50 - 59 [GENEPIO:0100054]
        displayName: Host age bin
        header: Host
      - name: hostGender
        ontology_id: GENEPIO:0001395
        definition: The gender of the host at the time of sample collection.
        guidance: If known, select a value from the pick list.
        example: Male [NCIT:C46109]
        displayName: Host gender
        header: Host
        ingest: ncbiHostSex
      - name: hostOriginCountry
        ontology_id: GENEPIO:0100438
        definition: The country of origin of the host.
        guidance: If a sample is from a human or animal host that originated from outside of Canada, provide the the name of the country where the host originated by selecting a value from the template pick list. If the information is unknown or cannot be provided, leave blank or provide a null value.
        example: South Africa [GAZ:00001094]
        displayName: Host origin country
        header: Host
      - name: hostDisease
        ontology_id: GENEPIO:0001391
        definition: The name of the disease experienced by the host.
        guidance: "This field is only required if the Pathogen.cl package was selected. If the host was sick, provide the name of the disease.The standardized term can be sourced from this look-up service: https://www.ebi.ac.uk/ols/ontologies/doid If the disease is not known, put “missing”."
        example: mastitis, gastroenteritis
        displayName: Host disease
        header: Host
      - name: signsAndSymptoms
        ontology_id: GENEPIO:0001400
        definition: A perceived change in function or sensation, (loss, disturbance or appearance) indicative of a disease, reported by a patient.
        guidance: Select all of the symptoms experienced by the host from the pick list.
        example: Cough [HP:0012735], Fever [HP:0001945],  Rigors (fever shakes) [HP:0025145]
        displayName: Signs and symptoms
        header: Host
      - name: hostHealthState
        ontology_id: GENEPIO:0001388
        definition: Health status of the host at the time of sample collection.
        guidance: If known, select a value from the pick list.
        example: Asymptomatic [NCIT:C3833]
        displayName: Host health state
        header: Host
      - name: hostHealthOutcome
        ontology_id: GENEPIO:0001390
        definition: Disease outcome in the host.
        guidance: If known, select a value from the pick list.
        example: Recovered [NCIT:C49498]
        displayName: Host health outcome
        header: Host
      - name: travelHistory
        ontology_id: GENEPIO:0001416
        definition: Travel history in last six months.
        guidance: Specify the countries (and more granular locations if known) travelled in the last six months; can include multiple travels. Separate multiple travel events with a semicolon. Provide as free text.
        example: Canada, Vancouver; USA, Seattle; Italy, Milan
        displayName: Travel history
        header: Host
      - name: exposureEvent
        ontology_id: GENEPIO:0001417
        definition: Event leading to exposure.
        guidance: If known, select the exposure event from the pick list.
        example: Mass Gathering [GENEPIO:0100237]
        displayName: Exposure event
        header: Host
      - name: hostRole
        ontology_id: GENEPIO:0001419
        definition: The role of the host in relation to the exposure setting.
        guidance: Select the host's personal role(s) from the pick list provided in the template. If the desired term is missing, contact the curation team.
        example: Patient [OMRSE:00000030]
        displayName: Host role
        header: Host
      - name: exposureSetting
        ontology_id: GENEPIO:0001428
        definition: The setting leading to exposure.
        guidance: Select the host exposure setting(s) from the pick list provided in the template. If a desired term is missing, contact the curation team.
        example: Healthcare Setting [GENEPIO:0100201]
        displayName: Exposure setting
        header: Host
      - name: exposureDetails
        ontology_id: GENEPIO:0001431
        definition: Additional host exposure information.
        guidance: Free text description of the exposure.
        example: "Host role - Other: Bus Driver"
        displayName: Exposure details
        header: Host
      - name: previousInfectionDisease
        definition: The name of the disease previously experienced by the host.
        guidance: Provide the name(s) of the previous of ongoing disease(s). Multiple diseases can be separated by a semi-colon.
        example: COVID-19
        displayName: Previous infection (disease)
        header: Host
      - name: previousInfectionOrganism
        definition: The name of the pathogen causing the disease previously experienced by the host.
        guidance: Provide the name(s) of the pathogen(s) causing the previous or ongoing infections. Multiple pathogen names can be separated using a semi-colon.
        example: Sudden Acute Respiratory Syndrome Coronavirus 2 (SARS-CoV-2)
        displayName: Previous infection (organism)
        header: Host
      - name: hostVaccinationStatus
        ontology_id: GENEPIO:0001404
        definition: The vaccination status of the host (fully vaccinated, partially vaccinated, or not vaccinated).
        guidance: Select the vaccination status of the host from the pick list.
        example: Fully Vaccinated [GENEPIO:0100100]
        displayName: Host vaccination status
        header: Host
      - name: purposeOfSequencing
        ontology_id: GENEPIO:0001445
        definition: The reason that the sample was sequenced.
        guidance: The reason why a sample was originally collected may differ from the reason why it was selected for sequencing. The reason a sample was sequenced may provide information about potential biases in sequencing strategy. Provide the purpose of sequencing from the picklist in the template. The reason for sample collection should be indicated in the "purpose of sampling" field.
        example: Baseline surveillance (random sampling) [GENEPIO:0100005]
        displayName: Purpose of sequencing
        header: Sequencing
      - name: sequencingDate
        ontology_id: GENEPIO:0001447
        definition: The date the sample was sequenced.
        guidance: Provide the sequencing date in ISO 8601 standard format "YYYY-MM-DD".
        example: "2021-04-26"
        displayName: Sequencing date
        type: date
        preprocessing:
          function: parse_and_assert_past_date
          inputs:
            date: sequencingDate
        header: Sequencing
      - name: ampliconPcrPrimerScheme
        ontology_id: GENEPIO:0001456
        definition: The specifications of the primers (primer sequences, binding positions, fragment size generated etc) used to generate the amplicons to be sequenced.
        guidance: Provide the name and version of the primer scheme used to generate the amplicons for sequencing.
        example: https://github.com/joshquick/artic-ncov2019/blob/master/primer_schemes/nCoV-2019/V3/nCoV-2019.tsv
        displayName: Amplicon PCR primer scheme
        header: Sequencing
      - name: ampliconSize
        ontology_id: GENEPIO:0001449
        definition: The length of the amplicon generated by PCR amplification.
        guidance: Provide the amplicon size, including the units.
        example: 300bp
        displayName: Amplicon size
        header: Sequencing
      - name: sequencingInstrument
        ontology_id: GENEPIO:0001452
        definition: The model of the sequencing instrument used.
        guidance: Select the sequencing instrument from the pick list.
        example: Oxford Nanopore MinION [GENEPIO:0100142]
        displayName: Sequencing instrument
        header: Sequencing
      - name: sequencingProtocol
        ontology_id: GENEPIO:0001454
        definition: The protocol used to generate the sequence.
        guidance: 'Provide a free text description of the methods and materials used to generate the sequence. Suggested text, fill in information where indicated.: "Viral sequencing was performed following a tiling amplicon strategy using the <fill in> primer scheme. Sequencing was performed using a <fill in> sequencing instrument. Libraries were prepared using <fill in> library kit. "'
        example: Genomes were generated through amplicon sequencing of 1200 bp amplicons with Freed schema primers. Libraries were created using Illumina DNA Prep kits, and sequence data was produced using Miseq Micro v2 (500 cycles) sequencing kits.
        displayName: Sequencing protocol
        header: Sequencing
      - name: sequencingAssayType
        ontology_id: GENEPIO:0100997
        definition: The overarching sequencing methodology that was used to determine the sequence of a biomaterial.
        guidance: 'Example Guidance: Provide the name of the DNA or RNA sequencing technology used in your study. If unsure refer to the protocol documentation, or provide a null value.'
        example: whole genome sequencing assay [OBI:0002117]
        displayName: Sequencing assay type
        header: Sequencing
      - name: sequencedByOrganization
        ontology_id: GENEPIO:0100416
        definition: The name of the agency, organization or institution responsible for sequencing the isolate's genome.
        guidance: Provide the name of the agency, organization or institution that performed the sequencing in full (avoid abbreviations). If the information is unknown or cannot be provided, leave blank or provide a null value.
        example: Public Health Agency of Canada (PHAC) [GENEPIO:0100551]
        displayName: Sequenced by
        header: Sequencing
      - name: sequencedByContactName
        ontology_id: GENEPIO:0100471
        definition: The name or title of the contact responsible for follow-up regarding the sequence.
        guidance: Provide the name of an individual or their job title. As personnel turnover may render the contact's name obsolete, it is more prefereable to provide a job title for ensuring accuracy of information and institutional memory. If the information is unknown or cannot be provided, leave blank or provide a null value.
        example: Enterics Lab Manager
        displayName: Sequenced by - contact name
        header: Sequencing
      - name: sequencedByContactEmail
        ontology_id: GENEPIO:0100422
        definition: The email address of the contact responsible for follow-up regarding the sequence.
        guidance: Provide the email associated with the listed contact. As personnel turnover may render an individual's email obsolete, it is more prefereable to provide an address for a position or lab, to ensure accuracy of information and institutional memory. If the information is unknown or cannot be provided, leave blank or provide a null value.
        example: enterics@lab.ca
        displayName: Sequenced by - contact email
        header: Sequencing
      - name: rawSequenceDataProcessingMethod
        ontology_id: GENEPIO:0001458
        definition: The method used for raw data processing such as removing barcodes, adapter trimming, filtering etc.
        guidance: Provide the name and version numbers of the software used to process the raw data.
        example: Porechop 0.2.3
        displayName: Raw sequence data processing method
        header: Sequencing
      - name: dehostingMethod
        ontology_id: GENEPIO:0001459
        definition: The method used to remove host reads from the pathogen sequence.
        guidance: Provide the name and version number of the software used to remove host reads.
        example: Nanostripper 1.2.3
        displayName: Dehosting method
        header: Sequencing
      - name: referenceGenomeAccession
        ontology_id: GENEPIO:0001485
        definition: A persistent, unique identifier of a genome database entry.
        guidance: Provide the accession number of the reference genome used for mapping/assembly.
        example: NC_045512.2
        displayName: Reference genome accession
        header: Sequencing
      - name: consensusSequenceSoftwareName
        ontology_id: GENEPIO:0001463
        definition: The name of software used to generate the consensus sequence.
        guidance: Provide the name of the software used to generate the consensus sequence.
        example: Ivar
        displayName: Consensus sequence software name
        header: Sequencing
      - name: consensusSequenceSoftwareVersion
        ontology_id: GENEPIO:0001469
        definition: The version of the software used to generate the consensus sequence.
        guidance: Provide the version of the software used to generate the consensus sequence.
        example: "1.3"
        displayName: Consensus sequence software version
        header: Sequencing
      - name: depthOfCoverage
        ontology_id: GENEPIO:0001474
        definition: The average number of reads representing a given nucleotide in the reconstructed sequence.
        guidance: Provide value as a fold of coverage (as a number).
        example: 400
        displayName: Depth of coverage
        type: int
        header: Sequencing
      - name: breadthOfCoverage
        ontology_id: GENEPIO:0001475
        definition: The threshold used as a cut-off for the depth of coverage.
        guidance: Provide the threshold fold coverage (as a number)
        example: 100
        displayName: Breadth of coverage
        type: int
        header: Sequencing
      - name: qualityControlMethodName
        ontology_id: GENEPIO:0100557
        definition: The name of the method used to assess whether a sequence passed a predetermined quality control threshold.
        guidance: Providing the name of the method used for quality control is very important for interpreting the rest of the QC information. Method names can be provided as the name of a pipeline or a link to a GitHub repository. Multiple methods should be listed and separated by a semi-colon. Do not include QC tags in other fields if no method name is provided.
        example: ncov-tools
        displayName: Quality control method name
        header: Sequencing
      - name: qualityControlMethodVersion
        ontology_id: GENEPIO:0100558
        definition: The version number of the method used to assess whether a sequence passed a predetermined quality control threshold.
        guidance: Methods updates can make big differences to their outputs. Provide the version of the method used for quality control. The version can be expressed using whatever convention the developer implements (e.g. date, semantic versioning). If multiple methods were used, record the version numbers in the same order as the method names. Separate the version numbers using a semi-colon.
        example: "1.2.3"
        displayName: Quality control method version
        header: Sequencing
      - name: qualityControlDetermination
        ontology_id: GENEPIO:0100559
        definition: The determination of a quality control assessment.
        guidance: Select a value from the pick list provided. If a desired value is missing, submit a new term request to the PHA4GE QC Tag GitHub issuetracker using the New Term Request form.
        example: sequence failed quality control
        displayName: Quality control determination
        header: Sequencing
      - name: qualityControlIssues
        ontology_id: GENEPIO:0100560
        definition: The reason contributing to, or causing, a low quality determination in a quality control assessment.
        guidance: Select a value from the pick list provided. If a desired value is missing, submit a new term request to the PHA4GE QC Tag GitHub issuetracker using the New Term Request form.
        example: low average genome coverage
        displayName: Quality control issues
        header: Sequencing
      - name: qualityControlDetails
        ontology_id: GENEPIO:0100561
        definition: The details surrounding a low quality determination in a quality control assessment.
        guidance: Provide notes or details regarding QC results using free text.
        example: CT value of 39. Low viral load. Low DNA concentration after amplification.
        displayName: Quality control details
        header: Diagnostics
      - name: diagnosticMeasurementMethod
        displayName: Diagnostic measurement method
        header: Diagnostics
      - name: diagnosticTargetPresence
        displayName: Diagnostic target presence
        header: Diagnostics
      - name: diagnosticTargetGeneName
        displayName: Gene name
        header: Diagnostics
      - name: diagnosticMeasurementValue
        displayName: Diagnostic measurement value
        header: Diagnostics
      - name: diagnosticMeasurementUnit
        displayName: Diagnostic measurement unit
        header: Diagnostics
      - name: length
        type: int
        header: "Alignment states and QC metrics"
        noInput: true
        rangeSearch: true
        initiallyVisible: true
        perSegment: true
        displayName: Length
      - name: hostNameScientific
        generateIndex: true
        autocomplete: true
        header: "Host"
        ingest: ncbiHostName
      - name: hostNameCommon
        generateIndex: true
        autocomplete: true
        header: "Host"
        ingest: ncbiHostCommonName
      - name: hostTaxonId
        type: int
        autocomplete: true
        customDisplay:
          type: link
          url: "https://www.ncbi.nlm.nih.gov/Taxonomy/Browser/wwwtax.cgi?mode=info&id=__value__"
        header: "Host"
        ingest: ncbiHostTaxId
      - name: isLabHost
        type: boolean
        autocomplete: true
        header: "Host"
        ingest: ncbiIsLabHost
      - name: cellLine
        generateIndex: true
        autocomplete: true
        header: "Host"
      - name: passageNumber
        type: int
        header: "Host"
      - name: passageMethod
        generateIndex: true
        autocomplete: true
        header: "Host"
      - name: ncbiSourceDb
        generateIndex: true
        autocomplete: true
        header: "INSDC"
        hideOnSequenceDetailsPage: true
        noInput: true
      - name: ncbiVirusName
        generateIndex: true
        autocomplete: true
        hideOnSequenceDetailsPage: true
        noInput: true
        header: "INSDC"
      - name: ncbiVirusTaxId
        type: int
        autocomplete: true
        customDisplay:
          type: link
          url: "https://www.ncbi.nlm.nih.gov/labs/virus/vssi/#/virus?SeqType_s=Nucleotide&VirusLineage_ss=taxid:__value__"
        hideOnSequenceDetailsPage: true
        noInput: true
        header: "INSDC"
      - name: sraRunAccession
        displayName: SRA run accession
        customDisplay:
          type: link
          url: "https://www.ncbi.nlm.nih.gov/sra/?term=__value__"
        header: "INSDC"
        ingest: ncbiSraAccessions
        noInput: true
      - name: totalSnps
        type: int
        header: "Alignment states and QC metrics"
        noInput: true
        rangeSearch: true
        perSegment: true
        displayName: Total SNPs
        preprocessing:
          inputs: {input: nextclade.totalSubstitutions}
      - name: totalInsertedNucs
        type: int
        header: "Alignment states and QC metrics"
        noInput: true
        rangeSearch: true
        perSegment: true
        displayName: Total inserted nucs
        preprocessing:
          inputs: {input: nextclade.totalInsertions}
      - name: totalDeletedNucs
        type: int
        header: "Alignment states and QC metrics"
        noInput: true
        rangeSearch: true
        perSegment: true
        preprocessing:
          inputs: {input: nextclade.totalDeletions}
        displayName: Total deleted nucs
      - name: totalAmbiguousNucs
        type: int
        header: "Alignment states and QC metrics"
        noInput: true
        rangeSearch: true
        perSegment: true
        displayName: Total ambiguous nucs
        preprocessing:
          inputs: {input: "nextclade.totalNonACGTNs"}
      - name: totalUnknownNucs
        type: int
        header: "Alignment states and QC metrics"
        noInput: true
        rangeSearch: true
        perSegment: true
        displayName: Total unknown nucs
        preprocessing:
          inputs: {input: nextclade.totalMissing}
      - name: totalFrameShifts
        type: int
        rangeSearch: true
        header: "Alignment states and QC metrics"
        noInput: true
        perSegment: true
        displayName: Total frame shifts
        preprocessing:
          inputs: {input: nextclade.totalFrameShifts}
      - name: frameShifts
        header: "Alignment states and QC metrics"
        noInput: true
        perSegment: true
        displayName: Frame shifts
        preprocessing:
          inputs: {input: nextclade.frameShifts}
      - name: completeness
        type: float
        header: "Alignment states and QC metrics"
        noInput: true
        perSegment: true
        displayName: Completeness
        rangeSearch: true
        customDisplay:
          type: percentage
        preprocessing:
          inputs: {input: nextclade.coverage}
    website: &website
      tableColumns:
        - sampleCollectionDate
        - ncbiReleaseDate
        - authors
        - authorAffiliations
        - geoLocCountry
        - geoLocAdmin1
        - length
      defaultOrderBy: sampleCollectionDate
      defaultOrder: descending
    silo:
      dateToSortBy: sampleCollectionDate
    extraInputFields: []
  preprocessing:
    - &preprocessing
      version: 1
      image: ghcr.io/loculus-project/preprocessing-nextclade
      args:
        - "prepro"
      replicas: 2
      configFile: &preprocessingConfigFile
        log_level: DEBUG
        nextclade_dataset_name: nextstrain/ebola/zaire
        genes: [NP, VP35, VP40, GP, sGP, ssGP, VP30, VP24, L]
        batch_size: 100
  ingest: &ingest
    image: ghcr.io/loculus-project/ingest
    configFile: &ingestConfigFile
      taxon_id: 3052462
  enaDeposition:
    configFile:
      taxon_id: 186538
      scientific_name: "Zaire ebolavirus"
      molecule_type: "genomic RNA"
  referenceGenomes:
    nucleotideSequences:
      - name: "main"
        sequence: "[[URL:https://raw.githubusercontent.com/corneliusroemer/seqs/main/artefacts/ebola-zaire/reference.fasta]]"
        insdcAccessionFull: NC_002549.1
    genes:
      - name: NP
        sequence: "[[URL:https://raw.githubusercontent.com/corneliusroemer/seqs/main/artefacts/ebola-zaire/NP.fasta]]"
      - name: VP35
        sequence: "[[URL:https://raw.githubusercontent.com/corneliusroemer/seqs/main/artefacts/ebola-zaire/VP35.fasta]]"
      - name: VP40
        sequence: "[[URL:https://raw.githubusercontent.com/corneliusroemer/seqs/main/artefacts/ebola-zaire/VP40.fasta]]"
      - name: GP
        sequence: "[[URL:https://raw.githubusercontent.com/corneliusroemer/seqs/main/artefacts/ebola-zaire/GP.fasta]]"
      - name: ssGP
        sequence: "[[URL:https://raw.githubusercontent.com/corneliusroemer/seqs/main/artefacts/ebola-zaire/ssGP.fasta]]"
      - name: sGP
        sequence: "[[URL:https://raw.githubusercontent.com/corneliusroemer/seqs/main/artefacts/ebola-zaire/sGP.fasta]]"
      - name: VP30
        sequence: "[[URL:https://raw.githubusercontent.com/corneliusroemer/seqs/main/artefacts/ebola-zaire/VP30.fasta]]"
      - name: VP24
        sequence: "[[URL:https://raw.githubusercontent.com/corneliusroemer/seqs/main/artefacts/ebola-zaire/VP24.fasta]]"
      - name: L
        sequence: "[[URL:https://raw.githubusercontent.com/corneliusroemer/seqs/main/artefacts/ebola-zaire/L.fasta]]"
defaultOrganisms:
organisms:
  ebola-zaire:
    <<: *defaultOrganismConfig
    preprocessing:
      - <<: *preprocessing
        configFile:
          <<: *preprocessingConfigFile
          nextclade_dataset_server: https://raw.githubusercontent.com/nextstrain/nextclade_data/ebola/data_output
          nextclade_dataset_name: nextstrain/ebola/zaire
  ebola-sudan:
    <<: *defaultOrganismConfig
    schema:
      <<: *schema
      organismName: "Ebola Sudan"
      image: "/images/organisms/ebolasudan_small.jpg"
      metadataAdd:
        - name: totalStopCodons
          type: int
          header: "Alignment states and QC metrics"
          noInput: true
          preprocessing:
            inputs: {input: nextclade.qc.stopCodons.totalStopCodons}
        - name: stopCodons
          header: "Alignment states and QC metrics"
          noInput: true
          preprocessing:
            inputs: {input: nextclade.qc.stopCodons.stopCodons}
    preprocessing:
      - <<: *preprocessing
        configFile:
          <<: *preprocessingConfigFile
          nextclade_dataset_server: https://raw.githubusercontent.com/nextstrain/nextclade_data/ebola/data_output
          nextclade_dataset_name: nextstrain/ebola/sudan
    ingest:
      <<: *ingest
      configFile:
        taxon_id: 3052460
    enaDeposition:
      configFile:
        taxon_id: 186540 
        scientific_name: "Sudan ebolavirus"
        molecule_type: "genomic RNA"
    referenceGenomes:
      nucleotideSequences:
        - name: "main"
          sequence: "[[URL:https://raw.githubusercontent.com/corneliusroemer/seqs/main/artefacts/ebola-sudan/reference.fasta]]"
          insdcAccessionFull: NC_006432.1
      genes:
        - name: NP
          sequence: "[[URL:https://raw.githubusercontent.com/corneliusroemer/seqs/main/artefacts/ebola-sudan/NP.fasta]]"
        - name: VP35
          sequence: "[[URL:https://raw.githubusercontent.com/corneliusroemer/seqs/main/artefacts/ebola-sudan/VP35.fasta]]"
        - name: VP40
          sequence: "[[URL:https://raw.githubusercontent.com/corneliusroemer/seqs/main/artefacts/ebola-sudan/VP40.fasta]]"
        - name: GP
          sequence: "[[URL:https://raw.githubusercontent.com/corneliusroemer/seqs/main/artefacts/ebola-sudan/GP.fasta]]"
        - name: ssGP
          sequence: "[[URL:https://raw.githubusercontent.com/corneliusroemer/seqs/main/artefacts/ebola-sudan/ssGP.fasta]]"
        - name: sGP
          sequence: "[[URL:https://raw.githubusercontent.com/corneliusroemer/seqs/main/artefacts/ebola-sudan/sGP.fasta]]"
        - name: VP30
          sequence: "[[URL:https://raw.githubusercontent.com/corneliusroemer/seqs/main/artefacts/ebola-sudan/VP30.fasta]]"
        - name: VP24
          sequence: "[[URL:https://raw.githubusercontent.com/corneliusroemer/seqs/main/artefacts/ebola-sudan/VP24.fasta]]"
        - name: L
          sequence: "[[URL:https://raw.githubusercontent.com/corneliusroemer/seqs/main/artefacts/ebola-sudan/L.fasta]]"
  west-nile:
    <<: *defaultOrganismConfig
    schema:
      <<: *schema
      organismName: "West Nile Virus"
      image: "/images/organisms/wnv_small.jpg"
      metadataAdd:
        - name: lineage
          header: "Lineage"
          noInput: true
          generateIndex: true
          autocomplete: true
          initiallyVisible: true
          preprocessing:
            inputs: {input: nextclade.clade}
        - name: totalStopCodons
          type: int
          header: "Alignment states and QC metrics"
          noInput: true
          preprocessing:
            inputs: {input: nextclade.qc.stopCodons.totalStopCodons}
        - name: stopCodons
          header: "Alignment states and QC metrics"
          noInput: true
          preprocessing:
            inputs: {input: nextclade.qc.stopCodons.stopCodons}
      website:
        <<: *website
        tableColumns:
          - sampleCollectionDate
          - ncbiReleaseDate
          - authors
          - authorAffiliations
          - geoLocCountry
          - geoLocAdmin1
          - length
          - lineage
        defaultOrderBy: sampleCollectionDate
        defaultOrder: descending
    preprocessing:
      - <<: *preprocessing
        configFile:
          <<: *preprocessingConfigFile
          nextclade_dataset_name: nextstrain/wnv/all-lineages
          nextclade_dataset_server: https://raw.githubusercontent.com/nextstrain/nextclade_data/wnv/data_output
          genes: [capsid, prM, env, NS1, NS2A, NS2B, NS3, NS4A, 2K, NS4B, NS5]
    ingest:
      <<: *ingest
      configFile:
        taxon_id: 3048448
        log_level: DEBUG
    enaDeposition:
      configFile:
        taxon_id: 11082
        scientific_name: "West Nile virus"
        molecule_type: "genomic RNA"
    referenceGenomes:
      nucleotideSequences:
        - name: main
          sequence: "[[URL:https://raw.githubusercontent.com/corneliusroemer/seqs/main/artefacts/west-nile/reference.fasta]]"
          insdcAccessionFull: NC_009942.1
      genes:
        - name: 2K
          sequence: "[[URL:https://raw.githubusercontent.com/corneliusroemer/seqs/main/artefacts/west-nile/2K.fasta]]"
        - name: NS1
          sequence: "[[URL:https://raw.githubusercontent.com/corneliusroemer/seqs/main/artefacts/west-nile/NS1.fasta]]"
        - name: NS2A
          sequence: "[[URL:https://raw.githubusercontent.com/corneliusroemer/seqs/main/artefacts/west-nile/NS2A.fasta]]"
        - name: NS2B
          sequence: "[[URL:https://raw.githubusercontent.com/corneliusroemer/seqs/main/artefacts/west-nile/NS2B.fasta]]"
        - name: NS3
          sequence: "[[URL:https://raw.githubusercontent.com/corneliusroemer/seqs/main/artefacts/west-nile/NS3.fasta]]"
        - name: NS4A
          sequence: "[[URL:https://raw.githubusercontent.com/corneliusroemer/seqs/main/artefacts/west-nile/NS4A.fasta]]"
        - name: NS4B
          sequence: "[[URL:https://raw.githubusercontent.com/corneliusroemer/seqs/main/artefacts/west-nile/NS4B.fasta]]"
        - name: NS5
          sequence: "[[URL:https://raw.githubusercontent.com/corneliusroemer/seqs/main/artefacts/west-nile/NS5.fasta]]"
        - name: capsid
          sequence: "[[URL:https://raw.githubusercontent.com/corneliusroemer/seqs/main/artefacts/west-nile/capsid.fasta]]"
        - name: env
          sequence: "[[URL:https://raw.githubusercontent.com/corneliusroemer/seqs/main/artefacts/west-nile/env.fasta]]"
        - name: prM
          sequence: "[[URL:https://raw.githubusercontent.com/corneliusroemer/seqs/main/artefacts/west-nile/prM.fasta]]"
<<<<<<< HEAD
=======
  dummy-organism:
    schema:
      image: "https://www.un.org/sites/un2.un.org/files/field/image/1583952355.1997.jpg"
      organismName: "Test Dummy Organism"
      metadata:
        - name: date
          type: date
          initiallyVisible: true
          header: "Collection Details"
        - name: region
          type: string
          initiallyVisible: true
          generateIndex: true
          autocomplete: true
          header: "Collection Details"
        - name: country
          initiallyVisible: true
          type: string
          generateIndex: true
          autocomplete: true
          header: "Collection Details"
        - name: division
          initiallyVisible: true
          type: string
          generateIndex: true
          autocomplete: true
          header: "Collection Details"
        - name: host
          initiallyVisible: true
          type: string
          autocomplete: true
          header: "Collection Details"
        - name: pangoLineage
          initiallyVisible: true
          autocomplete: true
          required: true
          type: string
      website:
        tableColumns:
          - country
          - division
          - date
          - pangoLineage
        defaultOrder: descending
        defaultOrderBy: date
      silo:
        dateToSortBy: date
    preprocessing:
      - version: 1
        image: ghcr.io/loculus-project/preprocessing-dummy
        args:
          - "--watch"
          - "--withWarnings"
          - "--withErrors"
          - "--randomWarnError"
    referenceGenomes:
      nucleotideSequences:
        - name: "main"
          sequence: "[[URL:https://raw.githubusercontent.com/corneliusroemer/seqs/main/artefacts/sars-cov-2/reference.fasta]]"
      genes:
        - name: "E"
          sequence: "[[URL:https://raw.githubusercontent.com/corneliusroemer/seqs/main/artefacts/sars-cov-2/E.fasta]]"
        - name: "M"
          sequence: "[[URL:https://raw.githubusercontent.com/corneliusroemer/seqs/main/artefacts/sars-cov-2/M.fasta]]"
        - name: "N"
          sequence: "[[URL:https://raw.githubusercontent.com/corneliusroemer/seqs/main/artefacts/sars-cov-2/N.fasta]]"
        - name: "ORF1a"
          sequence: "[[URL:https://raw.githubusercontent.com/corneliusroemer/seqs/main/artefacts/sars-cov-2/ORF1a.fasta]]"
        - name: "ORF1b"
          sequence: "[[URL:https://raw.githubusercontent.com/corneliusroemer/seqs/main/artefacts/sars-cov-2/ORF1b.fasta]]"
        - name: "ORF3a"
          sequence: "[[URL:https://raw.githubusercontent.com/corneliusroemer/seqs/main/artefacts/sars-cov-2/ORF3a.fasta]]"
        - name: "ORF6"
          sequence: "[[URL:https://raw.githubusercontent.com/corneliusroemer/seqs/main/artefacts/sars-cov-2/ORF6.fasta]]"
        - name: "ORF7a"
          sequence: "[[URL:https://raw.githubusercontent.com/corneliusroemer/seqs/main/artefacts/sars-cov-2/ORF7a.fasta]]"
        - name: "ORF7b"
          sequence: "[[URL:https://raw.githubusercontent.com/corneliusroemer/seqs/main/artefacts/sars-cov-2/ORF7b.fasta]]"
        - name: "ORF8"
          sequence: "[[URL:https://raw.githubusercontent.com/corneliusroemer/seqs/main/artefacts/sars-cov-2/ORF8.fasta]]"
        - name: "ORF9b"
          sequence: "[[URL:https://raw.githubusercontent.com/corneliusroemer/seqs/main/artefacts/sars-cov-2/ORF9b.fasta]]"
        - name: "S"
          sequence: "[[URL:https://raw.githubusercontent.com/corneliusroemer/seqs/main/artefacts/sars-cov-2/S.fasta]]"
  not-aligned-organism:
    schema:
      image: "https://cdn.who.int/media/images/default-source/mca/mca-covid-19/coronavirus-2.tmb-1920v.jpg?sfvrsn=4dba955c_19"
      organismName: "Test organism (without alignment)"
      metadata:
        - name: date
          type: date
          initiallyVisible: true
          header: "Collection Details"
          required: true
          preprocessing:
            function: parse_and_assert_past_date
            inputs:
              date: date
        - name: region
          type: string
          initiallyVisible: true
          generateIndex: true
          autocomplete: true
          header: "Collection Details"
        - name: country
          initiallyVisible: true
          type: string
          generateIndex: true
          autocomplete: true
          header: "Collection Details"
        - name: division
          initiallyVisible: true
          type: string
          generateIndex: true
          autocomplete: true
          header: "Collection Details"
        - name: host
          initiallyVisible: true
          type: string
          autocomplete: true
          header: "Collection Details"
      website:
        tableColumns:
          - country
          - division
          - date
        defaultOrder: descending
        defaultOrderBy: date
      silo:
        dateToSortBy: date
    preprocessing:
      - version: 1
        image: ghcr.io/loculus-project/preprocessing-nextclade
        args:
          - "prepro"
        configFile:
          log_level: DEBUG
          genes: []
          batch_size: 100
    referenceGenomes:
      nucleotideSequences:
        - name: "main"
          sequence: "[[URL:https://raw.githubusercontent.com/corneliusroemer/seqs/main/artefacts/sars-cov-2/reference.fasta]]"
      genes: []
>>>>>>> f5ac353f
  cchf:
    <<: *defaultOrganismConfig
    schema:
      <<: *schema
      organismName: "Crimean-Congo Hemorrhagic Fever Virus"
      nucleotideSequences: [L, M, S]
      image: "/images/organisms/cchf_small.jpg"
      metadataAdd:
        - name: hostNameScientific
          generateIndex: true
          autocomplete: true
          header: "Host"
          ingest: ncbiHostName
          initiallyVisible: true
        - name: totalStopCodons
          type: int
          header: "Alignment states and QC metrics"
          noInput: true
          preprocessing:
            inputs: {input: nextclade.qc.stopCodons.totalStopCodons}
        - name: stopCodons
          header: "Alignment states and QC metrics"
          noInput: true
          preprocessing:
            inputs: {input: nextclade.qc.stopCodons.stopCodons}
      website:
        <<: *website
        tableColumns:
          - sampleCollectionDate
          - geoLocCountry
          - geoLocAdmin1
          - authors
          - authorAffiliations
          - ncbiReleaseDate
          - hostNameScientific
          - length_M
          - length_S
          - length_L
        defaultOrderBy: sampleCollectionDate
        defaultOrder: descending
    preprocessing:
      - <<: *preprocessing
        configFile:
          <<: *preprocessingConfigFile
          log_level: DEBUG
          nextclade_dataset_name: nextstrain/cchfv/linked
          nextclade_dataset_server: https://raw.githubusercontent.com/nextstrain/nextclade_data/cornelius-cchfv/data_output
          nucleotideSequences: [L, M, S]
          genes: [RdRp, GPC, NP]
    ingest:
      <<: *ingest
      configFile:
        <<: *ingestConfigFile
        taxon_id: 3052518
        nucleotide_sequences:
          - L
          - M
          - S
        nextclade_dataset_server: https://raw.githubusercontent.com/nextstrain/nextclade_data/cornelius-cchfv/data_output
        nextclade_dataset_name: nextstrain/cchfv/linked
    enaDeposition:
      configFile:
        taxon_id: 3052518
        scientific_name: "Orthonairovirus haemorrhagiae"
        molecule_type: "genomic RNA"
    referenceGenomes:
      nucleotideSequences:
        - name: L
          sequence: "[[URL:https://raw.githubusercontent.com/corneliusroemer/seqs/main/artefacts/cchf/reference_L.fasta]]"
          insdcAccessionFull: NC_005301.3
        - name: M
          sequence: "[[URL:https://raw.githubusercontent.com/corneliusroemer/seqs/main/artefacts/cchf/reference_M.fasta]]"
          insdcAccessionFull: NC_005300.2
        - name: S
          sequence: "[[URL:https://raw.githubusercontent.com/corneliusroemer/seqs/main/artefacts/cchf/reference_S.fasta]]"
          insdcAccessionFull: NC_005302.1
      genes:
        - name: RdRp
          sequence: "[[URL:https://raw.githubusercontent.com/corneliusroemer/seqs/main/artefacts/cchf/RdRp.fasta]]"
        - name: GPC
          sequence: "[[URL:https://raw.githubusercontent.com/corneliusroemer/seqs/main/artefacts/cchf/GPC.fasta]]"
        - name: NP
          sequence: "[[URL:https://raw.githubusercontent.com/corneliusroemer/seqs/main/artefacts/cchf/NP.fasta]]"
auth:
  smtp:
    host: "in-v3.mailjet.com"
    port: 587
    user: "fafd505de339dd2e9c3e85ad9981af8a"
    replyTo: "noreply@loculus.org"
    from: "noreply@loculus.org"
    envelopeFrom: "noreply@loculus.org"
  verifyEmail: true
  resetPasswordAllowed: true
insecureCookies: false
bannerMessage: "This is a demonstration environment. It may contain non-accurate test data and should not be used for real-world applications. Data will be deleted regularly."
additionalHeadHTML: '<script defer data-domain="loculus.org" src="https://plausible.io/js/script.js"></script>'
images:
  lapisSilo: "ghcr.io/genspectrum/lapis-silo:0.3.1"
  lapis: "ghcr.io/genspectrum/lapis:0.3.7"
secrets:
  smtp-password:
    type: raw
    data:
      secretKey: not_configured
  backend-keycloak-client-secret:
    type: autogen
    data:
      backendKeycloakClientSecret: ""
  database:
    type: raw
    data:
      url: "jdbc:postgresql://loculus-database-service/loculus"
      username: "postgres"
      password: "password"
  keycloak-database:
    type: raw
    data:
      addr: "loculus-keycloak-database-service"
      database: "keycloak"
      username: "postgres"
      password: "unsecure"
      port: "5432"
  crossref:
    type: raw
    data:
      username: "dummy"
      password: "dummy"
  service-accounts:
    type: autogen
    data:
      insdcIngestUserPassword: ""
      preprocessingPipelinePassword: ""
      externalMetadataUpdaterPassword: ""
      backendUserPassword: ""
  keycloak-admin:
    type: raw
    data:
      initialAdminPassword: "admin"
  orcid:
    type: raw
    data:
      orcidSecret: "dummy"
  ingest-ncbi:
    type: raw
    data:
      api-key: "dummy"
  slack-notifications:
    type: raw
    data:
      slack-hook: "dummy"
      slack-token: "dummy"
      slack-channel-id: "dummy"
  ena-submission:
    type: raw
    data:
      username: "dummy"
      password: "dummy"
enableCrossRefCredentials: true
runDevelopmentKeycloakDatabase: true
runDevelopmentMainDatabase: true
enforceHTTPS: true
registrationTermsMessage: >
  You must agree to the <a href="http://main.loculus.org/terms">terms of use</a>.

submitToEnaProduction: false
enaDbName: Loculus
enaUniqueSuffix: Loculus
enaIsBroker: False
subdomainSeparator: "-"
replicas:
  website: 1
  backend: 1
gitHubEditLink: "https://github.com/loculus-project/loculus/edit/main/monorepo/website/"
gitHubMainUrl: https://github.com/loculus-project/loculus
resources:
  website:
    requests:
      memory: "200Mi"
    limits:
      memory: "1Gi"
  docs:
    requests:
      memory: "200Mi"
    limits:
      memory: "1Gi"
  ena-submission:
    requests:
      memory: "80Mi"
      cpu: "10m"
    limits:
      memory: "10Gi"
  ingest:
    requests:
      memory: "1Gi"
      cpu: "200m"
    limits:
      cpu: "200m"
      memory: "10Gi"
  keycloak:
    requests:
      memory: "500Mi"
      cpu: "20m"
    limits:
      memory: "3Gi"
  silo:
    requests:
      memory: "100Mi"
      cpu: "10m"
    limits:
      memory: "10Gi"
  lapis:
    requests:
      memory: "220Mi"
      cpu: "30m"
    limits:
      memory: "5Gi"
  silo-preprocessing:
    requests:
      memory: "20Mi"
    limits:
      memory: "10Gi"
  backend:
    requests:
      memory: "640Mi"
      cpu: "250m"
    limits:
      memory: "3Gi" # Backend requires at least 635741K of memory
  preprocessing:
    requests:
      memory: "20Mi"
    limits:
      memory: "3Gi"
defaultResources:
  requests:
    memory: "200Mi"
    cpu: "20m"
  limits:
    memory: "1Gi"
    cpu: "20m"<|MERGE_RESOLUTION|>--- conflicted
+++ resolved
@@ -1273,153 +1273,6 @@
           sequence: "[[URL:https://raw.githubusercontent.com/corneliusroemer/seqs/main/artefacts/west-nile/env.fasta]]"
         - name: prM
           sequence: "[[URL:https://raw.githubusercontent.com/corneliusroemer/seqs/main/artefacts/west-nile/prM.fasta]]"
-<<<<<<< HEAD
-=======
-  dummy-organism:
-    schema:
-      image: "https://www.un.org/sites/un2.un.org/files/field/image/1583952355.1997.jpg"
-      organismName: "Test Dummy Organism"
-      metadata:
-        - name: date
-          type: date
-          initiallyVisible: true
-          header: "Collection Details"
-        - name: region
-          type: string
-          initiallyVisible: true
-          generateIndex: true
-          autocomplete: true
-          header: "Collection Details"
-        - name: country
-          initiallyVisible: true
-          type: string
-          generateIndex: true
-          autocomplete: true
-          header: "Collection Details"
-        - name: division
-          initiallyVisible: true
-          type: string
-          generateIndex: true
-          autocomplete: true
-          header: "Collection Details"
-        - name: host
-          initiallyVisible: true
-          type: string
-          autocomplete: true
-          header: "Collection Details"
-        - name: pangoLineage
-          initiallyVisible: true
-          autocomplete: true
-          required: true
-          type: string
-      website:
-        tableColumns:
-          - country
-          - division
-          - date
-          - pangoLineage
-        defaultOrder: descending
-        defaultOrderBy: date
-      silo:
-        dateToSortBy: date
-    preprocessing:
-      - version: 1
-        image: ghcr.io/loculus-project/preprocessing-dummy
-        args:
-          - "--watch"
-          - "--withWarnings"
-          - "--withErrors"
-          - "--randomWarnError"
-    referenceGenomes:
-      nucleotideSequences:
-        - name: "main"
-          sequence: "[[URL:https://raw.githubusercontent.com/corneliusroemer/seqs/main/artefacts/sars-cov-2/reference.fasta]]"
-      genes:
-        - name: "E"
-          sequence: "[[URL:https://raw.githubusercontent.com/corneliusroemer/seqs/main/artefacts/sars-cov-2/E.fasta]]"
-        - name: "M"
-          sequence: "[[URL:https://raw.githubusercontent.com/corneliusroemer/seqs/main/artefacts/sars-cov-2/M.fasta]]"
-        - name: "N"
-          sequence: "[[URL:https://raw.githubusercontent.com/corneliusroemer/seqs/main/artefacts/sars-cov-2/N.fasta]]"
-        - name: "ORF1a"
-          sequence: "[[URL:https://raw.githubusercontent.com/corneliusroemer/seqs/main/artefacts/sars-cov-2/ORF1a.fasta]]"
-        - name: "ORF1b"
-          sequence: "[[URL:https://raw.githubusercontent.com/corneliusroemer/seqs/main/artefacts/sars-cov-2/ORF1b.fasta]]"
-        - name: "ORF3a"
-          sequence: "[[URL:https://raw.githubusercontent.com/corneliusroemer/seqs/main/artefacts/sars-cov-2/ORF3a.fasta]]"
-        - name: "ORF6"
-          sequence: "[[URL:https://raw.githubusercontent.com/corneliusroemer/seqs/main/artefacts/sars-cov-2/ORF6.fasta]]"
-        - name: "ORF7a"
-          sequence: "[[URL:https://raw.githubusercontent.com/corneliusroemer/seqs/main/artefacts/sars-cov-2/ORF7a.fasta]]"
-        - name: "ORF7b"
-          sequence: "[[URL:https://raw.githubusercontent.com/corneliusroemer/seqs/main/artefacts/sars-cov-2/ORF7b.fasta]]"
-        - name: "ORF8"
-          sequence: "[[URL:https://raw.githubusercontent.com/corneliusroemer/seqs/main/artefacts/sars-cov-2/ORF8.fasta]]"
-        - name: "ORF9b"
-          sequence: "[[URL:https://raw.githubusercontent.com/corneliusroemer/seqs/main/artefacts/sars-cov-2/ORF9b.fasta]]"
-        - name: "S"
-          sequence: "[[URL:https://raw.githubusercontent.com/corneliusroemer/seqs/main/artefacts/sars-cov-2/S.fasta]]"
-  not-aligned-organism:
-    schema:
-      image: "https://cdn.who.int/media/images/default-source/mca/mca-covid-19/coronavirus-2.tmb-1920v.jpg?sfvrsn=4dba955c_19"
-      organismName: "Test organism (without alignment)"
-      metadata:
-        - name: date
-          type: date
-          initiallyVisible: true
-          header: "Collection Details"
-          required: true
-          preprocessing:
-            function: parse_and_assert_past_date
-            inputs:
-              date: date
-        - name: region
-          type: string
-          initiallyVisible: true
-          generateIndex: true
-          autocomplete: true
-          header: "Collection Details"
-        - name: country
-          initiallyVisible: true
-          type: string
-          generateIndex: true
-          autocomplete: true
-          header: "Collection Details"
-        - name: division
-          initiallyVisible: true
-          type: string
-          generateIndex: true
-          autocomplete: true
-          header: "Collection Details"
-        - name: host
-          initiallyVisible: true
-          type: string
-          autocomplete: true
-          header: "Collection Details"
-      website:
-        tableColumns:
-          - country
-          - division
-          - date
-        defaultOrder: descending
-        defaultOrderBy: date
-      silo:
-        dateToSortBy: date
-    preprocessing:
-      - version: 1
-        image: ghcr.io/loculus-project/preprocessing-nextclade
-        args:
-          - "prepro"
-        configFile:
-          log_level: DEBUG
-          genes: []
-          batch_size: 100
-    referenceGenomes:
-      nucleotideSequences:
-        - name: "main"
-          sequence: "[[URL:https://raw.githubusercontent.com/corneliusroemer/seqs/main/artefacts/sars-cov-2/reference.fasta]]"
-      genes: []
->>>>>>> f5ac353f
   cchf:
     <<: *defaultOrganismConfig
     schema:
