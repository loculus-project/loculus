--- conflicted
+++ resolved
@@ -1091,62 +1091,6 @@
           <<: *preprocessingConfigFile
           nextclade_dataset_server: https://raw.githubusercontent.com/nextstrain/nextclade_data/ebola/data_output
           nextclade_dataset_name: nextstrain/ebola/zaire
-<<<<<<< HEAD
-  ebola-sudan:
-    <<: *defaultOrganismConfig
-    schema:
-      <<: *schema
-      organismName: "Ebola Sudan"
-      image: "/images/organisms/ebolasudan_small.jpg"
-      metadataAdd:
-        - name: totalStopCodons
-          type: int
-          header: "Alignment states and QC metrics"
-          noInput: true
-          preprocessing:
-            inputs: {input: nextclade.qc.stopCodons.totalStopCodons}
-        - name: stopCodons
-          header: "Alignment states and QC metrics"
-          noInput: true
-          preprocessing:
-            inputs: {input: nextclade.qc.stopCodons.stopCodons}
-    preprocessing:
-      - <<: *preprocessing
-        configFile:
-          <<: *preprocessingConfigFile
-          nextclade_dataset_server: https://raw.githubusercontent.com/nextstrain/nextclade_data/ebola/data_output
-          nextclade_dataset_name: nextstrain/ebola/sudan
-    ingest:
-      <<: *ingest
-      configFile:
-        taxon_id: 3052460
-        scientific_name: "Sudan ebolavirus"
-    referenceGenomes:
-      nucleotideSequences:
-        - name: "main"
-          sequence: "[[URL:https://raw.githubusercontent.com/corneliusroemer/seqs/main/artefacts/ebola-sudan/reference.fasta]]"
-          insdcAccessionFull: NC_006432.1
-      genes:
-        - name: NP
-          sequence: "[[URL:https://raw.githubusercontent.com/corneliusroemer/seqs/main/artefacts/ebola-sudan/NP.fasta]]"
-        - name: VP35
-          sequence: "[[URL:https://raw.githubusercontent.com/corneliusroemer/seqs/main/artefacts/ebola-sudan/VP35.fasta]]"
-        - name: VP40
-          sequence: "[[URL:https://raw.githubusercontent.com/corneliusroemer/seqs/main/artefacts/ebola-sudan/VP40.fasta]]"
-        - name: GP
-          sequence: "[[URL:https://raw.githubusercontent.com/corneliusroemer/seqs/main/artefacts/ebola-sudan/GP.fasta]]"
-        - name: ssGP
-          sequence: "[[URL:https://raw.githubusercontent.com/corneliusroemer/seqs/main/artefacts/ebola-sudan/ssGP.fasta]]"
-        - name: sGP
-          sequence: "[[URL:https://raw.githubusercontent.com/corneliusroemer/seqs/main/artefacts/ebola-sudan/sGP.fasta]]"
-        - name: VP30
-          sequence: "[[URL:https://raw.githubusercontent.com/corneliusroemer/seqs/main/artefacts/ebola-sudan/VP30.fasta]]"
-        - name: VP24
-          sequence: "[[URL:https://raw.githubusercontent.com/corneliusroemer/seqs/main/artefacts/ebola-sudan/VP24.fasta]]"
-        - name: L
-          sequence: "[[URL:https://raw.githubusercontent.com/corneliusroemer/seqs/main/artefacts/ebola-sudan/L.fasta]]"
-=======
->>>>>>> 17fb3829
   west-nile:
     <<: *defaultOrganismConfig
     schema:
