--- conflicted
+++ resolved
@@ -911,7 +911,6 @@
       username: "dummy"
       testPassword: "dummy"
       livePassword: "dummy"
-<<<<<<< HEAD
   service-accounts:
     type: autogen
     data:
@@ -919,12 +918,10 @@
       dummyPreprocessingPipelinePassword: ""
       siloImportJobPassword: ""
       backendUserPassword: ""
-=======
   keycloak-admin:
     type: raw
     data:
       initialAdminPassword: "admin"
->>>>>>> b3971ef1
 enableCrossRefCredentials: true
 runDevelopmentKeycloakDatabase: true
 runDevelopmentMainDatabase: true