environment: server
externalDatabase:
  urlSealedSecret: ""
  usernameSealedSecret: ""
  passwordSealedSecret: ""
keycloakDatabase:
  addrSealedSecret: ""
  databaseSealedSecret: ""
  usernameSealedSecret: ""
  passwordSealedSecret: ""
  portSealedSecret: ""
disableWebsite: false
disableBackend: false
disablePreprocessing: false
disableIngest: false
siloImportLimitSeconds: 3600
accessionPrefix: "LOC_"
dataUseTermsUrls:
  open: https://#TODO-MVP/open
  restricted: https://#TODO-MVP/restricted
name: "Loculus"
logo:
  url: "/favicon.svg"
  width: 100
  height: 100
defaultOrganisms:
  dummy-organism:
    schema:
      image: "https://www.un.org/sites/un2.un.org/files/field/image/1583952355.1997.jpg"
      instanceName: "Test Dummy Organism"
      metadata:
        - name: date
          type: date
          initiallyVisible: true
        - name: region
          type: string
          initiallyVisible: true
          generateIndex: true
          autocomplete: true
        - name: country
          initiallyVisible: true
          type: string
          generateIndex: true
          autocomplete: true
        - name: division
          initiallyVisible: true
          type: string
          generateIndex: true
          autocomplete: true
        - name: host
          initiallyVisible: true
          type: string
          autocomplete: true
        - name: pango_lineage
          initiallyVisible: true
          type: pango_lineage
          autocomplete: true
          required: true
      website:
        tableColumns:
          - country
          - division
          - date
          - pango_lineage
        defaultOrder: descending
        defaultOrderBy: date
      silo:
        dateToSortBy: date
        partitionBy: pango_lineage
    preprocessing:
      - version: 1
        image: ghcr.io/loculus-project/preprocessing-dummy
        args:
          - "--watch"
          - "--withWarnings"
          - "--withErrors"
          - "--randomWarnError"
      - version: 2
        image: ghcr.io/loculus-project/preprocessing-dummy
        args:
          - "--watch"
          - "--withWarnings"
          - "--withErrors"
          - "--randomWarnError"
    referenceGenomes:
      nucleotideSequences:
        - name: "main"
          sequence: "[[URL:https://cov2tree.nyc3.cdn.digitaloceanspaces.com/reference.txt]]"
      genes:
        - name: "E"
          sequence: "MYSFVSEETGTLIVNSVLLFLAFVVFLLVTLAILTALRLCAYCCNIVNVSLVKPSFYVYSRVKNLNSSRVPDLLV*"
        - name: "M"
          sequence: "MADSNGTITVEELKKLLEQWNLVIGFLFLTWICLLQFAYANRNRFLYIIKLIFLWLLWPVTLACFVLAAVYRINWITGGIAIAMACLVGLMWLSYFIASFRLFARTRSMWSFNPETNILLNVPLHGTILTRPLLESELVIGAVILRGHLRIAGHHLGRCDIKDLPKEITVATSRTLSYYKLGASQRVAGDSGFAAYSRYRIGNYKLNTDHSSSSDNIALLVQ*"
        - name: "N"
          sequence: "MSDNGPQNQRNAPRITFGGPSDSTGSNQNGERSGARSKQRRPQGLPNNTASWFTALTQHGKEDLKFPRGQGVPINTNSSPDDQIGYYRRATRRIRGGDGKMKDLSPRWYFYYLGTGPEAGLPYGANKDGIIWVATEGALNTPKDHIGTRNPANNAAIVLQLPQGTTLPKGFYAEGSRGGSQASSRSSSRSRNSSRNSTPGSSRGTSPARMAGNGGDAALALLLLDRLNQLESKMSGKGQQQQGQTVTKKSAAEASKKPRQKRTATKAYNVTQAFGRRGPEQTQGNFGDQELIRQGTDYKHWPQIAQFAPSASAFFGMSRIGMEVTPSGTWLTYTGAIKLDDKDPNFKDQVILLNKHIDAYKTFPPTEPKKDKKKKADETQALPQRQKKQQTVTLLPAADLDDFSKQLQQSMSSADSTQA*"
        - name: "ORF1a"
          sequence: "MESLVPGFNEKTHVQLSLPVLQVRDVLVRGFGDSVEEVLSEARQHLKDGTCGLVEVEKGVLPQLEQPYVFIKRSDARTAPHGHVMVELVAELEGIQYGRSGETLGVLVPHVGEIPVAYRKVLLRKNGNKGAGGHSYGADLKSFDLGDELGTDPYEDFQENWNTKHSSGVTRELMRELNGGAYTRYVDNNFCGPDGYPLECIKDLLARAGKASCTLSEQLDFIDTKRGVYCCREHEHEIAWYTERSEKSYELQTPFEIKLAKKFDTFNGECPNFVFPLNSIIKTIQPRVEKKKLDGFMGRIRSVYPVASPNECNQMCLSTLMKCDHCGETSWQTGDFVKATCEFCGTENLTKEGATTCGYLPQNAVVKIYCPACHNSEVGPEHSLAEYHNESGLKTILRKGGRTIAFGGCVFSYVGCHNKCAYWVPRASANIGCNHTGVVGEGSEGLNDNLLEILQKEKVNINIVGDFKLNEEIAIILASFSASTSAFVETVKGLDYKAFKQIVESCGNFKVTKGKAKKGAWNIGEQKSILSPLYAFASEAARVVRSIFSRTLETAQNSVRVLQKAAITILDGISQYSLRLIDAMMFTSDLATNNLVVMAYITGGVVQLTSQWLTNIFGTVYEKLKPVLDWLEEKFKEGVEFLRDGWEIVKFISTCACEIVGGQIVTCAKEIKESVQTFFKLVNKFLALCADSIIIGGAKLKALNLGETFVTHSKGLYRKCVKSREETGLLMPLKAPKEIIFLEGETLPTEVLTEEVVLKTGDLQPLEQPTSEAVEAPLVGTPVCINGLMLLEIKDTEKYCALAPNMMVTNNTFTLKGGAPTKVTFGDDTVIEVQGYKSVNITFELDERIDKVLNEKCSAYTVELGTEVNEFACVVADAVIKTLQPVSELLTPLGIDLDEWSMATYYLFDESGEFKLASHMYCSFYPPDEDEEEGDCEEEEFEPSTQYEYGTEDDYQGKPLEFGATSAALQPEEEQEEDWLDDDSQQTVGQQDGSEDNQTTTIQTIVEVQPQLEMELTPVVQTIEVNSFSGYLKLTDNVYIKNADIVEEAKKVKPTVVVNAANVYLKHGGGVAGALNKATNNAMQVESDDYIATNGPLKVGGSCVLSGHNLAKHCLHVVGPNVNKGEDIQLLKSAYENFNQHEVLLAPLLSAGIFGADPIHSLRVCVDTVRTNVYLAVFDKNLYDKLVSSFLEMKSEKQVEQKIAEIPKEEVKPFITESKPSVEQRKQDDKKIKACVEEVTTTLEETKFLTENLLLYIDINGNLHPDSATLVSDIDITFLKKDAPYIVGDVVQEGVLTAVVIPTKKAGGTTEMLAKALRKVPTDNYITTYPGQGLNGYTVEEAKTVLKKCKSAFYILPSIISNEKQEILGTVSWNLREMLAHAEETRKLMPVCVETKAIVSTIQRKYKGIKIQEGVVDYGARFYFYTSKTTVASLINTLNDLNETLVTMPLGYVTHGLNLEEAARYMRSLKVPATVSVSSPDAVTAYNGYLTSSSKTPEEHFIETISLAGSYKDWSYSGQSTQLGIEFLKRGDKSVYYTSNPTTFHLDGEVITFDNLKTLLSLREVRTIKVFTTVDNINLHTQVVDMSMTYGQQFGPTYLDGADVTKIKPHNSHEGKTFYVLPNDDTLRVEAFEYYHTTDPSFLGRYMSALNHTKKWKYPQVNGLTSIKWADNNCYLATALLTLQQIELKFNPPALQDAYYRARAGEAANFCALILAYCNKTVGELGDVRETMSYLFQHANLDSCKRVLNVVCKTCGQQQTTLKGVEAVMYMGTLSYEQFKKGVQIPCTCGKQATKYLVQQESPFVMMSAPPAQYELKHGTFTCASEYTGNYQCGHYKHITSKETLYCIDGALLTKSSEYKGPITDVFYKENSYTTTIKPVTYKLDGVVCTEIDPKLDNYYKKDNSYFTEQPIDLVPNQPYPNASFDNFKFVCDNIKFADDLNQLTGYKKPASRELKVTFFPDLNGDVVAIDYKHYTPSFKKGAKLLHKPIVWHVNNATNKATYKPNTWCIRCLWSTKPVETSNSFDVLKSEDAQGMDNLACEDLKPVSEEVVENPTIQKDVLECNVKTTEVVGDIILKPANNSLKITEEVGHTDLMAAYVDNSSLTIKKPNELSRVLGLKTLATHGLAAVNSVPWDTIANYAKPFLNKVVSTTTNIVTRCLNRVCTNYMPYFFTLLLQLCTFTRSTNSRIKASMPTTIAKNTVKSVGKFCLEASFNYLKSPNFSKLINIIIWFLLLSVCLGSLIYSTAALGVLMSNLGMPSYCTGYREGYLNSTNVTIATYCTGSIPCSVCLSGLDSLDTYPSLETIQITISSFKWDLTAFGLVAEWFLAYILFTRFFYVLGLAAIMQLFFSYFAVHFISNSWLMWLIINLVQMAPISAMVRMYIFFASFYYVWKSYVHVVDGCNSSTCMMCYKRNRATRVECTTIVNGVRRSFYVYANGGKGFCKLHNWNCVNCDTFCAGSTFISDEVARDLSLQFKRPINPTDQSSYIVDSVTVKNGSIHLYFDKAGQKTYERHSLSHFVNLDNLRANNTKGSLPINVIVFDGKSKCEESSAKSASVYYSQLMCQPILLLDQALVSDVGDSAEVAVKMFDAYVNTFSSTFNVPMEKLKTLVATAEAELAKNVSLDNVLSTFISAARQGFVDSDVETKDVVECLKLSHQSDIEVTGDSCNNYMLTYNKVENMTPRDLGACIDCSARHINAQVAKSHNIALIWNVKDFMSLSEQLRKQIRSAAKKNNLPFKLTCATTRQVVNVVTTKIALKGGKIVNNWLKQLIKVTLVFLFVAAIFYLITPVHVMSKHTDFSSEIIGYKAIDGGVTRDIASTDTCFANKHADFDTWFSQRGGSYTNDKACPLIAAVITREVGFVVPGLPGTILRTTNGDFLHFLPRVFSAVGNICYTPSKLIEYTDFATSACVLAAECTIFKDASGKPVPYCYDTNVLEGSVAYESLRPDTRYVLMDGSIIQFPNTYLEGSVRVVTTFDSEYCRHGTCERSEAGVCVSTSGRWVLNNDYYRSLPGVFCGVDAVNLLTNMFTPLIQPIGALDISASIVAGGIVAIVVTCLAYYFMRFRRAFGEYSHVVAFNTLLFLMSFTVLCLTPVYSFLPGVYSVIYLYLTFYLTNDVSFLAHIQWMVMFTPLVPFWITIAYIICISTKHFYWFFSNYLKRRVVFNGVSFSTFEEAALCTFLLNKEMYLKLRSDVLLPLTQYNRYLALYNKYKYFSGAMDTTSYREAACCHLAKALNDFSNSGSDVLYQPPQTSITSAVLQSGFRKMAFPSGKVEGCMVQVTCGTTTLNGLWLDDVVYCPRHVICTSEDMLNPNYEDLLIRKSNHNFLVQAGNVQLRVIGHSMQNCVLKLKVDTANPKTPKYKFVRIQPGQTFSVLACYNGSPSGVYQCAMRPNFTIKGSFLNGSCGSVGFNIDYDCVSFCYMHHMELPTGVHAGTDLEGNFYGPFVDRQTAQAAGTDTTITVNVLAWLYAAVINGDRWFLNRFTTTLNDFNLVAMKYNYEPLTQDHVDILGPLSAQTGIAVLDMCASLKELLQNGMNGRTILGSALLEDEFTPFDVVRQCSGVTFQSAVKRTIKGTHHWLLLTILTSLLVLVQSTQWSLFFFLYENAFLPFAMGIIAMSAFAMMFVKHKHAFLCLFLLPSLATVAYFNMVYMPASWVMRIMTWLDMVDTSLSGFKLKDCVMYASAVVLLILMTARTVYDDGARRVWTLMNVLTLVYKVYYGNALDQAISMWALIISVTSNYSGVVTTVMFLARGIVFMCVEYCPIFFITGNTLQCIMLVYCFLGYFCTCYFGLFCLLNRYFRLTLGVYDYLVSTQEFRYMNSQGLLPPKNSIDAFKLNIKLLGVGGKPCIKVATVQSKMSDVKCTSVVLLSVLQQLRVESSSKLWAQCVQLHNDILLAKDTTEAFEKMVSLLSVLLSMQGAVDINKLCEEMLDNRATLQAIASEFSSLPSYAAFATAQEAYEQAVANGDSEVVLKKLKKSLNVAKSEFDRDAAMQRKLEKMADQAMTQMYKQARSEDKRAKVTSAMQTMLFTMLRKLDNDALNNIINNARDGCVPLNIIPLTTAAKLMVVIPDYNTYKNTCDGTTFTYASALWEIQQVVDADSKIVQLSEISMDNSPNLAWPLIVTALRANSAVKLQNNELSPVALRQMSCAAGTTQTACTDDNALAYYNTTKGGRFVLALLSDLQDLKWARFPKSDGTGTIYTELEPPCRFVTDTPKGPKVKYLYFIKGLNNLNRGMVLGSLAATVRLQAGNATEVPANSTVLSFCAFAVDAAKAYKDYLASGGQPITNCVKMLCTHTGTGQAITVTPEANMDQESFGGASCCLYCRCHIDHPNPKGFCDLKGKYVQIPTTCANDPVGFTLKNTVCTVCGMWKGYGCSCDQLREPMLQSADAQSFLN"
        - name: "ORF1b"
          sequence: "RVCGVSAARLTPCGTGTSTDVVYRAFDIYNDKVAGFAKFLKTNCCRFQEKDEDDNLIDSYFVVKRHTFSNYQHEETIYNLLKDCPAVAKHDFFKFRIDGDMVPHISRQRLTKYTMADLVYALRHFDEGNCDTLKEILVTYNCCDDDYFNKKDWYDFVENPDILRVYANLGERVRQALLKTVQFCDAMRNAGIVGVLTLDNQDLNGNWYDFGDFIQTTPGSGVPVVDSYYSLLMPILTLTRALTAESHVDTDLTKPYIKWDLLKYDFTEERLKLFDRYFKYWDQTYHPNCVNCLDDRCILHCANFNVLFSTVFPPTSFGPLVRKIFVDGVPFVVSTGYHFRELGVVHNQDVNLHSSRLSFKELLVYAADPAMHAASGNLLLDKRTTCFSVAALTNNVAFQTVKPGNFNKDFYDFAVSKGFFKEGSSVELKHFFFAQDGNAAISDYDYYRYNLPTMCDIRQLLFVVEVVDKYFDCYDGGCINANQVIVNNLDKSAGFPFNKWGKARLYYDSMSYEDQDALFAYTKRNVIPTITQMNLKYAISAKNRARTVAGVSICSTMTNRQFHQKLLKSIAATRGATVVIGTSKFYGGWHNMLKTVYSDVENPHLMGWDYPKCDRAMPNMLRIMASLVLARKHTTCCSLSHRFYRLANECAQVLSEMVMCGGSLYVKPGGTSSGDATTAYANSVFNICQAVTANVNALLSTDGNKIADKYVRNLQHRLYECLYRNRDVDTDFVNEFYAYLRKHFSMMILSDDAVVCFNSTYASQGLVASIKNFKSVLYYQNNVFMSEAKCWTETDLTKGPHEFCSQHTMLVKQGDDYVYLPYPDPSRILGAGCFVDDIVKTDGTLMIERFVSLAIDAYPLTKHPNQEYADVFHLYLQYIRKLHDELTGHMLDMYSVMLTNDNTSRYWEPEFYEAMYTPHTVLQAVGACVLCNSQTSLRCGACIRRPFLCCKCCYDHVISTSHKLVLSVNPYVCNAPGCDVTDVTQLYLGGMSYYCKSHKPPISFPLCANGQVFGLYKNTCVGSDNVTDFNAIATCDWTNAGDYILANTCTERLKLFAAETLKATEETFKLSYGIATVREVLSDRELHLSWEVGKPRPPLNRNYVFTGYRVTKNSKVQIGEYTFEKGDYGDAVVYRGTTTYKLNVGDYFVLTSHTVMPLSAPTLVPQEHYVRITGLYPTLNISDEFSSNVANYQKVGMQKYSTLQGPPGTGKSHFAIGLALYYPSARIVYTACSHAAVDALCEKALKYLPIDKCSRIIPARARVECFDKFKVNSTLEQYVFCTVNALPETTADIVVFDEISMATNYDLSVVNARLRAKHYVYIGDPAQLPAPRTLLTKGTLEPEYFNSVCRLMKTIGPDMFLGTCRRCPAEIVDTVSALVYDNKLKAHKDKSAQCFKMFYKGVITHDVSSAINRPQIGVVREFLTRNPAWRKAVFISPYNSQNAVASKILGLPTQTVDSSQGSEYDYVIFTQTTETAHSCNVNRFNVAITRAKVGILCIMSDRDLYDKLQFTSLEIPRRNVATLQAENVTGLFKDCSKVITGLHPTQAPTHLSVDTKFKTEGLCVDIPGIPKDMTYRRLISMMGFKMNYQVNGYPNMFITREEAIRHVRAWIGFDVEGCHATREAVGTNLPLQLGFSTGVNLVAVPTGYVDTPNNTDFSRVSAKPPPGDQFKHLIPLMYKGLPWNVVRIKIVQMLSDTLKNLSDRVVFVLWAHGFELTSMKYFVKIGPERTCCLCDRRATCFSTASDTYACWHHSIGFDYVYNPFMIDVQQWGFTGNLQSNHDLYCQVHGNAHVASCDAIMTRCLAVHECFVKRVDWTIEYPIIGDELKINAACRKVQHMVVKAALLADKFPVLHDIGNPKAIKCVPQADVEWKFYDAQPCSDKAYKIEELFYSYATHSDKFTDGVCLFWNCNVDRYPANSIVCRFDTRVLSNLNLPGCDGGSLYVNKHAFHTPAFDKSAFVNLKQLPFFYYSDSPCESHGKQVVSDIDYVPLKSATCITRCNLGGAVCRHHANEYRLYLDAYNMMISAGFSLWVYKQFDTYNLWNTFTRLQSLENVAFNVVNKGHFDGQQGEVPVSIINNTVYTKVDGVDVELFENKTTLPVNVAFELWAKRNIKPVPEVKILNNLGVDIAANTVIWDYKRDAPAHISTIGVCSMTDIAKKPTETICAPLTVFFDGRVDGQVDLFRNARNGVLITEGSVKGLQPSVGPKQASLNGVTLIGEAVKTQFNYYKKVDGVVQQLPETYFTQSRNLQEFKPRSQMEIDFLELAMDEFIERYKLEGYAFEHIVYGDFSHSQLGGLHLLIGLAKRFKESPFELEDFIPMDSTVKNYFITDAQTGSSKCVCSVIDLLLDDFVEIIKSQDLSVVSKVVKVTIDYTEISFMLWCKDGHVETFYPKLQSSQAWQPGVAMPNLYKMQRMLLEKCDLQNYGDSATLPKGIMMNVAKYTQLCQYLNTLTLAVPYNMRVIHFGAGSDKGVAPGTAVLRQWLPTGTLLVDSDLNDFVSDADSTLIGDCATVHTANKWDLIISDMYDPKTKNVTKENDSKEGFFTYICGFIQQKLALGGSVAIKITEHSWNADLYKLMGHFAWWTAFVTNVNASSSEAFLIGCNYLGKPREQIDGYVMHANYIFWRNTNPIQLSSYSLFDMSKFPLKLRGTAVMSLKEGQINDMILSLLSKGRLIIRENNRVVISSDVLVNN*"
        - name: "ORF3a"
          sequence: "MDLFMRIFTIGTVTLKQGEIKDATPSDFVRATATIPIQASLPFGWLIVGVALLAVFQSASKIITLKKRWQLALSKGVHFVCNLLLLFVTVYSHLLLVAAGLEAPFLYLYALVYFLQSINFVRIIMRLWLCWKCRSKNPLLYDANYFLCWHTNCYDYCIPYNSVTSSIVITSGDGTTSPISEHDYQIGGYTEKWESGVKDCVVLHSYFTSDYYQLYSTQLSTDTGVEHVTFFIYNKIVDEPEEHVQIHTIDGSSGVVNPVMEPIYDEPTTTTSVPL*"
        - name: "ORF6"
          sequence: "MFHLVDFQVTIAEILLIIMRTFKVSIWNLDYIINLIIKNLSKSLTENKYSQLDEEQPMEID*"
        - name: "ORF7a"
          sequence: "MKIILFLALITLATCELYHYQECVRGTTVLLKEPCSSGTYEGNSPFHPLADNKFALTCFSTQFAFACPDGVKHVYQLRARSVSPKLFIRQEEVQELYSPIFLIVAAIVFITLCFTLKRKTE*"
        - name: "ORF7b"
          sequence: "MIELSLIDFYLCFLAFLLFLVLIMLIIFWFSLELQDHNETCHA*"
        - name: "ORF8"
          sequence: "MKFLVFLGIITTVAAFHQECSLQSCTQHQPYVVDDPCPIHFYSKWYIRVGARKSAPLIELCVDEAGSKSPIQYIDIGNYTVSCLPFTINCQEPKLGSLVVRCSFYEDFLEYHDVRVVLDFI*"
        - name: "ORF9b"
          sequence: "MDPKISEMHPALRLVDPQIQLAVTRMENAVGRDQNNVGPKVYPIILRLGSPLSLNMARKTLNSLEDKAFQLTPIAVQMTKLATTEELPDEFVVVTVK*"
        - name: "S"
          sequence: "MFVFLVLLPLVSSQCVNLTTRTQLPPAYTNSFTRGVYYPDKVFRSSVLHSTQDLFLPFFSNVTWFHAIHVSGTNGTKRFDNPVLPFNDGVYFASTEKSNIIRGWIFGTTLDSKTQSLLIVNNATNVVIKVCEFQFCNDPFLGVYYHKNNKSWMESEFRVYSSANNCTFEYVSQPFLMDLEGKQGNFKNLREFVFKNIDGYFKIYSKHTPINLVRDLPQGFSALEPLVDLPIGINITRFQTLLALHRSYLTPGDSSSGWTAGAAAYYVGYLQPRTFLLKYNENGTITDAVDCALDPLSETKCTLKSFTVEKGIYQTSNFRVQPTESIVRFPNITNLCPFGEVFNATRFASVYAWNRKRISNCVADYSVLYNSASFSTFKCYGVSPTKLNDLCFTNVYADSFVIRGDEVRQIAPGQTGKIADYNYKLPDDFTGCVIAWNSNNLDSKVGGNYNYLYRLFRKSNLKPFERDISTEIYQAGSTPCNGVEGFNCYFPLQSYGFQPTNGVGYQPYRVVVLSFELLHAPATVCGPKKSTNLVKNKCVNFNFNGLTGTGVLTESNKKFLPFQQFGRDIADTTDAVRDPQTLEILDITPCSFGGVSVITPGTNTSNQVAVLYQDVNCTEVPVAIHADQLTPTWRVYSTGSNVFQTRAGCLIGAEHVNNSYECDIPIGAGICASYQTQTNSPRRARSVASQSIIAYTMSLGAENSVAYSNNSIAIPTNFTISVTTEILPVSMTKTSVDCTMYICGDSTECSNLLLQYGSFCTQLNRALTGIAVEQDKNTQEVFAQVKQIYKTPPIKDFGGFNFSQILPDPSKPSKRSFIEDLLFNKVTLADAGFIKQYGDCLGDIAARDLICAQKFNGLTVLPPLLTDEMIAQYTSALLAGTITSGWTFGAGAALQIPFAMQMAYRFNGIGVTQNVLYENQKLIANQFNSAIGKIQDSLSSTASALGKLQDVVNQNAQALNTLVKQLSSNFGAISSVLNDILSRLDKVEAEVQIDRLITGRLQSLQTYVTQQLIRAAEIRASANLAATKMSECVLGQSKRVDFCGKGYHLMSFPQSAPHGVVFLHVTYVPAQEKNFTTAPAICHDGKAHFPREGVFVSNGTHWFVTQRNFYEPQIITTDNTFVSGNCDVVIGIVNNTVYDPLQPELDSFKEELDKYFKNHTSPDVDLGDISGINASVVNIQKEIDRLNEVAKNLNESLIDLQELGKYEQYIKWPWYIWLGFIAGLIAIVMVTIMLCCMTSCCSCLKGCCSCGSCCKFDEDDSEPVLKGVKLHYT*"
  mpox:
    schema:
      instanceName: "Mpox Virus"
      image: "https://cdn.who.int/media/images/default-source/health-topics/monkeypox/12763.tmb-1200v.jpg?sfvrsn=cd044fbd_37"
      description: "Mpox, formerly monkeypox, is a rare viral disease that occurs mainly in remote parts of Central and West Africa, near tropical rainforests. Recently global outbreaks have occurred."
      metadata:
        - name: collection_date
          type: date
          required: true
        - name: clade
          type: string
          generateIndex: true
          autocomplete: true
        - name: outbreak
          type: string
          generateIndex: true
          autocomplete: true
        - name: lineage
          type: string
          generateIndex: true
          autocomplete: true
        - name: ncbi_release_date
          type: date
        - name: country
          type: string
          required: true
          generateIndex: true
          autocomplete: true
        - name: isolate_name
          type: string
        - name: author_affiliation
          type: string
          generateIndex: true
          autocomplete: true
        - name: authors
          type: string
      website:
        tableColumns:
          - collection_date
          - country
          - clade
          - lineage
          - author_affiliation
          - ncbi_release_date
        defaultOrderBy: collection_date
        defaultOrder: descending
      silo:
        dateToSortBy: collection_date
    preprocessing:
      - version: 1
        image: ghcr.io/loculus-project/preprocessing-nextclade
        args:
          - "prepro"
        configFile:
          log_level: DEBUG
          nextclade_dataset_name: nextstrain/mpox/all-clades
          nextclade_dataset_tag: 2024-01-16--20-31-02Z
          genes:
            OPG001: 247
          batch_size: 100
          processing_spec:
            collection_date:
              function: process_date
              inputs:
                date: collection_date
                release_date: ncbi_release_date
              required: true
            ncbi_release_date:
              function: parse_timestamp
              inputs:
                timestamp: ncbi_release_date
            clade:
              function: identity
              inputs:
                input: nextclade.clade
            outbreak:
              function: identity
              inputs:
                input: nextclade.customNodeAttributes.outbreak
            lineage:
              function: identity
              inputs:
                input: nextclade.customNodeAttributes.lineage
            country:
              function: identity
              inputs:
                input: country
              required: true
            author_affiliation:
              function: identity
              inputs:
                input: author_affiliation
            authors:
              function: identity
              inputs:
                input: authors
            isolate_name:
              function: identity
              inputs:
                input: isolate_name
      - version: 2
        image: ghcr.io/loculus-project/preprocessing-nextclade
        args:
          - "prepro"
        configFile:
          log_level: DEBUG
          nextclade_dataset_name: nextstrain/mpox/all-clades
          nextclade_dataset_tag: 2024-01-16--20-31-02Z
          genes:
            OPG001: 247
          batch_size: 100
          processing_spec:
            collection_date:
              function: process_date
              inputs:
                date: collection_date
                release_date: ncbi_release_date
              required: true
            ncbi_release_date:
              function: parse_timestamp
              inputs:
                timestamp: ncbi_release_date
            clade:
              function: identity
              inputs:
                input: nextclade.clade
            outbreak:
              function: identity
              inputs:
                input: nextclade.customNodeAttributes.outbreak
            lineage:
              function: identity
              inputs:
                input: nextclade.customNodeAttributes.lineage
            country:
              function: identity
              inputs:
                input: country
              required: true
            author_affiliation:
              function: identity
              inputs:
                input: author_affiliation
            authors:
              function: identity
              inputs:
                input: authors
            isolate_name:
              function: identity
              inputs:
                input: isolate_name
    referenceGenomes:
      nucleotideSequences:
        - name: "main"
          sequence: "[[URL:https://cov2tree.nyc3.cdn.digitaloceanspaces.com/mpox]]"
      genes:
        - name: OPG001
          sequence: MKQYIVLACMCLVAAAMPTSLQQSSSSCTEEENKHHMGIDVIIKVTKQDQTPTNDKICQSVTEVTETEDDEVSEEVVKGDPTTYYTIVGAGLNMNFGFTKCPKISSISESSDGNTVNTRLSSVSPGQGKDSPAITREEALAMIKDCEMSIDIRCSEEEKDSDIKTHPVLGSNISHKKVSYKDIIGSTIVDTKCVKNLEFSVRIGDMCEESSELEVKDGFKYVDGSASEGATDDTSLIDSTKLKACV*
  ebola-zaire:
    schema:
      instanceName: "Ebola Zaire"
      image: "https://cdn.britannica.com/01/179201-050-FED1B381/filamentous-ebolavirus-particles-scanning-electron-micrograph-cell.jpg?w=400&h=300&c=crop"
      description: "Ebolavirus Zaire"
      metadata:
        - name: collection_date
          displayName: Collection date
          type: date
          required: true
          initiallyVisible: true
        - name: ncbi_release_date
          displayName: NCBI release date
          type: date
        - name: country
          type: string
          required: true
          generateIndex: true
          autocomplete: true
          initiallyVisible: true
        - name: isolate_name
          displayName: Isolate name
          type: string
        - name: author_affiliation
          displayName: Author affiliation
          type: string
          generateIndex: true
          autocomplete: true
          truncateColumnDisplayTo: 15
        - name: authors
          displayName: Authors
          type: string
        - name: submitter_country
          displayName: Submitter country
          type: string
          generateIndex: true
          autocomplete: true
        - name: division
          type: string
          generateIndex: true
          autocomplete: true
        - name: insdc_accession_base
          type: string
        - name: insdc_version
          type: int
        - name: insdc_accession_full
          type: string
          displayName: INSDC accession
          customDisplay:
            type: link
            url: "https://www.ncbi.nlm.nih.gov/nuccore/{{value}}"
        - name: bioprojects
          type: string
          customDisplay:
            type: link
            url: "https://www.ncbi.nlm.nih.gov/bioproject/{{value}}"
        - name: biosample_accession
          type: string
          customDisplay:
            type: link
            url: "https://www.ncbi.nlm.nih.gov/biosample/{{value}}"
        - name: ncbi_completeness
          type: string
          generateIndex: true
          autocomplete: true
        - name: ncbi_host_name
          type: string
          generateIndex: true
          autocomplete: true
        - name: ncbi_host_tax_id
          type: int
          autocomplete: true
          customDisplay:
            type: link
            url: "https://www.ncbi.nlm.nih.gov/Taxonomy/Browser/wwwtax.cgi?mode=info&id={{value}}"
        - name: ncbi_is_lab_host
          type: string
          generateIndex: true
          autocomplete: true
        - name: ncbi_length
          type: int
        - name: ncbi_protein_count
          type: int
        - name: ncbi_update_date
          type: date
        - name: ncbi_sourcedb
          type: string
          generateIndex: true
          autocomplete: true
        - name: ncbi_virus_name
          type: string
          generateIndex: true
          autocomplete: true
        - name: ncbi_virus_tax_id
          type: int
          autocomplete: true
          customDisplay:
            type: link
            url: "https://www.ncbi.nlm.nih.gov/labs/virus/vssi/#/virus?SeqType_s=Nucleotide&VirusLineage_ss=taxid:{{value}}"
        - name: isolate_source
          type: string
          generateIndex: true
          autocomplete: true
        - name: sra_accessions
          type: string
          customDisplay:
            type: link
            url: "https://www.ncbi.nlm.nih.gov/sra/?term={{value}}"
        - name: total_snps
          type: int
        - name: total_inserted_nucs
          type: int
        - name: total_deleted_nucs
          type: int
        - name: total_ambiguous_nucs
          type: int
        - name: total_unknown_nucs
          type: int
        - name: total_frame_shifts
          type: int
        - name: frame_shifts
          type: string
        - name: completeness
          type: float
        - name: total_stop_codons
          type: int
        - name: stop_codons
          type: string
        - name: metadata_hash
          type: string
      website:
        tableColumns:
          - collection_date
          - country
          - division
          - submitter_country
          - author_affiliation
          - ncbi_release_date
          - insdc_accession_full
          - ncbi_length
          - ncbi_host_name
        defaultOrderBy: collection_date
        defaultOrder: descending
      silo:
        dateToSortBy: collection_date
    preprocessing:
      - version: 1
        image: ghcr.io/loculus-project/preprocessing-nextclade
        args:
          - "prepro"
        configFile:
          log_level: DEBUG
          nextclade_dataset_name: nextstrain/ebola/zaire
          nextclade_dataset_server: https://raw.githubusercontent.com/nextstrain/nextclade_data/ebola/data_output
          genes:
            - NP
            - VP35
            - VP40
            - GP
            - sGP
            - ssGP
            - VP30
            - VP24
            - L
          batch_size: 100
          processing_spec:
            total_snps:
              function: identity
              args:
                type: int
              inputs:
                input: nextclade.totalSubstitutions
            total_inserted_nucs:
              function: identity
              args:
                type: int
              inputs:
                input: nextclade.totalInsertions
            total_deleted_nucs:
              function: identity
              args:
                type: int
              inputs:
                input: nextclade.totalDeletions
            total_ambiguous_nucs:
              function: identity
              args:
                type: int
              inputs:
                input: nextclade.totalNonACGTNs
            total_unknown_nucs:
              function: identity
              args:
                type: int
              inputs:
                input: nextclade.totalMissing
            total_frame_shifts:
              function: identity
              args:
                type: int
              inputs:
                input: nextclade.totalFrameShifts
            frame_shifts:
              function: identity
              inputs:
                input: nextclade.frameShifts
            completeness:
              function: identity
              args:
                type: float
              inputs:
                input: nextclade.coverage
            total_stop_codons:
              function: identity
              args:
                type: int
              inputs:
                input: nextclade.qc.stopCodons.totalStopCodons
            stop_codons:
              function: identity
              inputs:
                input: nextclade.qc.stopCodons.stopCodons
            collection_date:
              function: process_date
              inputs:
                date: collection_date
                release_date: ncbi_release_date
              required: true
            ncbi_release_date:
              function: parse_timestamp
              inputs:
                timestamp: ncbi_release_date
            country:
              function: identity
              inputs:
                input: country
              required: true
            author_affiliation:
              function: identity
              inputs:
                input: author_affiliation
            authors:
              function: identity
              inputs:
                input: authors
            isolate_name:
              function: identity
              inputs:
                input: isolate_name
            submitter_country:
              function: identity
              inputs:
                input: submitter_country
            division:
              function: identity
              inputs:
                input: division
            insdc_accession_base:
              function: identity
              inputs:
                input: insdc_accession_base
            insdc_version:
              function: identity
              args:
                type: int
              inputs:
                input: insdc_version
            insdc_accession_full:
              function: identity
              inputs:
                input: insdc_accession_full
            bioprojects:
              function: identity
              inputs:
                input: bioprojects
            biosample_accession:
              function: identity
              inputs:
                input: biosample_accession
            ncbi_completeness:
              function: identity
              inputs:
                input: ncbi_completeness
            ncbi_host_name:
              function: identity
              inputs:
                input: ncbi_host_name
            ncbi_host_tax_id:
              function: identity
              args:
                type: int
              inputs:
                input: ncbi_host_tax_id
            ncbi_is_lab_host:
              function: identity
              inputs:
                input: ncbi_is_lab_host
            ncbi_length:
              function: identity
              args:
                type: int
              inputs:
                input: ncbi_length
            ncbi_protein_count:
              function: identity
              args:
                type: int
              inputs:
                input: ncbi_protein_count
            ncbi_update_date:
              function: parse_timestamp
              inputs:
                timestamp: ncbi_update_date
            ncbi_sourcedb:
              function: identity
              inputs:
                input: ncbi_sourcedb
            ncbi_virus_name:
              function: identity
              inputs:
                input: ncbi_virus_name
            ncbi_virus_tax_id:
              function: identity
              args:
                type: int
              inputs:
                input: ncbi_virus_tax_id
            isolate_source:
              function: identity
              inputs:
                input: isolate_source
            sra_accessions:
              function: identity
              inputs:
                input: sra_accessions
            metadata_hash:
              function: identity
              inputs:
                input: metadata_hash
    ingest:
      args:
        - snakemake
        - approve
        - submit_to_loculus
      image: ghcr.io/loculus-project/ingest
      configFile:
        compound_country_field: ncbi_geo_location
        fasta_id_field: genbank_accession
        rename:
          genbank_accession: insdc_accession_full
          ncbi_collection_date: collection_date
          ncbi_isolate_name: isolate_name
          ncbi_isolate_source: isolate_source
          ncbi_sra_accessions: sra_accessions
          ncbi_submitter_affiliation: author_affiliation
          ncbi_submitter_country: submitter_country
          ncbi_submitter_names: authors
        keep:
          - division
          - country
          - submissionId
          - insdc_accession_base
          - insdc_version
          - bioprojects
          - biosample_accession
          - ncbi_completeness
          - ncbi_host_name
          - ncbi_host_tax_id
          - ncbi_is_lab_host
          - ncbi_length
          - ncbi_protein_count
          - ncbi_release_date
          - ncbi_update_date
          - ncbi_sourcedb
          - ncbi_virus_name
          - ncbi_virus_tax_id
        taxon_id: 186538
        all_fields:
          - accession
          - bioprojects
          - biosample-acc
          - completeness
          - gene-count
          - geo-location
          - geo-region
          - host-common-name
          - host-infraspecific-breed
          - host-infraspecific-cultivar
          - host-infraspecific-ecotype
          - host-infraspecific-isolate
          - host-infraspecific-sex
          - host-infraspecific-strain
          - host-name
          - host-pangolin
          - host-tax-id
          - is-annotated
          - is-complete
          - is-lab-host
          - is-vaccine-strain
          - isolate-collection-date
          - isolate-lineage
          - isolate-lineage-source
          - lab-host
          - length
          - matpeptide-count
          - mol-type
          - nucleotide-completeness
          - protein-count
          - purpose-of-sampling
          - release-date
          - sourcedb
          - sra-accs
          - submitter-affiliation
          - submitter-country
          - submitter-names
          - update-date
          - virus-common-name
          - virus-infraspecific-breed
          - virus-infraspecific-cultivar
          - virus-infraspecific-ecotype
          - virus-infraspecific-isolate
          - virus-infraspecific-sex
          - virus-infraspecific-strain
          - virus-name
          - virus-pangolin
          - virus-tax-id
        column_mapping:
          Accession: genbank_accession
          BioProjects: bioprojects
          BioSample accession: biosample_accession
          Completeness: ncbi_completeness
          Gene count: ncbi_gene_count
          Geographic Location: ncbi_geo_location
          Geographic Region: ncbi_geo_region
          Host Common Name: ncbi_host_common_name
          Host Infraspecific Names Breed: ncbi_host_breed
          Host Infraspecific Names Cultivar: ncbi_host_cultivar
          Host Infraspecific Names Ecotype: ncbi_host_ecotype
          Host Infraspecific Names Isolate: ncbi_host_isolate
          Host Infraspecific Names Sex: ncbi_host_sex
          Host Infraspecific Names Strain: ncbi_host_strain
          Host Name: ncbi_host_name
          Host Pangolin Classification: ncbi_host_pangolin
          Host Taxonomic ID: ncbi_host_tax_id
          Is Annotated: ncbi_is_annotated
          Is Complete: ncbi_is_complete
          Is Lab Host: ncbi_is_lab_host
          Is Vaccine Strain: ncbi_is_vaccine_strain
          Isolate Collection date: ncbi_collection_date
          Isolate Lineage: ncbi_isolate_name
          Isolate Lineage source: ncbi_isolate_source
          Lab Host: ncbi_lab_host
          Length: ncbi_length
          Mature peptide count: ncbi_mature_peptide_count
          Molecule type: ncbi_mol_type
          Nucleotide completeness: ncbi_nucleotide_completeness
          Protein count: ncbi_protein_count
          Purpose of Sampling: ncbi_purpose_of_sampling
          Release date: ncbi_release_date
          Source database: ncbi_sourcedb
          SRA Accessions: ncbi_sra_accessions
          Submitter Affiliation: ncbi_submitter_affiliation
          Submitter Country: ncbi_submitter_country
          Submitter Names: ncbi_submitter_names
          Update date: ncbi_update_date
          Virus Common Name: ncbi_virus_common_name
          Virus Infraspecific Names Breed: ncbi_virus_breed
          Virus Infraspecific Names Cultivar: ncbi_virus_cultivar
          Virus Infraspecific Names Ecotype: ncbi_virus_ecotype
          Virus Infraspecific Names Isolate: ncbi_virus_isolate
          Virus Infraspecific Names Sex: ncbi_virus
          Virus Infraspecific Names Strain: ncbi_virus_strain
          Virus Name: ncbi_virus_name
          Virus Pangolin Classification: ncbi_virus_pangolin
          Virus Taxonomic ID: ncbi_virus_tax_id
        group_name: insdc_ingest_group
        username : insdc_ingest_user
        password : insdc_ingest_user
        keycloak_client_id : backend-client
    referenceGenomes:
      nucleotideSequences:
        - name: "main"
          sequence: CGGACACACAAAAAGAAAGAAGAATTTTTAGGATCTTTTGTGTGCGAATAACTATGAGGAAGATTAATAATTTTCCTCTCATTGAAATTTATATCGGAATTTAAATTGAAATTGTTACTGTAATCACACCTGGTTTGTTTCAGAGCCACATCACAAAGATAGAGAACAACCTAGGTCTCCGAAGGGAGCAAGGGCATCAGTGTGCTCAGTTGAAAATCCCTTGTCAACACCTAGGTCTTATCACATCACAAGTTCCACCTCAGACTCTGCAGGGTGATCCAACAACCTTAATAGAAACATTATTGTTAAAGGACAGCATTAGTTCACAGTCAAACAAGCAAGATTGAGAATTAACCTTGGTTTTGAACTTGAACACTTAGGGGATTGAAGATTCAACAACCCTAAAGCTTGGGGTAAAACATTGGAAATAGTTAAAAGACAAATTGCTCGGAATCACAAAATTCCGAGTATGGATTCTCGTCCTCAGAAAATCTGGATGGCGCCGAGTCTCACTGAATCTGACATGGATTACCACAAGATCTTGACAGCAGGTCTGTCCGTTCAACAGGGGATTGTTCGGCAAAGAGTCATCCCAGTGTATCAAGTAAACAATCTTGAAGAAATTTGCCAACTTATCATACAGGCCTTTGAAGCAGGTGTTGATTTTCAAGAGAGTGCGGACAGTTTCCTTCTCATGCTTTGTCTTCATCATGCGTACCAGGGAGATTACAAACTTTTCTTGGAAAGTGGCGCAGTCAAGTATTTGGAAGGGCACGGGTTCCGTTTTGAAGTCAAGAAGCGTGATGGAGTGAAGCGCCTTGAGGAATTGCTGCCAGCAGTATCTAGTGGAAAAAACATTAAGAGAACACTTGCTGCCATGCCGGAAGAGGAGACAACTGAAGCTAATGCCGGTCAGTTTCTCTCCTTTGCAAGTCTATTCCTTCCGAAATTGGTAGTAGGAGAAAAGGCTTGCCTTGAGAAGGTTCAAAGGCAAATTCAAGTACATGCAGAGCAAGGACTGATACAATATCCAACAGCTTGGCAATCAGTAGGACACATGATGGTGATTTTCCGTTTGATGCGAACAAATTTTCTGATCAAATTTCTCCTAATACACCAAGGGATGCACATGGTTGCCGGGCATGATGCCAACGATGCTGTGATTTCAAATTCAGTGGCTCAAGCTCGTTTTTCAGGCTTATTGATTGTCAAAACAGTACTTGATCATATCCTACAAAAGACAGAACGAGGAGTTCGTCTCCATCCTCTTGCAAGGACCGCCAAGGTAAAAAATGAGGTGAACTCCTTTAAGGCTGCACTCAGCTCCCTGGCCAAGCATGGAGAGTATGCTCCTTTCGCCCGACTTTTGAACCTTTCTGGAGTAAATAATCTTGAGCATGGTCTTTTCCCTCAACTATCGGCAATTGCACTCGGAGTCGCCACAGCACACGGGAGTACCCTCGCAGGAGTAAATGTTGGAGAACAGTATCAACAACTCAGAGAGGCTGCCACTGAGGCTGAGAAGCAACTCCAACAATATGCAGAGTCTCGCGAACTTGACCATCTTGGACTTGATGATCAGGAAAAGAAAATTCTTATGAACTTCCATCAGAAAAAGAACGAAATCAGCTTCCAGCAAACAAACGCTATGGTAACTCTAAGAAAAGAGCGCCTGGCCAAGCTGACAGAAGCTATCACTGCTGCGTCACTGCCCAAAACAAGTGGACATTACGATGATGATGACGACATTCCCTTTCCAGGACCCATCAATGATGACGACAATCCTGGCCATCAAGATGATGATCCGACTGACTCACAGGATACGACCATTCCCGATGTGGTGGTTGATCCCGATGATGGAAGCTACGGCGAATACCAGAGTTACTCGGAAAACGGCATGAATGCACCAGATGACTTGGTCCTATTCGATCTAGACGAGGACGACGAGGACACTAAGCCAGTGCCTAATAGATCGACCAAGGGTGGACAACAGAAGAACAGTCAAAAGGGCCAGCATATAGAGGGCAGACAGACACAATCCAGGCCAATTCAAAATGTCCCAGGCCCTCACAGAACAATCCACCACGCCAGTGCGCCACTCACGGACAATGACAGAAGAAATGAACCCTCCGGCTCAACCAGCCCTCGCATGCTGACACCAATTAACGAAGAGGCAGACCCACTGGACGATGCCGACGACGAGACGTCTAGCCTTCCGCCCTTGGAGTCAGATGATGAAGAGCAGGACAGGGACGGAACTTCCAACCGCACACCCACTGTCGCCCCACCGGCTCCCGTATACAGAGATCACTCTGAAAAGAAAGAACTCCCGCAAGACGAGCAACAAGATCAGGACCACACTCAAGAGGCCAGGAACCAGGACAGTGACAACACCCAGTCAGAACACTCTTTTGAGGAGATGTATCGCCACATTCTAAGATCACAGGGGCCATTTGATGCTGTTTTGTATTATCATATGATGAAGGATGAGCCTGTAGTTTTCAGTACCAGTGATGGCAAAGAGTACACGTATCCAGACTCCCTTGAAGAGGAATATCCACCATGGCTCACTGAAAAAGAGGCTATGAATGAAGAGAATAGATTTGTTACATTGGATGGTCAACAATTTTATTGGCCGGTGATGAATCACAAGAATAAATTCATGGCAATCCTGCAACATCATCAGTGAATGAGCATGGAACAATGGGATGATTCAACCGACAAATAGCTAACATTAAGTAGTCAAGGAACGAAAACAGGAAGAATTTTTGATGTCTAAGGTGTGAATTATTATCACAATAAAAGTGATTCTTATTTTTGAATTTAAAGCTAGCTTATTATTACTAGCCGTTTTTCAAAGTTCAATTTGAGTCTTAATGCAAATAGGCGTTAAGCCACAGTTATAGCCATAATTGTAACTCAATATTCTAACTAGCGATTTATCTAAATTAAATTACATTATGCTTTTATAACTTACCTACTAGCCTGCCCAACATTTACACGATCGTTTTATAATTAAGAAAAAACTAATGATGAAGATTAAAACCTTCATCATCCTTACGTCAATTGAATTCTCTAGCACTCGAAGCTTATTGTCTTCAATGTAAAAGAAAAGCTGGTCTAACAAGATGACAACTAGAACAAAGGGCAGGGGCCATACTGCGGCCACGACTCAAAACGACAGAATGCCAGGCCCTGAGCTTTCGGGCTGGATCTCTGAGCAGCTAATGACCGGAAGAATTCCTGTAAGCGACATCTTCTGTGATATTGAGAACAATCCAGGATTATGCTACGCATCCCAAATGCAACAAACGAAGCCAAACCCGAAGACGCGCAACAGTCAAACCCAAACGGACCCAATTTGCAATCATAGTTTTGAGGAGGTAGTACAAACATTGGCTTCATTGGCTACTGTTGTGCAACAACAAACCATCGCATCAGAATCATTAGAACAACGCATTACGAGTCTTGAGAATGGTCTAAAGCCAGTTTATGATATGGCAAAAACAATCTCCTCATTGAACAGGGTTTGTGCTGAGATGGTTGCAAAATATGATCTTCTGGTGATGACAACCGGTCGGGCAACAGCAACCGCTGCGGCAACTGAGGCTTATTGGGCCGAACATGGTCAACCACCACCTGGACCATCACTTTATGAAGAAAGTGCGATTCGGGGTAAGATTGAATCTAGAGATGAGACCGTCCCTCAAAGTGTTAGGGAGGCATTCAACAATCTAAACAGTACCACTTCACTAACTGAGGAAAATTTTGGGAAACCTGACATTTCGGCAAAGGATTTGAGAAACATTATGTATGATCACTTGCCTGGTTTTGGAACTGCTTTCCACCAATTAGTACAAGTGATTTGTAAATTGGGAAAAGATAGCAACTCATTGGACATCATTCATGCTGAGTTCCAGGCCAGCCTGGCTGAAGGAGACTCTCCTCAATGTGCCCTAATTCAAATTACAAAAAGAGTTCCAATCTTCCAAGATGCTGCTCCACCTGTCATCCACATCCGCTCTCGAGGTGACATTCCCCGAGCTTGCCAGAAAAGCTTGCGTCCAGTCCCACCATCGCCCAAGATTGATCGAGGTTGGGTATGTGTTTTTCAGCTTCAAGATGGTAAAACACTTGGACTCAAAATTTGAGCCAATCTCCCTTCCCTCCGAAAGAGGCGAATAATAGCAGAGGCTTCAACTGCTGAACTATAGGGTACGTTACATTAATGATACACTTGTGAGTATCAGCCCTGGATAATATAAGTCAATTAAACGACCAAGATAAAATTGTTCATATCTCGCTAGCAGCTTAAAATATAAATGTAATAGGAGCTATATCTCTGACAGTATTATAATCAATTGTTATTAAGTAACCCAAACCAAAAGTGATGAAGATTAAGAAAAACCTACCTCGGCTGAGAGAGTGTTTTTTCATTAACCTTCATCTTGTAAACGTTGAGCAAAATTGTTAAAAATATGAGGCGGGTTATATTGCCTACTGCTCCTCCTGAATATATGGAGGCCATATACCCTGTCAGGTCAAATTCAACAATTGCTAGAGGTGGCAACAGCAATACAGGCTTCCTGACACCGGAGTCAGTCAATGGGGACACTCCATCGAATCCACTCAGGCCAATTGCCGATGACACCATCGACCATGCCAGCCACACACCAGGCAGTGTGTCATCAGCATTCATCCTTGAAGCTATGGTGAATGTCATATCGGGCCCCAAAGTGCTAATGAAGCAAATTCCAATTTGGCTTCCTCTAGGTGTCGCTGATCAAAAGACCTACAGCTTTGACTCAACTACGGCCGCCATCATGCTTGCTTCATACACTATCACCCATTTCGGCAAGGCAACCAATCCACTTGTCAGAGTCAATCGGCTGGGTCCTGGAATCCCGGATCATCCCCTCAGGCTCCTGCGAATTGGAAACCAGGCTTTCCTCCAGGAGTTCGTTCTTCCGCCAGTCCAACTACCCCAGTATTTCACCTTTGATTTGACAGCACTCAAACTGATCACCCAACCACTGCCTGCTGCAACATGGACCGATGACACTCCAACAGGATCAAATGGAGCGTTGCGTCCAGGAATTTCATTTCATCCAAAACTTCGCCCCATTCTTTTACCCAACAAAAGTGGGAAGAAGGGGAACAGTGCCGATCTAACATCTCCGGAGAAAATCCAAGCAATAATGACTTCACTCCAGGACTTTAAGATCGTTCCAATTGATCCAACCAAAAATATCATGGGAATCGAAGTGCCAGAAACTCTGGTCCACAAGCTGACCGGTAAGAAGGTGACTTCTAAAAATGGACAACCAATCATCCCTGTTCTTTTGCCAAAGTACATTGGGTTGGACCCGGTGGCTCCAGGAGACCTCACCATGGTAATCACACAGGATTGTGACACGTGTCATTCTCCTGCAAGTCTTCCAGCTGTGATTGAGAAGTAATTGCAATAATTGACTCAGATCCAGTTTTATAGAATCTTCTCAGGGATAGTGATAACATCTATTTAGTAATCCGTCCATTAGAGGAGACACTTTTAATTGATCAATATACTAAAGGTGCTTTACACCATTGTCTTTTTTCTCTCCTAAATGTAGAACTTAACAAAAGACTCATAATATACTTGTTTTTAAAGGATTGATTGATGAAAGATCATAACTAATAACATTACAAATAATCCTACTATAATCAATACGGTGATTCAAATGTTAATCTTTCTCATTGCACATACTTTTTGCCCTTATCCTCAAATTGCCTGCATGCTTACATCTGAGGATAGCCAGTGTGACTTGGATTGGAAATGTGGAGAAAAAATCGGGACCCATTTCTAGGTTGTTCACAATCCAAGTACAGACATTGCCCTTCTAATTAAGAAAAAATCGGCGATGAAGATTAAGCCGACAGTGAGCGTAATCTTCATCTCTCTTAGATTATTTGTTTTCCAGAGTAGGGGTCGTCAGGTCCTTTTCAATCGTGTAACCAAAATAAACTCCACTAGAAGGATATTGTGGGGCAACAACACAATGGGCGTTACAGGAATATTGCAGTTACCTCGTGATCGATTCAAGAGGACATCATTCTTTCTTTGGGTAATTATCCTTTTCCAAAGAACATTTTCCATCCCACTTGGAGTCATCCACAATAGCACATTACAGGTTAGTGATGTCGACAAACTAGTTTGTCGTGACAAACTGTCATCCACAAATCAATTGAGATCAGTTGGACTGAATCTCGAAGGGAATGGAGTGGCAACTGACGTGCCATCTGCAACTAAAAGATGGGGCTTCAGGTCCGGTGTCCCACCAAAGGTGGTCAATTATGAAGCTGGTGAATGGGCTGAAAACTGCTACAATCTTGAAATCAAAAAACCTGACGGGAGTGAGTGTCTACCAGCAGCGCCAGACGGGATTCGGGGCTTCCCCCGGTGCCGGTATGTGCACAAAGTATCAGGAACGGGACCGTGTGCCGGAGACTTTGCCTTCCATAAAGAGGGTGCTTTCTTCCTGTATGATCGACTTGCTTCCACAGTTATCTACCGAGGAACGACTTTCGCTGAAGGTGTCGTTGCATTTCTGATACTGCCCCAAGCTAAGAAGGACTTCTTCAGCTCACACCCCTTGAGAGAGCCGGTCAATGCAACGGAGGACCCGTCTAGTGGCTACTATTCTACCACAATTAGATATCAGGCTACCGGTTTTGGAACCAATGAGACAGAGTACTTGTTCGAGGTTGACAATTTGACCTACGTCCAACTTGAATCAAGATTCACACCACAGTTTCTGCTCCAGCTGAATGAGACAATATATACAAGTGGGAAAAGGAGCAATACCACGGGAAAACTAATTTGGAAGGTCAACCCCGAAATTGATACAACAATCGGGGAGTGGGCCTTCTGGGAAACTAAAAAAACCTCACTAGAAAAATTCGCAGTGAAGAGTTGTCTTTCACAGTTGTATCAAACGGAGCCAAAAACATCAGTGGTCAGAGTCCGGCGCGAACTTCTTCCGACCCAGGGACCAACACAACAACTGAAGACCACAAAATCATGGCTTCAGAAAATTCCTCTGCAATGGTTCAAGTGCACAGTCAAGGAAGGGAAGCTGCAGTGTCGCATCTAACAACCCTTGCCACAATCTCCACGAGTCCCCAATCCCTCACAACCAAACCAGGTCCGGACAACAGCACCCATAATACACCCGTGTATAAACTTGACATCTCTGAGGCAACTCAAGTTGAACAACATCACCGCAGAACAGACAACGACAGCACAGCCTCCGACACTCCCTCTGCCACGACCGCAGCCGGACCCCCAAAAGCAGAGAACACCAACACGAGCAAGAGCACTGACTTCCTGGACCCCGCCACCACAACAAGTCCCCAAAACCACAGCGAGACCGCTGGCAACAACAACACTCATCACCAAGATACCGGAGAAGAGAGTGCCAGCAGCGGGAAGCTAGGCTTAATTACCAATACTATTGCTGGAGTCGCAGGACTGATCACAGGCGGGAGAAGAACTCGAAGAGAAGCAATTGTCAATGCTCAACCCAAATGCAACCCTAATTTACATTACTGGACTACTCAGGATGAAGGTGCTGCAATCGGACTGGCCTGGATACCATATTTCGGGCCAGCAGCCGAGGGAATTTACATAGAGGGGCTAATGCACAATCAAGATGGTTTAATCTGTGGGTTGAGACAGCTGGCCAACGAGACGACTCAAGCTCTTCAACTGTTCCTGAGAGCCACAACTGAGCTACGCACCTTTTCAATCCTCAACCGTAAGGCAATTGATTTCTTGCTGCAGCGATGGGGCGGCACATGCCACATTCTGGGACCGGACTGCTGTATCGAACCACATGATTGGACCAAGAACATAACAGACAAAATTGATCAGATTATTCATGATTTTGTTGATAAAACCCTTCCGGACCAGGGGGACAATGACAATTGGTGGACAGGATGGAGACAATGGATACCGGCAGGTATTGGAGTTACAGGCGTTATAATTGCAGTTATCGCTTTATTCTGTATATGCAAATTTGTCTTTTAGTTTTTCTTCAGATTGCTTCATGGAAAAGCTCAGCCTCAAATCAATGAAACCAGGATTTAATTATATGGATTACTTGAATCTAAGATTACTTGACAAATGATAATATAATACACTGGAGCTTTAAACATAGCCAATGTGATTCTAACTCCTTTAAACTCACAGTTAATCATAAACAAGGTTTGACATCAATCTAGTTATCTCTTTGAGAATGATAAACTTGATGAAGATTAAGAAAAAGGTAATCTTTCGATTATCTTTAATCTTCATCCTTGATTCTACAATCATGACAGTTGTCTTTAGTGACAAGGGAAAGAAGCCTTTTTATTAAGTTGTAATAATCAGATCTGCGAACCGGTAGAGTTTAGTTGCAACCTAACACACATAAAGCATTGGTCAAAAAGTCAATAGAAATTTAAACAGTGAGTGGAGACAACTTTTAAATGGAAGCTTCATATGAGAGAGGACGCCCACGAGCTGCCAGACAGCATTCAAGGGATGGACACGACCACCATGTTCGAGCACGATCATCATCCAGAGAGAATTATCGAGGTGAGTACCGTCAATCAAGGAGCGCCTCACAAGTGCGCGTTCCTACTGTATTTCATAAGAAGAGAGTTGAACCATTAACAGTTCCTCCAGCACCTAAAGACATATGTCCGACCTTGAAAAAAGGATTTTTGTGTGACAGTAGTTTTTGCAAAAAAGATCACCAGTTGGAGAGTTTAACTGATAGGGAATTACTCCTACTAATCGCCCGTAAGACTTGTGGATCAGTAGAACAACAATTAAATATAACTGCACCCAAGGACTCGCGCTTAGCAAATCCAACGGCTGATGATTTCCAGCAAGAGGAAGGTCCAAAAATTACCTTGTTGACACTGATCAAGACGGCAGAACACTGGGCGAGACAAGACATCAGAACCATAGAGGATTCAAAATTAAGAGCATTGTTGACTCTATGTGCTGTGATGACGAGGAAATTCTCAAAATCCCAGCTGAGTCTTTTATGTGAGACACACCTAAGGCGCGAGGGGCTTGGGCAAGATCAGGCAGAACCCGTTCTCGAAGTATATCAACGATTACACAGTGATAAAGGAGGCAGTTTTGAAGCTGCACTATGGCAACAATGGGACCGACAATCCCTAATTATGTTTATCACTGCATTCTTGAATATTGCTCTCCAGTTACCGTGTGAAAGTTCTGCTGTCGTTGTTTCAGGGTTAAGAACATTGGTTCCTCAATCAGATAATGAGGAAGCTTCAACCAACCCGGGGACATGCTCATGGTCTGATGAGGGTACCCCTTAATAAGGCTGACTAAAACACTATATAACCTTCTACTTGATCACAATACTCCGTATACCTATCATCATATATTTAATCAAGACGATATCCTTTAAAACTTATTCAGTACTATAATCACTCTCGTTTCAAATTAATAAGATGTGCATGATTGCCCTAATATATGAAGAGGTATGATACAACCCTAACAGTGATCAAAGAAAATCATAATCTCGTATCGCTCGTAATATAACCTGCCAAGCATACCTCTTGCACAAAGTGATTCTTGTACACAAATAATGTTTTACTCTACAGGAGGTAGCAACGATCCATCCCATCAAAAAATAAGTATTTCATGACTTACTAATGATCTCTTAAAATATTAAGAAAAACTGACGGAACATAAATTCTTTATGCTTCAAGCTGTGGAGGAGGTGTTTGGTATTGGCTATTGTTATATTACAATCAATAACAAGCTTGTAAAAATATTGTTCTTGTTTCAAGAGGTAGATTGTGACCGGAAATGCTAAACTAATGATGAAGATTAATGCGGAGGTCTGATAAGAATAAACCTTATTATTCAGATTAGGCCCCAAGAGGCATTCTTCATCTCCTTTTAGCAAAGTACTATTTCAGGGTAGTCCAATTAGTGGCACGTCTTTTAGCTGTATATCAGTCGCCCCTGAGATACGCCACAAAAGTGTCTCTAAGCTAAATTGGTCTGTACACATCCCATACATTGTATTAGGGGCAATAATATCTAATTGAACTTAGCCGTTTAAAATTTAGTGCATAAATCTGGGCTAACACCACCAGGTCAACTCCATTGGCTGAAAAGAAGCTTACCTACAACGAACATCACTTTGAGCGCCCTCACAATTAAAAAATAGGAACGTCGTTCCAACAATCGAGCGCAAGGTTTCAAGGTTGAACTGAGAGTGTCTAGACAACAAAATATTGATACTCCAGACACCAAGCAAGACCTGAGAAAAAACCATGGCTAAAGCTACGGGACGATACAATCTAATATCGCCCAAAAAGGACCTGGAGAAAGGGGTTGTCTTAAGCGACCTCTGTAACTTCTTAGTTAGCCAAACTATTCAGGGGTGGAAGGTTTATTGGGCTGGTATTGAGTTTGATGTGACTCACAAAGGAATGGCCCTATTGCATAGACTGAAAACTAATGACTTTGCCCCTGCATGGTCAATGACAAGGAATCTCTTTCCTCATTTATTTCAAAATCCGAATTCCACAATTGAATCACCGCTGTGGGCATTGAGAGTCATCCTTGCAGCAGGGATACAGGACCAGCTGATTGACCAGTCTTTGATTGAACCCTTAGCAGGAGCCCTTGGTCTGATCTCTGATTGGCTGCTAACAACCAACACTAACCATTTCAACATGCGAACACAACGTGTCAAGGAACAATTGAGCCTAAAAATGCTGTCGTTGATTCGATCCAATATTCTCAAGTTTATTAACAAATTGGATGCTCTACATGTCGTGAACTACAACGGATTGTTGAGCAGTATTGAAATTGGAACTCAAAATCATACAATCATCATAACTCGAACTAACATGGGTTTTCTGGTGGAGCTCCAAGAACCCGACAAATCGGCAATGAACCGCATGAAGCCTGGGCCGGCGAAATTTTCCCTCCTTCATGAGTCCACACTGAAAGCATTTACACAAGGATCCTCGACACGAATGCAAAGTTTGATTCTTGAATTTAATAGCTCTCTTGCTATCTAACTAAGGTAGAATACTTCATATTGAGCTAACTCATATATGCTGACTCAATAGTTATCTTGACATCTCTGCTTTCATAATCAGATATATAAGCATAATAAATAAATACTCATATTTCTTGATAATTTGTTTAACCACAGATAAATCCTCACTGTAAGCCAGCTTCCAAGTTGACACCCTTACAAAAACCAGGACTCAGAATCCCTCAAACAAGAGATTCCAAGACAACATCATAGAATTGCTTTATTATATGAATAAGCATTTTATCACCAGAAATCCTATATACTAAATGGTTAATTGTAACTGAACCCGCAGGTCACATGTGTTAGGTTTCACAGATTCTATATATTACTAACTCTATACTCGTAATTAACATTAGATAAGTAGATTAAGAAAAAAGCCTGAGGAAGATTAAGAAAAACTGCTTATTGGGTCTTTCCGTGTTTTAGATGAAGCAGTTGAAATTCTTCCTCTTGATATTAAATGGCTACACAACATACCCAATACCCAGACGCTAGGTTATCATCACCAATTGTATTGGACCAATGTGACCTAGTCACTAGAGCTTGCGGGTTATATTCATCATACTCCCTTAATCCGCAACTACGCAACTGTAAACTCCCGAAACATATCTACCGTTTGAAATACGATGTAACTGTTACCAAGTTCTTGAGTGATGTACCAGTGGCGACATTGCCCATAGATTTCATAGTCCCAGTTCTTCTCAAGGCACTGTCAGGCAATGGATTCTGTCCTGTTGAGCCGCGGTGCCAACAGTTCTTAGATGAAATCATTAAGTACACAATGCAAGATGCTCTCTTCTTGAAATATTATCTCAAAAATGTGGGTGCTCAAGAAGACTGTGTTGATGAACACTTTCAAGAGAAAATCTTATCTTCAATTCAGGGCAATGAATTTTTACATCAAATGTTTTTCTGGTATGATCTGGCTATTTTAACTCGAAGGGGTAGATTAAATCGAGGAAACTCTAGATCAACATGGTTTGTTCATGATGATTTAATAGACATCTTAGGCTATGGGGACTATGTTTTTTGGAAGATCCCAATTTCAATGTTACCACTGAACACACAAGGAATCCCCCATGCTGCTATGGACTGGTATCAGGCATCAGTATTCAAAGAAGCGGTTCAAGGGCATACACACATTGTTTCTGTTTCTACTGCCGACGTCTTGATAATGTGCAAAGATTTAATTACATGTCGATTCAACACAACTCTAATCTCAAAAATAGCAGAGATTGAGGATCCAGTTTGTTCTGATTATCCCAATTTTAAGATTGTGTCTATGCTTTACCAGAGCGGAGATTACTTACTCTCCATATTAGGGTCTGATGGGTATAAAATTATTAAGTTCCTCGAACCATTGTGCTTGGCCAAAATTCAATTATGCTCAAAGTACACTGAGAGGAAGGGCCGATTCTTAACACAAATGCATTTAGCTGTAAATCACACCCTAGAAGAAATTACAGAAATGCGTGCACTAAAGCCTTCACAGGCTCAAAAGATCCGTGAATTCCATAGAACATTGATAAGGCTGGAGATGACGCCACAACAACTTTGTGAGCTATTTTCCATTCAAAAACACTGGGGGCATCCTGTGCTACATAGTGAAACAGCAATCCAAAAAGTTAAAAAACATGCTACGGTGCTAAAAGCATTACGCCCTATAGTGATTTTCGAGACATACTGTGTTTTTAAATATAGTATTGCCAAACATTATTTTGATAGTCAAGGATCTTGGTACAGTGTTACTTCAGATAGGAATCTAACACCGGGTCTTAATTCTTATATCAAAAGAAATCAATTCCCTCCGTTGCCAATGATTAAAGAACTACTATGGGAATTTTACCACCTTGACCACCCTCCACTTTTCTCAACCAAAATTATTAGTGACTTAAGTATTTTTATAAAAGACAGAGCTACCGCAGTAGAAAGGACATGCTGGGATGCAGTATTCGAGCCTAATGTTCTAGGATATAATCCACCTCACAAATTTAGTACTAAACGTGTACCGGAACAATTTTTAGAGCAAGAAAACTTTTCTATTGAGAATGTTCTTTCCTACGCACAAAAACTCGAGTATCTACTACCACAATATCGGAACTTTTCTTTCTCATTGAAAGAGAAAGAGTTGAATGTAGGTAGAACCTTCGGAAAATTGCCTTATCCGACTCGCAATGTTCAAACACTTTGTGAAGCTCTGTTAGCTGATGGTCTTGCTAAAGCATTTCCTAGCAATATGATGGTAGTTACGGAACGTGAGCAAAAAGAAAGCTTATTGCATCAAGCATCATGGCACCACACAAGTGATGATTTTGGTGAACATGCCACAGTTAGAGGGAGTAGCTTTGTAACTGATTTAGAGAAATACAATCTTGCATTTAGATATGAGTTTACAGCACCTTTTATAGAATATTGCAACCGTTGCTATGGTGTTAAGAATGTTTTTAATTGGATGCATTATACAATCCCACAGTGTTATATGCATGTCAGTGATTATTATAATCCACCACATAACCTCACACTGGAGAATCGAGACAACCCCCCCGAAGGGCCTAGTTCATACAGGGGTCATATGGGAGGGATTGAAGGACTGCAACAAAAACTCTGGACAAGTATTTCATGTGCTCAAATTTCTTTAGTTGAAATTAAGACTGGTTTTAAGTTACGCTCAGCTGTGATGGGTGACAATCAGTGCATTACTGTTTTATCAGTCTTCCCCTTAGAGACTGACGCAGACGAGCAGGAACAGAGCGCCGAAGACAATGCAGCGAGGGTGGCCGCCAGCCTAGCAAAAGTTACAAGTGCCTGTGGAATCTTTTTAAAACCTGATGAAACATTTGTACATTCAGGTTTTATCTATTTTGGAAAAAAACAATATTTGAATGGGGTCCAATTGCCTCAGTCCCTTAAAACGGCTACAAGAATGGCACCATTGTCTGATGCAATTTTTGATGATCTTCAAGGGACCCTGGCTAGTATAGGCACTGCTTTTGAGCGATCCATCTCTGAGACACGACATATCTTTCCTTGCAGGATAACCGCAGCTTTCCATACGTTTTTTTCGGTGAGAATCTTGCAATATCATCATCTCGGGTTCAATAAAGGTTTTGACCTTGGACAGTTAACACTCGGCAAACCTCTGGATTTCGGAACAATATCATTGGCACTAGCGGTACCGCAGGTGCTTGGAGGGTTATCCTTCTTGAATCCTGAGAAATGTTTCTACCGGAATCTAGGAGATCCAGTTACCTCAGGCTTATTCCAGTTAAAAACTTATCTCCGAATGATTGAGATGGATGATTTATTCTTACCTTTAATTGCGAAGAACCCTGGGAACTGCACTGCCATTGACTTTGTGCTAAATCCTAGCGGATTAAATGTCCCTGGGTCGCAAGACTTAACTTCATTTCTGCGCCAGATTGTACGCAGGACCATCACCCTAAGTGCGAAAAACAAACTTATTAATACCTTATTTCATGCGTCAGCTGACTTCGAAGACGAAATGGTTTGTAAATGGCTATTATCATCAACTCCTGTTATGAGTCGTTTTGCGGCCGATATCTTTTCACGCACGCCGAGCGGGAAGCGATTGCAAATTCTAGGATACCTGGAAGGAACACGCACATTATTAGCCTCTAAGATCATCAACAATAATACAGAGACACCGGTTTTGGACAGACTGAGGAAAATAACATTGCAAAGGTGGAGCCTATGGTTTAGTTATCTTGATCATTGTGATAATATCCTGGCGGAGGCTTTAACCCAAATAACTTGCACAGTTGATTTAGCACAGATTCTGAGGGAATATTCATGGGCTCATATTTTAGAGGGAAGACCTCTTATTGGAGCCACACTCCCATGTATGATTGAGCAATTCAAAGTGTTTTGGCTGAAACCCTACGAACAATGTCCGCAGTGTTCAAATGCAAAGCAACCAGGTGGGAAACCATTCGTGTCAGTGGCAGTCAAGAAACATATTGTTAGTGCATGGCCGAACGCATCCCGAATAAGCTGGACTATCGGGGATGGAATCCCATACATTGGATCAAGGACAGAAGATAAGATAGGACAACCTGCTATTAAACCAAAATGTCCTTCCGCAGCCTTAAGAGAGGCCATTGAATTGGCGTCCCGTTTAACATGGGTAACTCAAGGCAGTTCGAACAGTGACTTGCTAATAAAACCATTTTTGGAAGCACGAGTAAATTTAAGTGTTCAAGAAATACTTCAAATGACCCCTTCACATTACTCAGGAAATATTGTTCACAGGTACAACGATCAATACAGTCCTCATTCTTTCATGGCCAATCGTATGAGTAATTCAGCAACGCGATTGATTGTTTCTACAAACACTTTAGGTGAGTTTTCAGGAGGTGGCCAGTCTGCACGCGACAGCAATATTATTTTCCAGAATGTTATAAATTATGCAGTTGCACTGTTCGATATTAAATTTAGAAACACTGAGGCTACAGATATCCAATATAATCGTGCTCACCTTCATCTAACTAAGTGTTGCACCCGGGAAGTACCAGCTCAGTATTTAACATACACATCTACATTGGATTTAGATTTAACAAGATACCGAGAAAACGAATTGATTTATGACAGTAATCCTCTAAAAGGAGGACTCAATTGCAATATCTCATTCGATAATCCATTTTTCCAAGGTAAACGGCTGAACATTATAGAAGATGATCTTATTCGACTGCCTCACTTATCTGGATGGGAGCTAGCCAAGACCATCATGCAATCAATTATTTCAGATAGCAACAATTCATCTACAGACCCAATTAGCAGTGGAGAAACAAGATCATTCACTACCCATTTCTTAACTTATCCCAAGATAGGACTTCTGTACAGTTTTGGGGCCTTTGTAAGTTATTATCTTGGCAATACAATTCTTCGGACTAAGAAATTAACACTTGACAATTTTTTATATTACTTAACTACTCAAATTCATAATCTACCACATCGCTCATTGCGAATACTTAAGCCAACATTCAAACATGCAAGCGTTATGTCACGGTTAATGAGTATTGATCCTCATTTTTCTATTTACATAGGCGGTGCTGCAGGTGACAGAGGACTCTCAGATGCGGCCAGGTTATTTTTGAGAACGTCCATTTCATCTTTTCTTACATTTGTAAAAGAATGGATAATTAATCGCGGAACAATTGTCCCTTTATGGATAGTATATCCGCTAGAGGGTCAAAACCCAACACCTGTGAATAATTTTCTCTATCAGATCGTAGAACTGCTGGTGCATGATTCATCAAGACAACAGGCTTTTAAAACTACCATAAGTGATCATGTACATCCTCACGACAATCTTGTTTACACATGTAAGAGTACAGCCAGCAATTTCTTCCATGCATCATTGGCGTACTGGAGGAGCAGACACAGAAACAGCAACCGAAAATACTTGGCAAGAGACTCTTCAACTGGATCAAGCACAAACAACAGTGATGGTCATATTGAGAGAAGTCAAGAACAAACCACCAGAGATCCACATGATGGCACTGAACGGAATCTAGTCCTACAAATGAGCCATGAAATAAAAAGAACGACAATTCCACAAGAAAACACGCACCAGGGTCCGTCGTTCCAGTCCTTTCTAAGTGACTCTGCTTGTGGTACAGCAAATCCAAAACTAAATTTCGATCGATCGAGACACAATGTGAAATTTCAGGATCATAACTCGGCATCCAAGAGGGAAGGTCATCAAATAATCTCACACCGTCTAGTCCTACCTTTCTTTACATTATCTCAAGGGACACGCCAATTAACGTCATCCAATGAGTCACAAACCCAAGACGAGATATCAAAGTACTTACGGCAATTGAGATCCGTCATTGATACCACAGTTTATTGTAGATTTACCGGTATAGTCTCGTCCATGCATTACAAACTTGATGAGGTCCTTTGGGAAATAGAGAGTTTCAAGTCGGCTGTGACGCTAGCAGAGGGAGAAGGTGCTGGTGCCTTACTATTGATTCAGAAATACCAAGTTAAGACCTTATTTTTCAACACGCTAGCTACTGAGTCCAGTATAGAGTCAGAAATAGTATCAGGAATGACTACTCCTAGGATGCTTCTACCTGTTATGTCAAAATTCCATAATGACCAAATTGAGATTATTCTTAACAACTCAGCAAGCCAAATAACAGACATAACAAATCCTACTTGGTTTAAAGACCAAAGAGCAAGGCTACCTAAGCAAGTCGAGGTTATAACCATGGATGCAGAGACAACAGAGAATATAAACAGATCGAAATTGTACGAAGCTGTATATAAATTGATCTTACACCATATTGATCCTAGCGTATTGAAAGCAGTGGTCCTTAAAGTCTTTCTAAGTGATACTGAGGGTATGTTATGGCTAAATGATAATTTAGCCCCGTTTTTTGCCACTGGTTATTTAATTAAGCCAATAACGTCAAGTGCTAGATCTAGTGAGTGGTATCTTTGTCTGACGAACTTCTTATCAACTACACGTAAGATGCCACACCAAAACCATCTCAGTTGTAAACAGGTAATACTTACGGCATTGCAACTGCAAATTCAACGAAGCCCATACTGGCTAAGTCATTTAACTCAGTATGCTGACTGTGAGTTACATTTAAGTTATATCCGCCTTGGTTTTCCATCATTAGAGAAAGTACTATACCACAGGTATAACCTCGTCGATTCAAAAAGAGGTCCACTAGTCTCTATCACTCAGCACTTAGCACATCTTAGAGCAGAGATTCGAGAATTAACTAATGATTATAATCAACAGCGACAAAGTCGGACTCAAACATATCACTTTATTCGTACTGCAAAAGGACGAATCACAAAACTAGTCAATGATTATTTAAAATTCTTTCTTATTGTGCAAGCATTAAAACATAATGGGACATGGCAAGCTGAGTTTAAGAAATTACCAGAGTTGATTAGTGTGTGCAATAGGTTCTACCATATTAGAGATTGCAATTGTGAAGAACGTTTCTTAGTTCAAACCTTATATTTACATAGAATGCAGGATTCTGAAGTTAAGCTTATCGAAAGGCTGACAGGGCTTCTGAGTTTATTTCCGGATGGTCTCTACAGGTTTGATTGAATTACCGTGCATAGTATCCTGATACTTGCAAAGGTTGGTTATTAACATACAGATTATAAAAAACTCATAAATTGCTCTCATACATCATATTGATCTAATCTCAATAAACAACTATTTAAATAACGAAAGGAGTCCCTATATTATATACTATATTTAGCCTCTCTCCCTGCGTGATAATCAAAAAATTCACAATGCAGCATGTGTGACATATTACTGCCGCAATGAATTTAACGCAACATAATAAACTCTGCACTCTTTATAATTAAGCTTTAACGAAAGGTCTGGGCTCATATTGTTATTGATATAATAATGTTGTATCAATATCCTGTCAGATGGAATAGTGTTTTGGTTGATAACACAACTTCTTAAAACAAAATTGATCTTTAAGATTAAGTTTTTTATAATTATCATTACTTTAATTTGTCGTTTTAAAAACGGTGATAGCCTTAATCTTTGTGTAAAATAAGAGATTAGGTGTAATAACCTTAACATTTTTGTCTAGTAAGCTACTATTTCATACAGAATGATAAAATTAAAAGAAAAGGCAGGACTGTAAAATCAGAAATACCTTCTTTACAATATAGCAGACTAGATAATAATCTTCGTGTTAATGATAATTAAGACATTGACCACGCTCATCAGAAGGCTCGCCAGAATAAACGTTGCAAAAAGGATTCCTGGAAAAATGGTCGCACACAAAAATTTAAAAATAAATCTATTTCTTCTTTTTTGTGTGTCCA
      genes:
        - name: NP
          sequence: MDSRPQKIWMAPSLTESDMDYHKILTAGLSVQQGIVRQRVIPVYQVNNLEEICQLIIQAFEAGVDFQESADSFLLMLCLHHAYQGDYKLFLESGAVKYLEGHGFRFEVKKRDGVKRLEELLPAVSSGKNIKRTLAAMPEEETTEANAGQFLSFASLFLPKLVVGEKACLEKVQRQIQVHAEQGLIQYPTAWQSVGHMMVIFRLMRTNFLIKFLLIHQGMHMVAGHDANDAVISNSVAQARFSGLLIVKTVLDHILQKTERGVRLHPLARTAKVKNEVNSFKAALSSLAKHGEYAPFARLLNLSGVNNLEHGLFPQLSAIALGVATAHGSTLAGVNVGEQYQQLREAATEAEKQLQQYAESRELDHLGLDDQEKKILMNFHQKKNEISFQQTNAMVTLRKERLAKLTEAITAASLPKTSGHYDDDDDIPFPGPINDDDNPGHQDDDPTDSQDTTIPDVVVDPDDGSYGEYQSYSENGMNAPDDLVLFDLDEDDEDTKPVPNRSTKGGQQKNSQKGQHIEGRQTQSRPIQNVPGPHRTIHHASAPLTDNDRRNEPSGSTSPRMLTPINEEADPLDDADDETSSLPPLESDDEEQDRDGTSNRTPTVAPPAPVYRDHSEKKELPQDEQQDQDHTQEARNQDSDNTQSEHSFEEMYRHILRSQGPFDAVLYYHMMKDEPVVFSTSDGKEYTYPDSLEEEYPPWLTEKEAMNEENRFVTLDGQQFYWPVMNHKNKFMAILQHHQ*
        - name: VP35
          sequence: MTTRTKGRGHTAATTQNDRMPGPELSGWISEQLMTGRIPVSDIFCDIENNPGLCYASQMQQTKPNPKTRNSQTQTDPICNHSFEEVVQTLASLATVVQQQTIASESLEQRITSLENGLKPVYDMAKTISSLNRVCAEMVAKYDLLVMTTGRATATAAATEAYWAEHGQPPPGPSLYEESAIRGKIESRDETVPQSVREAFNNLNSTTSLTEENFGKPDISAKDLRNIMYDHLPGFGTAFHQLVQVICKLGKDSNSLDIIHAEFQASLAEGDSPQCALIQITKRVPIFQDAAPPVIHIRSRGDIPRACQKSLRPVPPSPKIDRGWVCVFQLQDGKTLGLKI*
        - name: VP40
          sequence: MRRVILPTAPPEYMEAIYPVRSNSTIARGGNSNTGFLTPESVNGDTPSNPLRPIADDTIDHASHTPGSVSSAFILEAMVNVISGPKVLMKQIPIWLPLGVADQKTYSFDSTTAAIMLASYTITHFGKATNPLVRVNRLGPGIPDHPLRLLRIGNQAFLQEFVLPPVQLPQYFTFDLTALKLITQPLPAATWTDDTPTGSNGALRPGISFHPKLRPILLPNKSGKKGNSADLTSPEKIQAIMTSLQDFKIVPIDPTKNIMGIEVPETLVHKLTGKKVTSKNGQPIIPVLLPKYIGLDPVAPGDLTMVITQDCDTCHSPASLPAVIEK*
        - name: GP
          sequence: MGVTGILQLPRDRFKRTSFFLWVIILFQRTFSIPLGVIHNSTLQVSDVDKLVCRDKLSSTNQLRSVGLNLEGNGVATDVPSATKRWGFRSGVPPKVVNYEAGEWAENCYNLEIKKPDGSECLPAAPDGIRGFPRCRYVHKVSGTGPCAGDFAFHKEGAFFLYDRLASTVIYRGTTFAEGVVAFLILPQAKKDFFSSHPLREPVNATEDPSSGYYSTTIRYQATGFGTNETEYLFEVDNLTYVQLESRFTPQFLLQLNETIYTSGKRSNTTGKLIWKVNPEIDTTIGEWAFWETKKNLTRKIRSEELSFTVVSNGAKNISGQSPARTSSDPGTNTTTEDHKIMASENSSAMVQVHSQGREAAVSHLTTLATISTSPQSLTTKPGPDNSTHNTPVYKLDISEATQVEQHHRRTDNDSTASDTPSATTAAGPPKAENTNTSKSTDFLDPATTTSPQNHSETAGNNNTHHQDTGEESASSGKLGLITNTIAGVAGLITGGRRTRREAIVNAQPKCNPNLHYWTTQDEGAAIGLAWIPYFGPAAEGIYIEGLMHNQDGLICGLRQLANETTQALQLFLRATTELRTFSILNRKAIDFLLQRWGGTCHILGPDCCIEPHDWTKNITDKIDQIIHDFVDKTLPDQGDNDNWWTGWRQWIPAGIGVTGVIIAVIALFCICKFVF*
        - name: ssGP
          sequence: MGVTGILQLPRDRFKRTSFFLWVIILFQRTFSIPLGVIHNSTLQVSDVDKLVCRDKLSSTNQLRSVGLNLEGNGVATDVPSATKRWGFRSGVPPKVVNYEAGEWAENCYNLEIKKPDGSECLPAAPDGIRGFPRCRYVHKVSGTGPCAGDFAFHKEGAFFLYDRLASTVIYRGTTFAEGVVAFLILPQAKKDFFSSHPLREPVNATEDPSSGYYSTTIRYQATGFGTNETEYLFEVDNLTYVQLESRFTPQFLLQLNETIYTSGKRSNTTGKLIWKVNPEIDTTIGEWAFWETKKPH*
        - name: sGP
          sequence: MGVTGILQLPRDRFKRTSFFLWVIILFQRTFSIPLGVIHNSTLQVSDVDKLVCRDKLSSTNQLRSVGLNLEGNGVATDVPSATKRWGFRSGVPPKVVNYEAGEWAENCYNLEIKKPDGSECLPAAPDGIRGFPRCRYVHKVSGTGPCAGDFAFHKEGAFFLYDRLASTVIYRGTTFAEGVVAFLILPQAKKDFFSSHPLREPVNATEDPSSGYYSTTIRYQATGFGTNETEYLFEVDNLTYVQLESRFTPQFLLQLNETIYTSGKRSNTTGKLIWKVNPEIDTTIGEWAFWETKKTSLEKFAVKSCLSQLYQTEPKTSVVRVRRELLPTQGPTQQLKTTKSWLQKIPLQWFKCTVKEGKLQCRI*
        - name: VP30
          sequence: MEASYERGRPRAARQHSRDGHDHHVRARSSSRENYRGEYRQSRSASQVRVPTVFHKKRVEPLTVPPAPKDICPTLKKGFLCDSSFCKKDHQLESLTDRELLLLIARKTCGSVEQQLNITAPKDSRLANPTADDFQQEEGPKITLLTLIKTAEHWARQDIRTIEDSKLRALLTLCAVMTRKFSKSQLSLLCETHLRREGLGQDQAEPVLEVYQRLHSDKGGSFEAALWQQWDRQSLIMFITAFLNIALQLPCESSAVVVSGLRTLVPQSDNEEASTNPGTCSWSDEGTP*
        - name: VP24
          sequence: MAKATGRYNLISPKKDLEKGVVLSDLCNFLVSQTIQGWKVYWAGIEFDVTHKGMALLHRLKTNDFAPAWSMTRNLFPHLFQNPNSTIESPLWALRVILAAGIQDQLIDQSLIEPLAGALGLISDWLLTTNTNHFNMRTQRVKEQLSLKMLSLIRSNILKFINKLDALHVVNYNGLLSSIEIGTQNHTIIITRTNMGFLVELQEPDKSAMNRMKPGPAKFSLLHESTLKAFTQGSSTRMQSLILEFNSSLAI*
        - name: L
          sequence: MATQHTQYPDARLSSPIVLDQCDLVTRACGLYSSYSLNPQLRNCKLPKHIYRLKYDVTVTKFLSDVPVATLPIDFIVPVLLKALSGNGFCPVEPRCQQFLDEIIKYTMQDALFLKYYLKNVGAQEDCVDEHFQEKILSSIQGNEFLHQMFFWYDLAILTRRGRLNRGNSRSTWFVHDDLIDILGYGDYVFWKIPISMLPLNTQGIPHAAMDWYQASVFKEAVQGHTHIVSVSTADVLIMCKDLITCRFNTTLISKIAEIEDPVCSDYPNFKIVSMLYQSGDYLLSILGSDGYKIIKFLEPLCLAKIQLCSKYTERKGRFLTQMHLAVNHTLEEITEMRALKPSQAQKIREFHRTLIRLEMTPQQLCELFSIQKHWGHPVLHSETAIQKVKKHATVLKALRPIVIFETYCVFKYSIAKHYFDSQGSWYSVTSDRNLTPGLNSYIKRNQFPPLPMIKELLWEFYHLDHPPLFSTKIISDLSIFIKDRATAVERTCWDAVFEPNVLGYNPPHKFSTKRVPEQFLEQENFSIENVLSYAQKLEYLLPQYRNFSFSLKEKELNVGRTFGKLPYPTRNVQTLCEALLADGLAKAFPSNMMVVTEREQKESLLHQASWHHTSDDFGEHATVRGSSFVTDLEKYNLAFRYEFTAPFIEYCNRCYGVKNVFNWMHYTIPQCYMHVSDYYNPPHNLTLENRDNPPEGPSSYRGHMGGIEGLQQKLWTSISCAQISLVEIKTGFKLRSAVMGDNQCITVLSVFPLETDADEQEQSAEDNAARVAASLAKVTSACGIFLKPDETFVHSGFIYFGKKQYLNGVQLPQSLKTATRMAPLSDAIFDDLQGTLASIGTAFERSISETRHIFPCRITAAFHTFFSVRILQYHHLGFNKGFDLGQLTLGKPLDFGTISLALAVPQVLGGLSFLNPEKCFYRNLGDPVTSGLFQLKTYLRMIEMDDLFLPLIAKNPGNCTAIDFVLNPSGLNVPGSQDLTSFLRQIVRRTITLSAKNKLINTLFHASADFEDEMVCKWLLSSTPVMSRFAADIFSRTPSGKRLQILGYLEGTRTLLASKIINNNTETPVLDRLRKITLQRWSLWFSYLDHCDNILAEALTQITCTVDLAQILREYSWAHILEGRPLIGATLPCMIEQFKVFWLKPYEQCPQCSNAKQPGGKPFVSVAVKKHIVSAWPNASRISWTIGDGIPYIGSRTEDKIGQPAIKPKCPSAALREAIELASRLTWVTQGSSNSDLLIKPFLEARVNLSVQEILQMTPSHYSGNIVHRYNDQYSPHSFMANRMSNSATRLIVSTNTLGEFSGGGQSARDSNIIFQNVINYAVALFDIKFRNTEATDIQYNRAHLHLTKCCTREVPAQYLTYTSTLDLDLTRYRENELIYDSNPLKGGLNCNISFDNPFFQGKRLNIIEDDLIRLPHLSGWELAKTIMQSIISDSNNSSTDPISSGETRSFTTHFLTYPKIGLLYSFGAFVSYYLGNTILRTKKLTLDNFLYYLTTQIHNLPHRSLRILKPTFKHASVMSRLMSIDPHFSIYIGGAAGDRGLSDAARLFLRTSISSFLTFVKEWIINRGTIVPLWIVYPLEGQNPTPVNNFLYQIVELLVHDSSRQQAFKTTISDHVHPHDNLVYTCKSTASNFFHASLAYWRSRHRNSNRKYLARDSSTGSSTNNSDGHIERSQEQTTRDPHDGTERNLVLQMSHEIKRTTIPQENTHQGPSFQSFLSDSACGTANPKLNFDRSRHNVKFQDHNSASKREGHQIISHRLVLPFFTLSQGTRQLTSSNESQTQDEISKYLRQLRSVIDTTVYCRFTGIVSSMHYKLDEVLWEIESFKSAVTLAEGEGAGALLLIQKYQVKTLFFNTLATESSIESEIVSGMTTPRMLLPVMSKFHNDQIEIILNNSASQITDITNPTWFKDQRARLPKQVEVITMDAETTENINRSKLYEAVYKLILHHIDPSVLKAVVLKVFLSDTEGMLWLNDNLAPFFATGYLIKPITSSARSSEWYLCLTNFLSTTRKMPHQNHLSCKQVILTALQLQIQRSPYWLSHLTQYADCELHLSYIRLGFPSLEKVLYHRYNLVDSKRGPLVSITQHLAHLRAEIRELTNDYNQQRQSRTQTYHFIRTAKGRITKLVNDYLKFFLIVQALKHNGTWQAEFKKLPELISVCNRFYHIRDCNCEERFLVQTLYLHRMQDSEVKLIERLTGLLSLFPDGLYRFD*
auth:
  smtp:
    host: "in-v3.mailjet.com"
    port: 587
    user: "fafd505de339dd2e9c3e85ad9981af8a"
    replyTo: "noreply@loculus.org"
    from: "noreply@loculus.org"
    envelopeFrom: "noreply@loculus.org"
  verifyEmail: true
  resetPasswordAllowed: true
devMode: true # TODO https://github.com/loculus-project/loculus/issues/1568: remove this from default Values
<<<<<<< HEAD
secrets:
  - name: my-raw-secret
    type: raw
    data:
      username: admin
      password: secret
  - name: my-sealed-secret
    type: sealed
    data:
      apikey: somesecurekey
=======
bannerMessage: "This is a development environment. Data will not be persisted."
>>>>>>> b79c713f
<|MERGE_RESOLUTION|>--- conflicted
+++ resolved
@@ -782,7 +782,6 @@
   verifyEmail: true
   resetPasswordAllowed: true
 devMode: true # TODO https://github.com/loculus-project/loculus/issues/1568: remove this from default Values
-<<<<<<< HEAD
 secrets:
   - name: my-raw-secret
     type: raw
@@ -793,6 +792,4 @@
     type: sealed
     data:
       apikey: somesecurekey
-=======
 bannerMessage: "This is a development environment. Data will not be persisted."
->>>>>>> b79c713f
