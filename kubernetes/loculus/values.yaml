--- conflicted
+++ resolved
@@ -32,11 +32,7 @@
   schema: &schema
     loadSequencesAutomatically: true
     organismName: "Ebola Sudan"
-<<<<<<< HEAD
-    image: "/images/organisms/ebolazaire_small.jpg"
-=======
     image: "/images/organisms/ebolasudan_small.jpg"
->>>>>>> 0fdac51a
     ### Field list
     ## General fields
     # name: Key used across app to refer to this field (required)
@@ -66,7 +62,6 @@
 
     ## TODO: Allow extra metadata field by particular organisms (e.g. clade/lineage)
     metadata:
-<<<<<<< HEAD
       - name: sampleCollectionDateRangeLower
         displayName: Collection date (lower bound)
         type: date
@@ -87,10 +82,6 @@
       - name: sampleCollectionDateRangeUpper
         displayName: Collection date (upper bound)
         type: date
-=======
-      - name: sampleCollectionDate
-        displayName: Collection date
->>>>>>> 0fdac51a
         initiallyVisible: true
         header: Sample details
         preprocessing:
@@ -118,8 +109,6 @@
             fieldType: dateRangeString
         required: true
         enableSubstringSearch: true
-<<<<<<< HEAD
-=======
       - name: sampleCollectionDateRangeLower
         displayName: Collection date (lower bound)
         type: date
@@ -146,7 +135,6 @@
           args:
             fieldType: dateRangeUpper
         noInput: true
->>>>>>> 0fdac51a
       - name: displayName
         preprocessing:
           function: concatenate
