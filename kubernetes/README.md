# Kubernetes setup

<<<<<<< HEAD
This directory contains a Helm chart to deploy Pathoplexus instances for several purposes.
The Helm variable `mode` reflects those purposes:

- `cd`: Deploying a full instance on Argo CD
- `e2e`: Deploying a full instance locally in the CI pipeline for e2e tests
- `dev`: deploying a full or partial instance locally for development

=======
This directory contains a Helm chart to deploy Pathoplexus instances for several purposes. 
The Helm variable `environment` reflects those purposes:
* `local`: Running locally with ports
* `server`: Running on a server with domain name
>>>>>>> 4b44ad50
## Prerequisites

Install [k3d](https://k3d.io/v5.6.0/) and [helm](https://helm.sh/).

## Setup for local development

### TLDR

```shell
../deploy.py cluster --dev
../deploy.py helm --dev
```

Start the [backend](/backend/README.md) and the [website](/website/README.md) locally.

### Details

Create a cluster that doesn't expose the ports of the backend and the website:

```shell
../deploy.py cluster --dev
```

<<<<<<< HEAD
Install the chart with `mode=dev` to deploy the services and link them to the local backend and website:

=======
Install the chart with some port forwarding disabled to link to local manual runs of the backend and website:
>>>>>>> 4b44ad50
```shell
../deploy.py helm --dev
```

Start the website and the backend locally.
Check the README of the backend and the website for more information on how to do that.

Check whether the services are already deployed (it might take some time to start, especially for the first time):

```shell
kubectl get pods -n pathoplexus
```

If something goes wrong,

```shell
kubectl get events -n pathoplexus
```

might help to see the reason.

Redeploy after changing the Helm chart:

```shell
../deploy.py upgrade
```

You can also delete the cluster with:

```shell
../deploy.py cluster --delete
```

## Argo CD

ArgoCD will aim to build preview instances for any open PR with the `preview` label. It may take 5 minutes for an instance to appear. The preview will appear at `[branch_name].preview.k3s.pathoplexus.org`. Very long branch names, and some special characters, are not supported.

The preview is intended to simulate the full backend and associated containers. It may be necessary to update this directory when changes are made to how containers need to be deployed.

We do not currently support branch names containing underscores and other characters that can't go in domain names.

### Secrets

For preview instances this repo contains [sealed secrets](https://sealed-secrets.netlify.app/) that allow the pathoplexus-bot to access the GitHub container registry and (separately) the GitHub repository. These are encrypted such that they can only be decrypted on our cluster but are cluster-wide so can be used in any namespace.

## Full deployment for E2E testing

<<<<<<< HEAD
There is an `e2e` mode intended for E2E testing in GitHub Actions.
It can also be used locally.
=======
There is a `local` environment intended for E2E testing in GitHub Actions.
It can also be used locally on x64 systems.
>>>>>>> 4b44ad50

Create a cluster with ports for all services exposed:

```shell
../deploy.py cluster
```

Install the chart to deploy the services:

```shell
../deploy.py helm --branch [your_branch] --dockerconfigjson [base64 encoded ~/.docker/config.json]
```

## Tips

### How to get dockerconfigjson if ~/.docker/config.json doesn't work

Your `~/.docker/config.json` may not contain the necessary credentials for the GitHub container registry. E.g. `cat ~/.docker/config.json` may return:

```json
{
  "auths": {
    "ghcr.io": {}
  },
  "credsStore": "desktop",
  "currentContext": "colima"
}
```

This won't work for the `--dockerconfigjson` argument. Instead, you can use the following command to get the necessary credentials:

```shell
$ kubectl create secret docker-registry ghcr \
--docker-server="https://ghcr.io" \
--docker-username=YOURUSERNAME \
--docker-password=ghp_XXXXXXXX \
-o jsonpath="{.data.\.dockerconfigjson}" \
--dry-run=client

eyXXXXXX%
```

This will return a base64 encoded string similar to the one you can see above that starts with `ey` that you can use as `--dockerconfigjson` argument. Make sure not to copy the trailing `%` character that is added by `zsh`.

### How to set up locally on ARM64 macOS (M1, M2, etc.)

Using Docker desktop as your container runtime won't work on ARM64 macOS. Instead, you will need to use `colima` to run an AMD64 VM which will host AMD64 docker containers.

This will be quite slow due to QEMU emulation but it will work nonetheless.

First, install `colima`:

```shell
brew install colima
```

Then, start an AMD64 VM:

```shell
colima start --cpu 5 --memory 10 --runtime docker -p amd64 --arch x86_64
```

Colima automatically configures docker to use the VM as its runtime. You can check this with:

```shell
docker info
```

Then follow the instructions above to set up the cluster and deploy the Helm chart.<|MERGE_RESOLUTION|>--- conflicted
+++ resolved
@@ -1,19 +1,10 @@
 # Kubernetes setup
 
-<<<<<<< HEAD
-This directory contains a Helm chart to deploy Pathoplexus instances for several purposes.
-The Helm variable `mode` reflects those purposes:
-
-- `cd`: Deploying a full instance on Argo CD
-- `e2e`: Deploying a full instance locally in the CI pipeline for e2e tests
-- `dev`: deploying a full or partial instance locally for development
-
-=======
 This directory contains a Helm chart to deploy Pathoplexus instances for several purposes. 
 The Helm variable `environment` reflects those purposes:
 * `local`: Running locally with ports
 * `server`: Running on a server with domain name
->>>>>>> 4b44ad50
+
 ## Prerequisites
 
 Install [k3d](https://k3d.io/v5.6.0/) and [helm](https://helm.sh/).
@@ -37,12 +28,8 @@
 ../deploy.py cluster --dev
 ```
 
-<<<<<<< HEAD
-Install the chart with `mode=dev` to deploy the services and link them to the local backend and website:
 
-=======
 Install the chart with some port forwarding disabled to link to local manual runs of the backend and website:
->>>>>>> 4b44ad50
 ```shell
 ../deploy.py helm --dev
 ```
@@ -90,13 +77,9 @@
 
 ## Full deployment for E2E testing
 
-<<<<<<< HEAD
-There is an `e2e` mode intended for E2E testing in GitHub Actions.
-It can also be used locally.
-=======
 There is a `local` environment intended for E2E testing in GitHub Actions.
-It can also be used locally on x64 systems.
->>>>>>> 4b44ad50
+It can also be used locally (though note caveats below for ARM-based mac systems).
+
 
 Create a cluster with ports for all services exposed:
 
@@ -145,7 +128,7 @@
 
 Using Docker desktop as your container runtime won't work on ARM64 macOS. Instead, you will need to use `colima` to run an AMD64 VM which will host AMD64 docker containers.
 
-This will be quite slow due to QEMU emulation but it will work nonetheless.
+This will be quite slow due to QEMU emulation but it will work nonetheless (you may need to [adjust timeouts](https://github.com/pathoplexus/pathoplexus/pull/583).
 
 First, install `colima`:
 
