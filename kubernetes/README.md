# Kubernetes setup

This directory contains a Helm chart to deploy Loculus instances for several purposes.
The Helm variable `environment` reflects those purposes:

- `local`: Running locally with ports
- `server`: Running on a server with domain name

## Deploying on a Kubernetes cluster (e.g. for production)

_For development, follow the k3d instructions lower down the page._

### Prerequisites

Install [helm](https://helm.sh/) and use [traefik](https://traefik.io/traefik/) for ingress.

Create a long-lived managed database: [to be documented as part of: https://github.com/loculus-project/loculus/issues/793]

Create your own configuration, by copying the `loculus/values.yaml` file and editing it as appropriate.

### Deployment

Install the Helm chart:

```shell
helm install loculus kubernetes/loculus -f my-values.yaml
```

## Local development/testing with k3d

### Prerequisites

Install [k3d](https://k3d.io/v5.6.0/) and [helm](https://helm.sh/).

<<<<<<< HEAD
We deploy to kubernetes via the `../deploy.py` script. It requires you to have `pyyaml` and `requests` installed.

=======
>>>>>>> ba1b5058
### Setup for local development

#### TLDR

```shell
../deploy.py cluster --dev
../deploy.py helm --dev
```

Start the [backend](/backend/README.md) and the [website](/website/README.md) locally.

##### The `deploy.py` script

The `deploy.py` script wraps the most important `k3d` and `helm` commands.
Check the help for more information:

```shell
../deploy.py --help
```

Basic cluster management should be done with this script.
Use `kubectl` to interact with the running cluster in full power (e.g. accessing individual pods, getting logs, etc.).

#### Details

Create a cluster that doesn't expose the ports of the backend and the website:

```shell
../deploy.py cluster --dev
```

Install the chart with some port forwarding disabled to link to local manual runs of the backend and website:

```shell
../deploy.py helm --dev
```

Start the website and the backend locally.
Check the README of the backend and the website for more information on how to do that.

Check whether the services are already deployed (it might take some time to start, especially for the first time):

```shell
kubectl get pods
```

If something goes wrong,

```shell
kubectl get events
```

might help to see the reason.

Redeploy after changing the Helm chart:

```shell
../deploy.py upgrade
```

You can also delete the cluster with:

```shell
../deploy.py cluster --delete
```

With helm based commands you can customise the values yaml file with `--values [file.yaml]`.

## Full deployment for E2E testing

There is a `local` environment intended for E2E testing in GitHub Actions.
It can also be used locally (though note caveats below for ARM-based mac systems).

Create a cluster with ports for all services exposed:

```shell
../deploy.py cluster
```

Install the chart to deploy the services:

```shell
../deploy.py helm --branch [your_branch]
```

## Argo CD

ArgoCD will aim to build preview instances for any open PR with the `preview` label. It may take 5 minutes for an instance to appear. The preview will appear at `[branch_name].loculus.org`. Long branch names are shortened, and some special characters are not supported. You can find the exact URL in the ArgoCD UI: https://argocd.k3s.pathoplexus.org/ (login details are on [Slack](https://loculus.slack.com/archives/C05G172HL6L/p1698940904615039).

The preview is intended to simulate the full backend and associated containers. It may be necessary to update this directory when changes are made to how containers need to be deployed.

We do not currently support branch names containing underscores and other characters that can't go in domain names.

## Secrets

For preview instances this repo contains [sealed secrets](https://sealed-secrets.netlify.app/) that allow the loculus-bot to access the GitHub container registry and (separately) the GitHub repository. These are encrypted such that they can only be decrypted on our cluster but are cluster-wide so can be used in any namespace.

## Setting up kubeconfig locally to access the remote cluster

To access the remote cluster without `ssh`ing to the containing machine, you need to set up your `kubeconfig` file.

You can get the `kubeconfig` file from the server by sshing to the server and running:

```shell
sudo kubectl config view --raw
```

You need to add each of the clusters, users, and contexts to your local `~/.kube/config` file. You can change the `user`/`cluster`/`context` `name`s, but the `context` must contain the correct `user` and `cluster` names.

The key information to add are the `client-certificate-data` and `client-certificate-data` for the user, and `certificate-authority-data` and `server` for the cluster.

You can then switch between contexts, first listing them with:

```shell
kubectl config get-contexts
```

And then switching with:

```shell
kubectl config use-context [context_name]
```

You can confirm that you are connected to the correct cluster with:

```shell
kubectl cluster-info
```

See [kubeconfig docs](https://kubernetes.io/docs/concepts/configuration/organize-cluster-access-kubeconfig/) for more information.

## Tips

You can find frequently used `kubectl` commands in the [KUBECTL_FAQ.md](./KUBECTL_FAQ.md) file.

### Debugging failed deployments with kubectl

If a deployment fails, you can use `kubectl` to get more information. For example, to see the status of the pods:

```shell
kubectl get pods
```

Or to see the events which might give you more information about why a pod failed to start:

```shell
kubectl get events
```

### Required resources

If you are on macOS, you need to give Docker Desktop sufficient system resources, otherwise local deployments will fail with warnings such as `node.kubernetes.io/disk-pressure` and `FreeDiskSpaceFailed`.

As of March 2024, you need to give at least 3GB of RAM (6GB recommended) and 75GB of (virtual) disk space (100-150GB recommended). You can do this in the Docker Desktop settings under Resources > Advanced.<|MERGE_RESOLUTION|>--- conflicted
+++ resolved
@@ -32,11 +32,9 @@
 
 Install [k3d](https://k3d.io/v5.6.0/) and [helm](https://helm.sh/).
 
-<<<<<<< HEAD
+
 We deploy to kubernetes via the `../deploy.py` script. It requires you to have `pyyaml` and `requests` installed.
 
-=======
->>>>>>> ba1b5058
 ### Setup for local development
 
 #### TLDR
