name: Dev server test

on:
  push:
    paths:
      - "website/**"
      - "deploy.py"
<<<<<<< HEAD
      - generate_local_test_config.sh
=======
>>>>>>> b64039a1
      - .github/workflows/node_dev.yml
  workflow_dispatch:

concurrency:
<<<<<<< HEAD
  group: ci-${{ github.ref == 'refs/heads/main' && github.run_id || github.ref }}-dev-server
=======
  group: ci-${{ github.ref == 'refs/heads/main' && github.run_id || github.ref }}-node-dev
>>>>>>> b64039a1
  cancel-in-progress: true

jobs:
  test:
    runs-on: ${{ matrix.os }}
    strategy:
      matrix:
        os:
          - ubuntu-latest
          - windows-latest
          - macos-latest
        exclude:
          - os: ${{ github.ref != 'refs/heads/main' && 'macos-latest' }}

    steps:
      - uses: azure/setup-helm@v4
      - name: Checkout repository
        uses: actions/checkout@v4
      - name: Install yaml package
        run: pip install PyYAML requests

      - name: Generate local test config
        run: ./generate_local_test_config.sh

      - name: Install dependencies
        working-directory: website
        run: |
          npm install
          npm install playwright --save-dev

      - name: Test dev node server
        working-directory: website
        run: |
          npm run start &
          npx playwright install chromium
          npx playwright screenshot localhost:3000 test.png
          sleep 5
          npx playwright screenshot localhost:3000 test.png<|MERGE_RESOLUTION|>--- conflicted
+++ resolved
@@ -5,19 +5,12 @@
     paths:
       - "website/**"
       - "deploy.py"
-<<<<<<< HEAD
       - generate_local_test_config.sh
-=======
->>>>>>> b64039a1
       - .github/workflows/node_dev.yml
   workflow_dispatch:
 
 concurrency:
-<<<<<<< HEAD
   group: ci-${{ github.ref == 'refs/heads/main' && github.run_id || github.ref }}-dev-server
-=======
-  group: ci-${{ github.ref == 'refs/heads/main' && github.run_id || github.ref }}-node-dev
->>>>>>> b64039a1
   cancel-in-progress: true
 
 jobs:
