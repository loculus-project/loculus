name: backend

on:
  push:
  workflow_dispatch:

concurrency:
  group: ci-${{ github.ref == 'refs/heads/main' && github.run_id || github.ref }}-backend
  cancel-in-progress: true

jobs:
<<<<<<< HEAD
  Tests:
    runs-on: codebuild-loculus-ci-${{ github.run_id }}-${{ github.run_attempt }}
    timeout-minutes: 15
    steps:
      - uses: actions/checkout@v4
      - name: Set up JDK
        uses: actions/setup-java@v4
        with:
          java-version: "21"
          distribution: "adopt"
      - name: Setup Gradle
        uses: gradle/actions/setup-gradle@v3
      - name: Execute Tests
        uses: nick-fields/retry@v3
        with:
          command: cd ./backend && ./gradlew test
          max_attempts: 3
          timeout_minutes: 10
          retry_wait_seconds: 1
      - name: Check Format And Lint
        run: ./gradlew ktlintCheck
        working-directory: ./backend

=======
>>>>>>> 8a6535ed
  dockerImage:
    name: Build Backend Docker Image # Don't change: Referenced by .github/workflows/update-argocd-metadata.yml
    runs-on: ubuntu-latest
    timeout-minutes: 15
    env:
      DOCKER_IMAGE_NAME: ghcr.io/loculus-project/backend
    permissions:
      packages: write
      contents: read
      checks: read
    steps:
      - uses: actions/checkout@v4

      - name: Generate files hash
        id: files-hash
        run: |
          DIR_HASH=$(echo -n ${{ hashFiles('backend/**', '.github/workflows/backend.yml') }})
          echo "DIR_HASH=$DIR_HASH" >> $GITHUB_ENV

      - name: Setup Docker metadata
        id: dockerMetadata
        uses: docker/metadata-action@v5
        with:
          images: ${{ env.DOCKER_IMAGE_NAME }}
          tags: |
            type=raw,value=${{ env.DIR_HASH }}
            type=raw,value=latest,enable=${{ github.ref == 'refs/heads/main' }}
            type=ref,event=branch
            type=sha,prefix=commit-

      - name: Login to GitHub Container Registry
        uses: docker/login-action@v3
        with:
          registry: ghcr.io
          username: ${{ github.actor }}
          password: ${{ secrets.GITHUB_TOKEN }}

      - name: Check if image exists
        id: check-image
        run: |
          EXISTS=$(docker manifest inspect ${{ env.DOCKER_IMAGE_NAME }}:${{ env.DIR_HASH }} > /dev/null 2>&1 && echo "true" || echo "false")
          echo "CACHE_HIT=$EXISTS" >> $GITHUB_ENV

      - name: Set up JDK
        if: env.CACHE_HIT == 'false'
        uses: actions/setup-java@v4
        with:
          java-version: "21"
          distribution: "adopt"

      - name: Setup Gradle
        if: env.CACHE_HIT == 'false'
        uses: gradle/actions/setup-gradle@v3

      - name: Build Docker Image For Branch
        if: env.CACHE_HIT == 'false'
        run: ./gradlew bootBuildImage --imageName=${{ env.DOCKER_IMAGE_NAME }}:${{ env.DIR_HASH }}
        working-directory: ./backend
        env:
          USER: ${{ github.actor }}
          TOKEN: "${{ secrets.GITHUB_TOKEN }}"

      - name: Push Docker Image
        if: env.CACHE_HIT == 'false'
        run: docker push ${{ env.DOCKER_IMAGE_NAME }}:${{ env.DIR_HASH }}

      - name: Set up Docker Buildx
        uses: docker/setup-buildx-action@v3

      - name: Tag and push existing images
        run: |
          TAGS=(${{ steps.dockerMetadata.outputs.tags }})
          for TAG in "${TAGS[@]}"; do
            docker buildx imagetools create --tag $TAG ${{ env.DOCKER_IMAGE_NAME }}:${{ env.DIR_HASH }}
          done<|MERGE_RESOLUTION|>--- conflicted
+++ resolved
@@ -9,32 +9,6 @@
   cancel-in-progress: true
 
 jobs:
-<<<<<<< HEAD
-  Tests:
-    runs-on: codebuild-loculus-ci-${{ github.run_id }}-${{ github.run_attempt }}
-    timeout-minutes: 15
-    steps:
-      - uses: actions/checkout@v4
-      - name: Set up JDK
-        uses: actions/setup-java@v4
-        with:
-          java-version: "21"
-          distribution: "adopt"
-      - name: Setup Gradle
-        uses: gradle/actions/setup-gradle@v3
-      - name: Execute Tests
-        uses: nick-fields/retry@v3
-        with:
-          command: cd ./backend && ./gradlew test
-          max_attempts: 3
-          timeout_minutes: 10
-          retry_wait_seconds: 1
-      - name: Check Format And Lint
-        run: ./gradlew ktlintCheck
-        working-directory: ./backend
-
-=======
->>>>>>> 8a6535ed
   dockerImage:
     name: Build Backend Docker Image # Don't change: Referenced by .github/workflows/update-argocd-metadata.yml
     runs-on: ubuntu-latest
