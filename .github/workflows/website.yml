--- conflicted
+++ resolved
@@ -12,51 +12,6 @@
   cancel-in-progress: true
 
 jobs:
-<<<<<<< HEAD
-  checks:
-    name: Check format and types
-    runs-on: codebuild-loculus-ci-${{ github.run_id }}-${{ github.run_attempt }}
-    timeout-minutes: 15
-    defaults:
-      run:
-        working-directory: ./website
-    steps:
-      - uses: actions/checkout@v4
-      - uses: actions/setup-node@v4
-        with:
-          node-version: lts/*
-      - uses: actions/cache@v4
-        with:
-          path: ~/.npm
-          key: ${{ runner.os }}-node-${{ hashFiles('website/**/package-lock.json') }}
-      - run: npm ci
-      - run: npm run check-format
-      - run: npm run check-types
-
-  unitTests:
-    name: Unit Tests
-    runs-on: codebuild-loculus-ci-${{ github.run_id }}-${{ github.run_attempt }}
-    timeout-minutes: 15
-    defaults:
-      run:
-        working-directory: ./website
-    steps:
-      - uses: actions/checkout@v4
-      - uses: actions/setup-node@v4
-        with:
-          node-version: lts/*
-      - name: Cache .npm
-        uses: actions/cache@v4
-        with:
-          path: ~/.npm
-          key: ${{ runner.os }}-node-${{ hashFiles('website/**/package-lock.json') }}
-      - name: Install dependencies
-        run: npm ci
-      - name: Run tests
-        run: npm run test
-
-=======
->>>>>>> 8a6535ed
   dockerImage:
     name: Build Website Docker Image # Don't change: Referenced by .github/workflows/update-argocd-metadata.yml
     runs-on: ubuntu-latest
