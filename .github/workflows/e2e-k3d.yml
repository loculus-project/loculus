--- conflicted
+++ resolved
@@ -23,11 +23,7 @@
       contents: read
       checks: read
 
-<<<<<<< HEAD
-    runs-on: codebuild-loculus-ci-${{ github.run_id }}-${{ github.run_attempt }}-ubuntu-7.0-large
-=======
     runs-on: ubuntu-latest-m
->>>>>>> 8a6535ed
     timeout-minutes: 30
 
     env:
@@ -47,16 +43,10 @@
         run: |
           ./deploy.py --verbose cluster
 
-<<<<<<< HEAD
-      - name: Test helm template
-        run: |
-          helm template does-not-matter ./kubernetes/loculus > defaultTemplate.yaml
-=======
       - name: Template with helm
         uses: WyriHaximus/github-action-helm3@v4
         with:
           exec: ./deploy.py --verbose helm --branch ${{ github.ref_name }} --sha ${{ github.sha }} --template > /tmp/helm_template.yaml
->>>>>>> 8a6535ed
 
       - name: Upload default helm template
         uses: actions/upload-artifact@v4
