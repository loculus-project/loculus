name: E2E test (on kubernetes)

on:
  workflow_dispatch:
  push:
    paths:
      - "backend/**"
      - "keycloak/**"
      - "kubernetes/**"
      - "website/**"
      - "deploy.py"
      - ".github/scripts/**"
      - ".github/workflows/**"

concurrency:
  group: ci-${{ github.ref == 'refs/heads/main' && github.run_id || github.ref }}-e2e-k3d
  cancel-in-progress: true

jobs:
  k3d-e2e:
    permissions:
      packages: read
      contents: read
      checks: read

    runs-on: codebuild-loculus-ci-${{ github.run_id }}-${{ github.run_attempt }}-ubuntu-7.0-large
    timeout-minutes: 30

    env:
      ALL_BROWSERS: ${{ github.ref == 'refs/heads/main' && 'true' || 'false' }}

    steps:
      - name: Checkout repository
        uses: actions/checkout@v4

      - name: Install k3d
        run: |
          curl -s https://raw.githubusercontent.com/rancher/k3d/main/install.sh | bash

      - uses: azure/setup-helm@v4

      - name: Create k3d cluster
        run: |
          ./deploy.py --verbose cluster
<<<<<<< HEAD
      - name: Template with helm
        uses: WyriHaximus/github-action-helm3@v4
        with:
          exec: ./deploy.py --verbose helm --branch ${{ github.ref_name }} --sha ${{ github.sha }} --template > /tmp/helm_template.yaml
=======

      - name: Test helm template
        run: |
          helm template does-not-matter ./kubernetes/loculus > defaultTemplate.yaml

>>>>>>> 0372f57f
      - name: Upload default helm template
        uses: actions/upload-artifact@v4
        with:
          name: helm-template
          path: /tmp/helm_template.yaml
      - name: Deploy with helm
        run: |
          ./deploy.py --verbose helm --branch ${{ github.ref_name }} --sha ${{ github.sha }}

      - uses: actions/setup-node@v4
        with:
          node-version: 20

      - name: Cache .npm
        uses: actions/cache@v4
        with:
          path: ~/.npm
          key: ${{ runner.os }}-node-${{ hashFiles('website/**/package-lock.json') }}

      - name: Install dependencies
        run: cd website && npm i

      - name: Get Installed Playwright Version
        id: playwright-version
        run: cd website && echo "PLAYWRIGHT_VERSION=$(node -e "console.log(require('./package-lock.json').packages['node_modules/@playwright/test'].version)")" >> $GITHUB_ENV

      - name: Cache Playwright Browsers
        uses: actions/cache@v4
        id: playwright-cache
        with:
          path: ~/.cache/ms-playwright
          key: ${{ runner.os }}-playwright-${{ env.PLAYWRIGHT_VERSION }}

      - name: Install Playwright Browsers and System Dependencies
        run: cd website && npx playwright install --with-deps
        if: steps.playwright-cache.outputs.cache-hit != 'true'

      - name: Install only System Dependencies
        run: cd website && npx playwright install-deps
        if: steps.playwright-cache.outputs.cache-hit == 'true'

      # Waits are identical to the update-argocd-metadata.yml file
      # Mirror changes to that file
      - name: Wait for Config Processor Docker Image
        uses: lewagon/wait-on-check-action@v1.3.4
        with:
          ref: ${{ github.sha }}
          check-name: Build config-processor Docker Image
          repo-token: ${{ secrets.GITHUB_TOKEN }}
          wait-interval: 2

      - name: Wait for Backend Docker Image
        uses: lewagon/wait-on-check-action@v1.3.4
        with:
          ref: ${{ github.sha }}
          check-name: Build Backend Docker Image
          repo-token: ${{ secrets.GITHUB_TOKEN }}
          wait-interval: 2

      - name: Wait for Website Docker Image
        uses: lewagon/wait-on-check-action@v1.3.4
        with:
          ref: ${{ github.sha }}
          check-name: Build Website Docker Image
          repo-token: ${{ secrets.GITHUB_TOKEN }}
          wait-interval: 2

      - name: Wait for Keycloakify Docker Image
        uses: lewagon/wait-on-check-action@v1.3.4
        with:
          ref: ${{ github.sha }}
          check-name: Build keycloakify Docker Image
          repo-token: ${{ secrets.GITHUB_TOKEN }}
          wait-interval: 2
      # End of wait block

      - name: Wait for the pods to be ready (timeout 480s)
        run: ./.github/scripts/wait_for_pods_to_be_ready.py
      - name: Sleep for 10 secs
        run: sleep 10
      - name: Run E2E test
        run: cd website && npm run e2e
      - uses: actions/upload-artifact@v4
        if: ${{ failure() }}
        with:
          name: playwright-report
          path: website/playwright-report/
          retention-days: 30
      - name: Upload Test Results
        if: always()
        uses: actions/upload-artifact@v4
        with:
          name: test-results
          path: website/test-results/
          retention-days: 30

      - name: List running pods
        if: ${{ !cancelled() }}
        run: kubectl get pods --all-namespaces
      - name: Describe pods
        if: ${{ !cancelled() }}
        run: kubectl describe pods -l app=loculus
      - name: Show events
        if: ${{ !cancelled() }}
        run: kubectl get events

      - name: Save logs from all containers to file
        if: ${{ !cancelled() }}
        run: ./.github/scripts/collect_kubernetes_logs.sh
      - name: Upload Kubernetes logs
        if: ${{ !cancelled() }}
        uses: actions/upload-artifact@v4
        with:
          name: kubernetes-logs
          path: kubernetes_logs/<|MERGE_RESOLUTION|>--- conflicted
+++ resolved
@@ -42,18 +42,12 @@
       - name: Create k3d cluster
         run: |
           ./deploy.py --verbose cluster
-<<<<<<< HEAD
+
       - name: Template with helm
         uses: WyriHaximus/github-action-helm3@v4
         with:
           exec: ./deploy.py --verbose helm --branch ${{ github.ref_name }} --sha ${{ github.sha }} --template > /tmp/helm_template.yaml
-=======
 
-      - name: Test helm template
-        run: |
-          helm template does-not-matter ./kubernetes/loculus > defaultTemplate.yaml
-
->>>>>>> 0372f57f
       - name: Upload default helm template
         uses: actions/upload-artifact@v4
         with:
