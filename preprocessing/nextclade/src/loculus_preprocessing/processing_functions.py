"""Module to define pure functions for processing data
Each function takes input data and returns output data, warnings and errors
This makes it easy to test and reason about the code
"""

import calendar
import json
import logging
import re
from dataclasses import dataclass
from datetime import date, datetime, tzinfo
from sqlite3 import Date

import dateutil.parser as dateutil
import pytz

from .datatypes import (
    AnnotationSource,
    AnnotationSourceType,
    FunctionArgs,
    InputMetadata,
    ProcessedMetadataValue,
    ProcessingAnnotation,
    ProcessingResult,
)

logger = logging.getLogger(__name__)

options_cache = {}


def compute_options_cache(output_field: str, options_list: list[str]) -> dict[str, str]:
    """Create a dictionary mapping option to standardized option. Add dict to the options_cache."""
    options: dict[str, str] = {}
    for option in options_list:
        options[standardize_option(option)] = option
    options_cache[output_field] = options
    return options


def standardize_option(option):
    return " ".join(option.lower().split())


def invalid_value_annotation(input_datum, output_field, value_type) -> ProcessingAnnotation:
    return ProcessingAnnotation(
        source=[AnnotationSource(name=output_field, type=AnnotationSourceType.METADATA)],
        message=f"Invalid {value_type} value: {input_datum} for field {output_field}.",
    )


def valid_authors(authors: str) -> bool:
    alpha = r"\s*[a-zA-Z]"
    name_chars = r"[a-zA-Z\s\.\-\']*"
    name = alpha + name_chars + "," + name_chars
    pattern = f"^{name}(;{name})*;?$"
    return re.match(pattern, authors) is not None


def warn_potentially_invalid_authors(authors: str) -> bool:
    authors_split = re.split(r"[,\s]+", authors)
    return bool(";" not in authors and len(authors_split) > 3)


def format_authors(authors: str) -> bool:
    authors_list = [author for author in authors.split(";") if author]
    loculus_authors = []
    for author in authors_list:
        author_single_white_space = re.sub(r"\s\s+", " ", author)
        last_name, first_name = (
            author_single_white_space.split(",")[0].strip(),
            author.split(",")[1].strip(),
        )
        # Add dot after initials in first name
        first_names = []
        for name in first_name.split():
            if len(name) == 1:
                first_names.append(f"{name.upper()}.")
            elif len(name) == 2 and name[1] == ".":
                first_names.append(f"{name.upper()}")
            else:
                first_names.append(name)
        first_name = " ".join(first_names)
        loculus_authors.append(f"{last_name}, {first_name}")
    return "; ".join(loculus_authors).strip()


class ProcessingFunctions:
    @classmethod
    def call_function(
        cls,
        function_name: str,
        args: FunctionArgs,
        input_data: InputMetadata,
        output_field: str,
    ) -> ProcessingResult:
        if not hasattr(cls, function_name):
            msg = (
                f"CRITICAL: No processing function matches: {function_name}."
                "This is a configuration error."
            )
            raise ValueError(msg)
        func = getattr(cls, function_name)
        try:
            result = func(input_data, output_field, args=args)
        except Exception as e:
            message = (
                f"Error calling function {function_name} for output field {output_field} "
                f"with input {input_data} and args {args}: {e}"
            )
            logger.exception(message)
            return ProcessingResult(
                datum=None,
                warnings=[],
                errors=[
                    ProcessingAnnotation(
                        source=[
                            AnnotationSource(name=output_field, type=AnnotationSourceType.METADATA)
                        ],
                        message=(
                            f"Internal Error: Function {function_name} did not return "
                            f"ProcessingResult with input {input_data} and args {args}, "
                            "please contact the administrator."
                        ),
                    )
                ],
            )
        if not isinstance(result, ProcessingResult):
            logger.error(
                f"ERROR: Function {function_name} did not return ProcessingResult "
                f"given input {input_data} and args {args}. "
                "This is likely a preprocessing bug."
            )
            return ProcessingResult(
                datum=None,
                warnings=[],
                errors=[
                    ProcessingAnnotation(
                        source=[
                            AnnotationSource(name=output_field, type=AnnotationSourceType.METADATA)
                        ],
                        message=(
                            f"Internal Error: Function {function_name} did not return "
                            f"ProcessingResult with input {input_data} and args {args}, "
                            "please contact the administrator."
                        ),
                    )
                ],
            )
        return result

    @staticmethod
    def check_date(
        input_data: InputMetadata,
        output_field: str,
        args: FunctionArgs = None,  # args is essential - even if Pylance says it's not used
    ) -> ProcessingResult:
        """Check that date is complete YYYY-MM-DD
        If not according to format return error
        If in future, return warning
        Expects input_data to be an ordered dictionary with a single key "date"
        """
        date = input_data["date"]

        if not date:
            return ProcessingResult(
                datum=None,
                warnings=[],
                errors=[],
            )

        warnings: list[ProcessingAnnotation] = []
        errors: list[ProcessingAnnotation] = []
        try:
            parsed_date = datetime.strptime(date, "%Y-%m-%d").astimezone(pytz.utc)
            if parsed_date > datetime.now(tz=pytz.utc):
                warnings.append(
                    ProcessingAnnotation(
                        source=[
                            AnnotationSource(name=output_field, type=AnnotationSourceType.METADATA)
                        ],
                        message="Date is in the future.",
                    )
                )
            return ProcessingResult(datum=date, warnings=warnings, errors=errors)
        except ValueError as e:
            error_message = (
                f"Date is {date} which is not in the required format YYYY-MM-DD. "
                f"Parsing error: {e}"
            )
            return ProcessingResult(
                datum=None,
                warnings=warnings,
                errors=[
                    ProcessingAnnotation(
                        source=[
                            AnnotationSource(name=output_field, type=AnnotationSourceType.METADATA)
                        ],
                        message=error_message,
                    )
                ],
            )

    @staticmethod
    def parse_date_into_range(
        input_data: InputMetadata,
        output_field: str,
        args: FunctionArgs = None,  # args is essential - even if Pylance says it's not used
    ) -> ProcessingResult:
        """Parse date string into a range, return based on FunctionArgs
        Three output options
        fieldType: "dateRangeString" | "dateRangeLower" | "dateRangeUpper"
        """
        logger.debug(f"input_data: {input_data}")
        date_str = input_data["date"]

        release_date_str = input_data.get("releaseDate", "") or ""
        try:
            release_date = dateutil.parse(release_date_str).astimezone(pytz.utc)
        except Exception:
            release_date = None

<<<<<<< HEAD
        logger.debug(f"release_date: {release_date}")

        max_upper_limit = min(filter(None, [datetime.now(tz=pytz.utc), release_date]))
=======
        now = datetime.now(tz=pytz.utc)
        max_upper_limit = min(now, release_date) if release_date else now
>>>>>>> 441efb88

        if not date_str:
            return ProcessingResult(
                datum=max_upper_limit.strftime("%Y-%m-%d")
                if args["fieldType"] == "dateRangeUpper"
                else None,
                warnings=[],
                errors=[],
            )

        formats_to_messages = {
            "%Y-%m-%d": None,
            "%Y-%m": "Day is missing. Assuming date is some time in the month.",
            "%Y": "Month and day are missing. Assuming date is some time in the year.",
        }

        warnings = []
        errors = []

        @dataclass
        class DateRange:
            date_range_string: str | None
            date_range_lower: datetime | None
            date_range_upper: datetime

        for format, message in formats_to_messages.items():
            try:
                parsed_date = datetime.strptime(date_str, format).replace(tzinfo=pytz.utc)
            except ValueError:
                continue
            match format:
                case "%Y-%m-%d":
                    datum = DateRange(
                        date_range_string=parsed_date.strftime("%Y-%m-%d"),
                        date_range_lower=parsed_date,
                        date_range_upper=parsed_date,
                    )
                case "%Y-%m":
                    datum = DateRange(
                        date_range_string=parsed_date.strftime("%Y-%m"),
                        date_range_lower=parsed_date.replace(day=1),
                        date_range_upper=(
                            parsed_date.replace(
                                day=calendar.monthrange(parsed_date.year, parsed_date.month)[1]
                            )
                        ),
                    )
                case "%Y":
                    datum = DateRange(
                        date_range_string=parsed_date.strftime("%Y"),
                        date_range_lower=parsed_date.replace(month=1, day=1),
                        date_range_upper=parsed_date.replace(month=12, day=31),
                    )

            logger.debug(f"parsed_date: {datum}")

            if datum.date_range_upper > max_upper_limit:
                logger.debug(
                    "Upper limit was tightened due to release date or current date. "
                    f"Original upper limit: {datum.date_range_upper},"
                    f"new upper limit: {max_upper_limit}"
                )
                datum.date_range_upper = max_upper_limit

            if message:
                warnings.append(
                    ProcessingAnnotation(
                        source=[
                            AnnotationSource(name=output_field, type=AnnotationSourceType.METADATA)
                        ],
                        message=f"Metadata field {output_field}:'{date_str}' - " + message,
                    )
                )

            if datum.date_range_lower > datetime.now(tz=pytz.utc):
                logger.debug(
                    f"Lower range of date: {datum.date_range_lower} > {datetime.now(tz=pytz.utc)}"
                )
                errors.append(
                    ProcessingAnnotation(
                        source=[
                            AnnotationSource(name=output_field, type=AnnotationSourceType.METADATA)
                        ],
                        message=f"Metadata field {output_field}:'{date_str}' is in the future.",
                    )
                )

            if release_date and (datum.date_range_lower > release_date):
                logger.debug(f"Lower range of date: {parsed_date} > release_date: {release_date}")
                errors.append(
                    ProcessingAnnotation(
                        source=[
                            AnnotationSource(name=output_field, type=AnnotationSourceType.METADATA)
                        ],
                        message=(
                            f"Metadata field {output_field}:'{date_str}'" "is after release date."
                        ),
                    )
                )

            match args["fieldType"]:
                case "dateRangeString":
                    return_value = datum.date_range_string
                case "dateRangeLower":
                    return_value = datum.date_range_lower.strftime("%Y-%m-%d")
                    warnings = errors = []
                case "dateRangeUpper":
                    return_value = datum.date_range_upper.strftime("%Y-%m-%d")
                    warnings = errors = []
                case _:
                    msg = f"Config error: Unknown fieldType: {args['fieldType']}"
                    raise ValueError(msg)

            return ProcessingResult(datum=return_value, warnings=warnings, errors=errors)

        # If all parsing attempts fail, it's an unrecognized format
        return ProcessingResult(
            datum=None,
            warnings=[],
            errors=[
                ProcessingAnnotation(
                    source=[
                        AnnotationSource(name=output_field, type=AnnotationSourceType.METADATA)
                    ],
                    message=f"Metadata field {output_field}: Date format is not recognized.",
                )
            ],
        )

    @staticmethod
    def parse_and_assert_past_date(  # noqa: C901
        input_data: InputMetadata,
        output_field,
        args: FunctionArgs = None,  # args is essential - even if Pylance says it's not used
    ) -> ProcessingResult:
        """Parse date string. If it's incomplete, add 01-01, if no year, return null and error
        input_data:
            date: str, date string to parse
            release_date: str, optional release date to compare against if None use today
        """
        logger.debug(f"input_data: {input_data}")
        date_str = input_data["date"]

        if not date_str:
            return ProcessingResult(
                datum=None,
                warnings=[],
                errors=[],
            )
        release_date_str = input_data.get("release_date", "") or ""
        try:
            release_date = dateutil.parse(release_date_str)
        except Exception:
            release_date = None
        logger.debug(f"release_date: {release_date}")
        logger.debug(f"date_str: {date_str}")

        formats_to_messages = {
            "%Y-%m-%d": None,
            "%Y-%m": "Day is missing. Assuming the 1st.",
            "%Y": "Month and day are missing. Assuming January 1st.",
        }

        warnings = []
        errors = []

        for format, message in formats_to_messages.items():
            try:
                parsed_date = datetime.strptime(date_str, format).replace(tzinfo=pytz.utc)
                match format:
                    case "%Y-%m-%d":
                        datum = parsed_date.strftime("%Y-%m-%d")
                    case "%Y-%m":
                        datum = f"{parsed_date.strftime('%Y-%m')}-01"
                    case "%Y":
                        datum = f"{parsed_date.strftime('%Y')}-01-01"

                logger.debug(f"parsed_date: {parsed_date}")

                if message:
                    warnings.append(
                        ProcessingAnnotation(
                            source=[
                                AnnotationSource(
                                    name=output_field, type=AnnotationSourceType.METADATA
                                )
                            ],
                            message=f"Metadata field {output_field}:'{date_str}' - " + message,
                        )
                    )

                if parsed_date > datetime.now(tz=pytz.utc):
                    logger.debug(f"parsed_date: {parsed_date} > {datetime.now(tz=pytz.utc)}")
                    errors.append(
                        ProcessingAnnotation(
                            source=[
                                AnnotationSource(
                                    name=output_field, type=AnnotationSourceType.METADATA
                                )
                            ],
                            message=f"Metadata field {output_field}:'{date_str}' is in the future.",
                        )
                    )

                if release_date and parsed_date > release_date:
                    logger.debug(f"parsed_date: {parsed_date} > release_date: {release_date}")
                    errors.append(
                        ProcessingAnnotation(
                            source=[
                                AnnotationSource(
                                    name=output_field, type=AnnotationSourceType.METADATA
                                )
                            ],
                            message=(
                                f"Metadata field {output_field}:'{date_str}'"
                                "is after release date."
                            ),
                        )
                    )

                return ProcessingResult(datum=datum, warnings=warnings, errors=errors)
            except ValueError:
                continue

        # If all parsing attempts fail, it's an unrecognized format
        return ProcessingResult(
            datum=None,
            warnings=[],
            errors=[
                ProcessingAnnotation(
                    source=[
                        AnnotationSource(name=output_field, type=AnnotationSourceType.METADATA)
                    ],
                    message=f"Metadata field {output_field}: Date format is not recognized.",
                )
            ],
        )

    @staticmethod
    def parse_timestamp(
        input_data: InputMetadata,
        output_field: str,
        args: FunctionArgs = None,  # args is essential - even if Pylance says it's not used
    ) -> ProcessingResult:
        """Parse a timestamp string, e.g. 2022-11-01T00:00:00Z and return a YYYY-MM-DD string"""
        timestamp = input_data["timestamp"]

        if not timestamp:
            return ProcessingResult(
                datum=None,
                warnings=[],
                errors=[],
            )

        # Parse timestamp
        warnings: list[ProcessingAnnotation] = []
        errors: list[ProcessingAnnotation] = []
        try:
            parsed_timestamp = dateutil.parse(timestamp)
            return ProcessingResult(
                datum=parsed_timestamp.strftime("%Y-%m-%d"),
                warnings=warnings,
                errors=errors,
            )
        except ValueError as e:
            error_message = (
                f"Timestamp is {timestamp} which is not in parseable YYYY-MM-DD. "
                f"Parsing error: {e}"
            )
            return ProcessingResult(
                datum=None,
                errors=[
                    ProcessingAnnotation(
                        source=[
                            AnnotationSource(name=output_field, type=AnnotationSourceType.METADATA)
                        ],
                        message=error_message,
                    )
                ],
                warnings=warnings,
            )

    @staticmethod
    def concatenate(
        input_data: InputMetadata, output_field: str, args: FunctionArgs = None
    ) -> ProcessingResult:
        """Concatenates input fields with accession_version using the "/" separator in the order
        specified by the order argument.
        """
        warnings: list[ProcessingAnnotation] = []
        errors: list[ProcessingAnnotation] = []

        number_fields = len(input_data.keys()) + 1

        accession_version = args["accession_version"]
        order = args["order"]
        type = args["type"]

        # Check accessionVersion only exists once in the list:
        if number_fields != len(order):
            logging.error(
                f"Concatenate: Expected {len(order)} fields, got {number_fields}. "
                f"This is probably a configuration error. (accession_version: {accession_version})"
            )
            errors.append(
                ProcessingAnnotation(
                    source=[
                        AnnotationSource(name=output_field, type=AnnotationSourceType.METADATA)
                    ],
                    message="Concatenation failed."
                    "This may be a configuration error, please contact the administrator.",
                )
            )
            return ProcessingResult(
                datum=None,
                warnings=warnings,
                errors=errors,
            )

        formatted_input_data = []
        try:
            for i in range(len(order)):
                if type[i] == "date":
                    processed = ProcessingFunctions.parse_and_assert_past_date(
                        {"date": input_data[order[i]]}, output_field
                    )
                    formatted_input_data.append("" if processed.datum is None else processed.datum)
                    errors += processed.errors
                    warnings += processed.warnings
                elif type[i] == "timestamp":
                    processed = ProcessingFunctions.parse_timestamp(
                        {"timestamp": input_data[order[i]]}, output_field
                    )
                    formatted_input_data.append("" if processed.datum is None else processed.datum)
                    errors += processed.errors
                    warnings += processed.warnings
                elif order[i] in input_data:
                    formatted_input_data.append(
                        "" if input_data[order[i]] is None else input_data[order[i]]
                    )
                else:
                    formatted_input_data.append(accession_version)
            logging.debug(f"formatted input data:{formatted_input_data}")

            result = "/".join(formatted_input_data)
            # To avoid downstream issues do not let the result start or end in a "/"
            # Also replace white space with '_'
            result = result.strip("/").replace(" ", "_")

            return ProcessingResult(datum=result, warnings=warnings, errors=errors)
        except ValueError as e:
            logging.error(f"Concatenate failed with {e} (accession_version: {accession_version})")
            errors.append(
                ProcessingAnnotation(
                    source=[
                        AnnotationSource(name=output_field, type=AnnotationSourceType.METADATA)
                    ],
                    message=(
                        f"Concatenation failed for {output_field}. This is a technical error, "
                        "please contact the administrator."
                    ),
                )
            )
            return ProcessingResult(
                datum=None,
                errors=errors,
                warnings=warnings,
            )

    @staticmethod
    def check_authors(
        input_data: InputMetadata, output_field: str, args: FunctionArgs = None
    ) -> ProcessingResult:
        authors = input_data["authors"]

        author_format_description = (
            "Please ensure that "
            "authors are separated by semi-colons. Each author's name should be in the format "
            "'last name, first name;'. Last name(s) is mandatory, a comma is mandatory to "
            "separate first names/initials from last name. Only ASCII alphabetical characters A-Z "
            "are allowed. For example: 'Smith, Anna; Perez, Tom J.; Xu, X.L.;' "
            "or 'Xu,;' if the first name is unknown."
        )
        warnings: list[ProcessingAnnotation] = []
        errors: list[ProcessingAnnotation] = []

        if not authors:
            return ProcessingResult(
                datum=None,
                warnings=warnings,
                errors=errors,
            )
        try:
            authors.encode("ascii")
        except UnicodeEncodeError:
            error_message = (
                f"The authors list '{authors}' contains non-ASCII characters. "
                + author_format_description
            )
            return ProcessingResult(
                datum=None,
                errors=[
                    ProcessingAnnotation(
                        source=[
                            AnnotationSource(name=output_field, type=AnnotationSourceType.METADATA)
                        ],
                        message=error_message,
                    )
                ],
                warnings=warnings,
            )
        if valid_authors(authors):
            formatted_authors = format_authors(authors)
            if warn_potentially_invalid_authors(authors):
                warning_message = (
                    f"The authors list '{authors}' might not be using the Loculus format. "
                    + author_format_description
                )
                warnings = [
                    ProcessingAnnotation(
                        source=[
                            AnnotationSource(name=output_field, type=AnnotationSourceType.METADATA)
                        ],
                        message=warning_message,
                    )
                ]
                return ProcessingResult(
                    datum=formatted_authors,
                    warnings=warnings,
                    errors=errors,
                )
            return ProcessingResult(
                datum=formatted_authors,
                warnings=warnings,
                errors=errors,
            )

        error_message = (
            f"The authors list '{authors}' is not in a recognized format. "
            + author_format_description
        )
        return ProcessingResult(
            datum=None,
            errors=[
                ProcessingAnnotation(
                    source=[
                        AnnotationSource(name=output_field, type=AnnotationSourceType.METADATA)
                    ],
                    message=error_message,
                )
            ],
            warnings=warnings,
        )

    @staticmethod
    def identity(  # noqa: C901, PLR0912
        input_data: InputMetadata, output_field: str, args: FunctionArgs = None
    ) -> ProcessingResult:
        """Identity function, takes input_data["input"] and returns it as output"""
        if "input" not in input_data:
            return ProcessingResult(
                datum=None,
                warnings=[],
                errors=[
                    ProcessingAnnotation(
                        source=[
                            AnnotationSource(name=output_field, type=AnnotationSourceType.METADATA)
                        ],
                        message=f"No data found for output field: {output_field}",
                    )
                ],
            )
        input_datum = input_data["input"]
        if not input_datum:
            return ProcessingResult(datum=None, warnings=[], errors=[])

        errors: list[ProcessingAnnotation] = []
        output_datum: ProcessedMetadataValue
        if args and "type" in args:
            match args["type"]:
                case "int":
                    try:
                        output_datum = int(input_datum)
                    except ValueError:
                        output_datum = None
                        errors.append(invalid_value_annotation(input_datum, output_field, "int"))
                case "float":
                    try:
                        output_datum = float(input_datum)
                    except ValueError:
                        output_datum = None
                        errors.append(invalid_value_annotation(input_datum, output_field, "float"))
                case "boolean":
                    if input_datum.lower() == "true":
                        output_datum = True
                    elif input_datum.lower() == "false":
                        output_datum = False
                    else:
                        output_datum = None
                        errors.append(
                            invalid_value_annotation(input_datum, output_field, "boolean")
                        )
                case _:
                    output_datum = input_datum
        else:
            output_datum = input_datum
        return ProcessingResult(datum=output_datum, warnings=[], errors=errors)

    @staticmethod
    def process_options(
        input_data: InputMetadata, output_field: str, args: FunctionArgs = None
    ) -> ProcessingResult:
        """Checks that option is in options"""
        if "options" not in args:
            return ProcessingResult(
                datum=None,
                warnings=[],
                errors=[
                    ProcessingAnnotation(
                        source=[
                            AnnotationSource(name=output_field, type=AnnotationSourceType.METADATA)
                        ],
                        message=(
                            "Website configuration error: no options specified for field "
                            f"{output_field}, please contact an administrator.",
                        ),
                    )
                ],
            )
        input_datum = input_data["input"]
        if not input_datum:
            return ProcessingResult(datum=None, warnings=[], errors=[])

        output_datum: ProcessedMetadataValue
        standardized_input_datum = standardize_option(input_datum)
        if output_field in options_cache:
            options = options_cache[output_field]
        else:
            options = compute_options_cache(output_field, args["options"])
        error_msg = (
            f"Metadata field {output_field}:'{input_datum}' - not in list of accepted options."
        )
        if standardized_input_datum in options:
            output_datum = options[standardized_input_datum]
        # Allow ingested data to include fields not in options
        elif args["submitter"] == "insdc_ingest_user":
            return ProcessingResult(
                datum=input_datum,
                warnings=[
                    ProcessingAnnotation(
                        source=[
                            AnnotationSource(name=output_field, type=AnnotationSourceType.METADATA)
                        ],
                        message=error_msg,
                    )
                ],
                errors=[],
            )
        else:
            return ProcessingResult(
                datum=None,
                warnings=[],
                errors=[
                    ProcessingAnnotation(
                        source=[
                            AnnotationSource(name=output_field, type=AnnotationSourceType.METADATA)
                        ],
                        message=error_msg,
                    )
                ],
            )
        return ProcessingResult(datum=output_datum, warnings=[], errors=[])


def format_frameshift(input: str) -> str:
    """
    In nextclade frameshifts have the json format:
    [{
          "cdsName": "GPC",
          "nucRel": {
            "begin": 5,
            "end": 20
          },
          "nucAbs": [
            {
              "begin": 97,
              "end": 112
            }
          ],
          "codon": {
            "begin": 2,
            "end": 7
          },
          "gapsLeading": {
            "begin": 1,
            "end": 2
          },
          "gapsTrailing": {
            "begin": 7,
            "end": 8
          }
        },...
    ]

    This function:
    * converts this json object to a comma separated list of frameshift elements:
    cdsName:codon.begin-codon.end(nucAbs.begin-nucAbs.end;...)
    * Additionally, if there is only one element in this range only output the first element
    e.g. cdsName:codon.begin(nucAbs.begin)
    * Converts frameshift positions from index-0 to index-1 (this aligns with other metrics)
    * Makes the range [] have an inclusive start and inclusive end
    (the default in nextclade is exclusive end)
    """
    if input == "[]":
        return ""

    def range_string(_start: str | int, _end: str | int) -> str:
        """Converts 0-indexed exclusive range to 1-indexed inclusive range string"""
        start = int(_start) + 1
        end = int(_end)
        if end > start:
            return f"{start}-{end}"
        return str(start)

    frame_shifts = json.loads(
        input.replace("'", '"')
    )  # Required for json.loads to recognize input as json string and convert to dict
    frame_shift_strings = []
    for frame_shift in frame_shifts:
        nuc_range_list = [range_string(nuc["begin"], nuc["end"]) for nuc in frame_shift["nucAbs"]]
        codon_range = range_string(frame_shift["codon"]["begin"], frame_shift["codon"]["end"])
        frame_shift_strings.append(
            frame_shift["cdsName"] + f":{codon_range}(nt:" + ";".join(nuc_range_list) + ")"
        )
    return ",".join(frame_shift_strings)


def format_stop_codon(result: str) -> str:
    """
    In nextclade stop codons have the json format:
    [   {
            cdsName: String,
            codon: usize,
        },...
    ]

    This function:
    * converts this to a comma-separated list of strings: cdsName:codon
    * Converts stop codon positions from index-0 to index-1 (this aligns with other metrics)
    """
    if result == "[]":
        return ""
    result = result.replace("'", '"')
    stop_codons = json.loads(result)
    stop_codon_strings = []
    for stop_codon in stop_codons:
        stop_codon_string = f"{stop_codon["cdsName"]}:{stop_codon["codon"] + 1}"
        stop_codon_strings.append(stop_codon_string)
    return ",".join(stop_codon_strings)<|MERGE_RESOLUTION|>--- conflicted
+++ resolved
@@ -220,14 +220,8 @@
         except Exception:
             release_date = None
 
-<<<<<<< HEAD
-        logger.debug(f"release_date: {release_date}")
-
-        max_upper_limit = min(filter(None, [datetime.now(tz=pytz.utc), release_date]))
-=======
         now = datetime.now(tz=pytz.utc)
         max_upper_limit = min(now, release_date) if release_date else now
->>>>>>> 441efb88
 
         if not date_str:
             return ProcessingResult(
