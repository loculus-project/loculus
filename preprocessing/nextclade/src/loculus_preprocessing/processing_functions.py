"""Module to define pure functions for processing data
Each function takes input data and returns output data, warnings and errors
This makes it easy to test and reason about the code
"""

import calendar
import json
import logging
import re
from dataclasses import dataclass
from datetime import datetime

import dateutil.parser as dateutil
import pytz

from .datatypes import (
    AnnotationSource,
    AnnotationSourceType,
    FunctionArgs,
    InputMetadata,
    ProcessedMetadataValue,
    ProcessingAnnotation,
    ProcessingResult,
)

logger = logging.getLogger(__name__)

options_cache = {}


def compute_options_cache(output_field: str, options_list: list[str]) -> dict[str, str]:
    """Create a dictionary mapping option to standardized option. Add dict to the options_cache."""
    options: dict[str, str] = {}
    for option in options_list:
        options[standardize_option(option)] = option
    options_cache[output_field] = options
    return options


def standardize_option(option):
    return " ".join(option.lower().split())


def invalid_value_annotation(input_datum, output_field, value_type) -> ProcessingAnnotation:
    return ProcessingAnnotation(
        source=[AnnotationSource(name=output_field, type=AnnotationSourceType.METADATA)],
        message=f"Invalid {value_type} value: {input_datum} for field {output_field}.",
    )


def valid_authors(authors: str) -> bool:
    alpha = r"\s*[a-zA-Z]"
    name_chars = r"[a-zA-Z\s\.\-\']*"
    name = alpha + name_chars + "," + name_chars
    pattern = f"^{name}(;{name})*;?$"
    return re.match(pattern, authors) is not None


def warn_potentially_invalid_authors(authors: str) -> bool:
    authors_split = re.split(r"[,\s]+", authors)
    return bool(";" not in authors and len(authors_split) > 3)


def format_authors(authors: str) -> bool:
    authors_list = [author for author in authors.split(";") if author]
    loculus_authors = []
    for author in authors_list:
        author_single_white_space = re.sub(r"\s\s+", " ", author)
        last_name, first_name = (
            author_single_white_space.split(",")[0].strip(),
            author.split(",")[1].strip(),
        )
        # Add dot after initials in first name
        first_names = []
        for name in first_name.split():
            if len(name) == 1:
                first_names.append(f"{name.upper()}.")
            elif len(name) == 2 and name[1] == ".":
                first_names.append(f"{name.upper()}")
            else:
                first_names.append(name)
        first_name = " ".join(first_names)
        loculus_authors.append(f"{last_name}, {first_name}")
    return "; ".join(loculus_authors).strip()


class ProcessingFunctions:
    @classmethod
    def call_function(
        cls,
        function_name: str,
        args: FunctionArgs,
        input_data: InputMetadata,
        output_field: str,
    ) -> ProcessingResult:
        if not hasattr(cls, function_name):
            msg = (
                f"CRITICAL: No processing function matches: {function_name}."
                "This is a configuration error."
            )
            raise ValueError(msg)
        func = getattr(cls, function_name)
        try:
            result = func(input_data, output_field, args=args)
        except Exception as e:
            message = (
                f"Error calling function {function_name} for output field {output_field} "
                f"with input {input_data} and args {args}: {e}"
            )
            logger.exception(message)
            return ProcessingResult(
                datum=None,
                warnings=[],
                errors=[
                    ProcessingAnnotation(
                        source=[
                            AnnotationSource(name=output_field, type=AnnotationSourceType.METADATA)
                        ],
                        message=(
                            f"Internal Error: Function {function_name} did not return "
                            f"ProcessingResult with input {input_data} and args {args}, "
                            "please contact the administrator."
                        ),
                    )
                ],
            )
        if not isinstance(result, ProcessingResult):
            logger.error(
                f"ERROR: Function {function_name} did not return ProcessingResult "
                f"given input {input_data} and args {args}. "
                "This is likely a preprocessing bug."
            )
            return ProcessingResult(
                datum=None,
                warnings=[],
                errors=[
                    ProcessingAnnotation(
                        source=[
                            AnnotationSource(name=output_field, type=AnnotationSourceType.METADATA)
                        ],
                        message=(
                            f"Internal Error: Function {function_name} did not return "
                            f"ProcessingResult with input {input_data} and args {args}, "
                            "please contact the administrator."
                        ),
                    )
                ],
            )
        return result

    @staticmethod
    def check_date(
        input_data: InputMetadata,
        output_field: str,
        args: FunctionArgs = None,  # args is essential - even if Pylance says it's not used
    ) -> ProcessingResult:
        """Check that date is complete YYYY-MM-DD
        If not according to format return error
        If in future, return warning
        Expects input_data to be an ordered dictionary with a single key "date"
        """
        date = input_data["date"]

        if not date:
            return ProcessingResult(
                datum=None,
                warnings=[],
                errors=[],
            )

        warnings: list[ProcessingAnnotation] = []
        errors: list[ProcessingAnnotation] = []
        try:
            parsed_date = datetime.strptime(date, "%Y-%m-%d").astimezone(pytz.utc)
            if parsed_date > datetime.now(tz=pytz.utc):
                warnings.append(
                    ProcessingAnnotation(
                        source=[
                            AnnotationSource(name=output_field, type=AnnotationSourceType.METADATA)
                        ],
                        message="Date is in the future.",
                    )
                )
            return ProcessingResult(datum=date, warnings=warnings, errors=errors)
        except ValueError as e:
            error_message = (
                f"Date is {date} which is not in the required format YYYY-MM-DD. "
                f"Parsing error: {e}"
            )
            return ProcessingResult(
                datum=None,
                warnings=warnings,
                errors=[
                    ProcessingAnnotation(
                        source=[
                            AnnotationSource(name=output_field, type=AnnotationSourceType.METADATA)
                        ],
                        message=error_message,
                    )
                ],
            )

    @staticmethod
    def parse_date_into_range(
        input_data: InputMetadata,
        output_field: str,
        args: FunctionArgs = None,  # args is essential - even if Pylance says it's not used
    ) -> ProcessingResult:
<<<<<<< HEAD
        """Parse date string formatted as one of YYYY | YYYY-MM | YYYY-MM-DD into a range
=======
        """Parse date string (`input.date`) formatted as one of YYYY | YYYY-MM | YYYY-MM-DD into a range using upper bound (`input.releaseDate`)
>>>>>>> 0fdac51a
        Return value determined FunctionArgs:
        fieldType: "dateRangeString" | "dateRangeLower" | "dateRangeUpper"
        Default fieldType is "dateRangeString"
        """
        if args is None:
            args = {"fieldType": "dateRangeString"}

        logger.debug(f"input_data: {input_data}")

        input_date_str = input_data["date"]

        release_date_str = input_data.get("releaseDate", "") or ""
        try:
            release_date = dateutil.parse(release_date_str).astimezone(pytz.utc)
        except Exception:
            release_date = None

        now = datetime.now(tz=pytz.utc)
        max_upper_limit = min(now, release_date) if release_date else now

        if not input_date_str:
            return ProcessingResult(
                datum=max_upper_limit.strftime("%Y-%m-%d")
                if args["fieldType"] == "dateRangeUpper"
                else None,
                warnings=[],
                errors=[],
            )

        formats_to_messages = {
            "%Y-%m-%d": None,
            "%Y-%m": "Day is missing. Assuming date is some time in the month.",
            "%Y": "Month and day are missing. Assuming date is some time in the year.",
        }

        warnings = []
        errors = []

        @dataclass
        class DateRange:
            date_range_string: str | None
            date_range_lower: datetime | None
            date_range_upper: datetime

        for format, message in formats_to_messages.items():
            try:
                parsed_date = datetime.strptime(input_date_str, format).replace(tzinfo=pytz.utc)
            except ValueError:
                continue
            match format:
                case "%Y-%m-%d":
                    datum = DateRange(
                        date_range_string=parsed_date.strftime(format),
                        date_range_lower=parsed_date,
                        date_range_upper=parsed_date,
                    )
                case "%Y-%m":
                    datum = DateRange(
                        date_range_string=parsed_date.strftime(format),
                        date_range_lower=parsed_date.replace(day=1),
                        date_range_upper=(
                            parsed_date.replace(
                                day=calendar.monthrange(parsed_date.year, parsed_date.month)[1]
                            )
                        ),
                    )
                case "%Y":
                    datum = DateRange(
                        date_range_string=parsed_date.strftime(format),
                        date_range_lower=parsed_date.replace(month=1, day=1),
                        date_range_upper=parsed_date.replace(month=12, day=31),
                    )

            logger.debug(f"parsed_date: {datum}")

            if datum.date_range_upper > max_upper_limit:
                logger.debug(
                    "Tightening upper limit due to release date or current date. "
                    f"Original upper limit: {datum.date_range_upper},"
                    f"new upper limit: {max_upper_limit}"
                )
                datum.date_range_upper = max_upper_limit

            if message:
                warnings.append(
                    ProcessingAnnotation(
                        source=[
                            AnnotationSource(name=output_field, type=AnnotationSourceType.METADATA)
                        ],
                        message=f"Metadata field {output_field}:'{input_date_str}' - " + message,
                    )
                )

            if datum.date_range_lower > datetime.now(tz=pytz.utc):
                logger.debug(
                    f"Lower range of date: {datum.date_range_lower} > {datetime.now(tz=pytz.utc)}"
                )
                errors.append(
                    ProcessingAnnotation(
                        source=[
                            AnnotationSource(name=output_field, type=AnnotationSourceType.METADATA)
                        ],
                        message=f"Metadata field {output_field}:'{input_date_str}' is in the future.",
                    )
                )

            if release_date and (datum.date_range_lower > release_date):
                logger.debug(f"Lower range of date: {parsed_date} > release_date: {release_date}")
                errors.append(
                    ProcessingAnnotation(
                        source=[
                            AnnotationSource(name=output_field, type=AnnotationSourceType.METADATA)
                        ],
                        message=(
                            f"Metadata field {output_field}:'{input_date_str}'"
                            "is after release date."
                        ),
                    )
                )

            match args["fieldType"]:
                case "dateRangeString":
                    return_value = datum.date_range_string
                case "dateRangeLower":
                    return_value = datum.date_range_lower.strftime("%Y-%m-%d")
                    warnings = errors = []
                case "dateRangeUpper":
                    return_value = datum.date_range_upper.strftime("%Y-%m-%d")
                    warnings = errors = []
                case _:
                    msg = f"Config error: Unknown fieldType: {args['fieldType']}"
                    raise ValueError(msg)

            return ProcessingResult(datum=return_value, warnings=warnings, errors=errors)

        # If all parsing attempts fail, it's an unrecognized format
        return ProcessingResult(
            datum=None,
            warnings=[],
            errors=[
                ProcessingAnnotation(
                    source=[
                        AnnotationSource(name=output_field, type=AnnotationSourceType.METADATA)
                    ],
                    message=f"Metadata field {output_field}: Date {input_date_str} could not be parsed.",
                )
            ],
        )

    @staticmethod
    def parse_and_assert_past_date(  # noqa: C901
        input_data: InputMetadata,
        output_field,
        args: FunctionArgs = None,  # args is essential - even if Pylance says it's not used
    ) -> ProcessingResult:
        """Parse date string. If it's incomplete, add 01-01, if no year, return null and error
        input_data:
            date: str, date string to parse
            release_date: str, optional release date to compare against if None use today
        """
        logger.debug(f"input_data: {input_data}")
        date_str = input_data["date"]

        if not date_str:
            return ProcessingResult(
                datum=None,
                warnings=[],
                errors=[],
            )
        release_date_str = input_data.get("release_date", "") or ""
        try:
            release_date = dateutil.parse(release_date_str)
        except Exception:
            release_date = None
        logger.debug(f"release_date: {release_date}")
        logger.debug(f"date_str: {date_str}")

        formats_to_messages = {
            "%Y-%m-%d": None,
            "%Y-%m": "Day is missing. Assuming the 1st.",
            "%Y": "Month and day are missing. Assuming January 1st.",
        }

        warnings = []
        errors = []

        for format, message in formats_to_messages.items():
            try:
                parsed_date = datetime.strptime(date_str, format).replace(tzinfo=pytz.utc)
                match format:
                    case "%Y-%m-%d":
                        datum = parsed_date.strftime("%Y-%m-%d")
                    case "%Y-%m":
                        datum = f"{parsed_date.strftime('%Y-%m')}-01"
                    case "%Y":
                        datum = f"{parsed_date.strftime('%Y')}-01-01"

                logger.debug(f"parsed_date: {parsed_date}")

                if message:
                    warnings.append(
                        ProcessingAnnotation(
                            source=[
                                AnnotationSource(
                                    name=output_field, type=AnnotationSourceType.METADATA
                                )
                            ],
                            message=f"Metadata field {output_field}:'{date_str}' - " + message,
                        )
                    )

                if parsed_date > datetime.now(tz=pytz.utc):
                    logger.debug(f"parsed_date: {parsed_date} > {datetime.now(tz=pytz.utc)}")
                    errors.append(
                        ProcessingAnnotation(
                            source=[
                                AnnotationSource(
                                    name=output_field, type=AnnotationSourceType.METADATA
                                )
                            ],
                            message=f"Metadata field {output_field}:'{date_str}' is in the future.",
                        )
                    )

                if release_date and parsed_date > release_date:
                    logger.debug(f"parsed_date: {parsed_date} > release_date: {release_date}")
                    errors.append(
                        ProcessingAnnotation(
                            source=[
                                AnnotationSource(
                                    name=output_field, type=AnnotationSourceType.METADATA
                                )
                            ],
                            message=(
                                f"Metadata field {output_field}:'{date_str}'"
                                "is after release date."
                            ),
                        )
                    )

                return ProcessingResult(datum=datum, warnings=warnings, errors=errors)
            except ValueError:
                continue

        # If all parsing attempts fail, it's an unrecognized format
        return ProcessingResult(
            datum=None,
            warnings=[],
            errors=[
                ProcessingAnnotation(
                    source=[
                        AnnotationSource(name=output_field, type=AnnotationSourceType.METADATA)
                    ],
                    message=f"Metadata field {output_field}: Date format is not recognized.",
                )
            ],
        )

    @staticmethod
    def parse_timestamp(
        input_data: InputMetadata,
        output_field: str,
        args: FunctionArgs = None,  # args is essential - even if Pylance says it's not used
    ) -> ProcessingResult:
        """Parse a timestamp string, e.g. 2022-11-01T00:00:00Z and return a YYYY-MM-DD string"""
        timestamp = input_data["timestamp"]

        if not timestamp:
            return ProcessingResult(
                datum=None,
                warnings=[],
                errors=[],
            )

        # Parse timestamp
        warnings: list[ProcessingAnnotation] = []
        errors: list[ProcessingAnnotation] = []
        try:
            parsed_timestamp = dateutil.parse(timestamp)
            return ProcessingResult(
                datum=parsed_timestamp.strftime("%Y-%m-%d"),
                warnings=warnings,
                errors=errors,
            )
        except ValueError as e:
            error_message = (
                f"Timestamp is {timestamp} which is not in parseable YYYY-MM-DD. "
                f"Parsing error: {e}"
            )
            return ProcessingResult(
                datum=None,
                errors=[
                    ProcessingAnnotation(
                        source=[
                            AnnotationSource(name=output_field, type=AnnotationSourceType.METADATA)
                        ],
                        message=error_message,
                    )
                ],
                warnings=warnings,
            )

    @staticmethod
    def concatenate(
        input_data: InputMetadata, output_field: str, args: FunctionArgs = None
    ) -> ProcessingResult:
        """Concatenates input fields with accession_version using the "/" separator in the order
        specified by the order argument.
        """
        warnings: list[ProcessingAnnotation] = []
        errors: list[ProcessingAnnotation] = []

        number_fields = len(input_data.keys()) + 1

        accession_version = args["accession_version"]
        order = args["order"]
        type = args["type"]

        # Check accessionVersion only exists once in the list:
        if number_fields != len(order):
            logging.error(
                f"Concatenate: Expected {len(order)} fields, got {number_fields}. "
                f"This is probably a configuration error. (accession_version: {accession_version})"
            )
            errors.append(
                ProcessingAnnotation(
                    source=[
                        AnnotationSource(name=output_field, type=AnnotationSourceType.METADATA)
                    ],
                    message="Concatenation failed."
                    "This may be a configuration error, please contact the administrator.",
                )
            )
            return ProcessingResult(
                datum=None,
                warnings=warnings,
                errors=errors,
            )

        formatted_input_data = []
        try:
            for i in range(len(order)):
                if type[i] == "date":
                    processed = ProcessingFunctions.parse_and_assert_past_date(
                        {"date": input_data[order[i]]}, output_field
                    )
                    formatted_input_data.append("" if processed.datum is None else processed.datum)
                    errors += processed.errors
                    warnings += processed.warnings
                elif type[i] == "timestamp":
                    processed = ProcessingFunctions.parse_timestamp(
                        {"timestamp": input_data[order[i]]}, output_field
                    )
                    formatted_input_data.append("" if processed.datum is None else processed.datum)
                    errors += processed.errors
                    warnings += processed.warnings
                elif order[i] in input_data:
                    formatted_input_data.append(
                        "" if input_data[order[i]] is None else input_data[order[i]]
                    )
                else:
                    formatted_input_data.append(accession_version)
            logging.debug(f"formatted input data:{formatted_input_data}")

            result = "/".join(formatted_input_data)
            # To avoid downstream issues do not let the result start or end in a "/"
            # Also replace white space with '_'
            result = result.strip("/").replace(" ", "_")

            return ProcessingResult(datum=result, warnings=warnings, errors=errors)
        except ValueError as e:
            logging.error(f"Concatenate failed with {e} (accession_version: {accession_version})")
            errors.append(
                ProcessingAnnotation(
                    source=[
                        AnnotationSource(name=output_field, type=AnnotationSourceType.METADATA)
                    ],
                    message=(
                        f"Concatenation failed for {output_field}. This is a technical error, "
                        "please contact the administrator."
                    ),
                )
            )
            return ProcessingResult(
                datum=None,
                errors=errors,
                warnings=warnings,
            )

    @staticmethod
    def check_authors(
        input_data: InputMetadata, output_field: str, args: FunctionArgs = None
    ) -> ProcessingResult:
        authors = input_data["authors"]

        author_format_description = (
            "Please ensure that "
            "authors are separated by semi-colons. Each author's name should be in the format "
            "'last name, first name;'. Last name(s) is mandatory, a comma is mandatory to "
            "separate first names/initials from last name. Only ASCII alphabetical characters A-Z "
            "are allowed. For example: 'Smith, Anna; Perez, Tom J.; Xu, X.L.;' "
            "or 'Xu,;' if the first name is unknown."
        )
        warnings: list[ProcessingAnnotation] = []
        errors: list[ProcessingAnnotation] = []

        if not authors:
            return ProcessingResult(
                datum=None,
                warnings=warnings,
                errors=errors,
            )
        try:
            authors.encode("ascii")
        except UnicodeEncodeError:
            error_message = (
                f"The authors list '{authors}' contains non-ASCII characters. "
                + author_format_description
            )
            return ProcessingResult(
                datum=None,
                errors=[
                    ProcessingAnnotation(
                        source=[
                            AnnotationSource(name=output_field, type=AnnotationSourceType.METADATA)
                        ],
                        message=error_message,
                    )
                ],
                warnings=warnings,
            )
        if valid_authors(authors):
            formatted_authors = format_authors(authors)
            if warn_potentially_invalid_authors(authors):
                warning_message = (
                    f"The authors list '{authors}' might not be using the Loculus format. "
                    + author_format_description
                )
                warnings = [
                    ProcessingAnnotation(
                        source=[
                            AnnotationSource(name=output_field, type=AnnotationSourceType.METADATA)
                        ],
                        message=warning_message,
                    )
                ]
                return ProcessingResult(
                    datum=formatted_authors,
                    warnings=warnings,
                    errors=errors,
                )
            return ProcessingResult(
                datum=formatted_authors,
                warnings=warnings,
                errors=errors,
            )

        error_message = (
            f"The authors list '{authors}' is not in a recognized format. "
            + author_format_description
        )
        return ProcessingResult(
            datum=None,
            errors=[
                ProcessingAnnotation(
                    source=[
                        AnnotationSource(name=output_field, type=AnnotationSourceType.METADATA)
                    ],
                    message=error_message,
                )
            ],
            warnings=warnings,
        )

    @staticmethod
    def identity(  # noqa: C901, PLR0912
        input_data: InputMetadata, output_field: str, args: FunctionArgs = None
    ) -> ProcessingResult:
        """Identity function, takes input_data["input"] and returns it as output"""
        if "input" not in input_data:
            return ProcessingResult(
                datum=None,
                warnings=[],
                errors=[
                    ProcessingAnnotation(
                        source=[
                            AnnotationSource(name=output_field, type=AnnotationSourceType.METADATA)
                        ],
                        message=f"No data found for output field: {output_field}",
                    )
                ],
            )
        input_datum = input_data["input"]
        if not input_datum:
            return ProcessingResult(datum=None, warnings=[], errors=[])

        errors: list[ProcessingAnnotation] = []
        output_datum: ProcessedMetadataValue
        if args and "type" in args:
            match args["type"]:
                case "int":
                    try:
                        output_datum = int(input_datum)
                    except ValueError:
                        output_datum = None
                        errors.append(invalid_value_annotation(input_datum, output_field, "int"))
                case "float":
                    try:
                        output_datum = float(input_datum)
                    except ValueError:
                        output_datum = None
                        errors.append(invalid_value_annotation(input_datum, output_field, "float"))
                case "boolean":
                    if input_datum.lower() == "true":
                        output_datum = True
                    elif input_datum.lower() == "false":
                        output_datum = False
                    else:
                        output_datum = None
                        errors.append(
                            invalid_value_annotation(input_datum, output_field, "boolean")
                        )
                case _:
                    output_datum = input_datum
        else:
            output_datum = input_datum
        return ProcessingResult(datum=output_datum, warnings=[], errors=errors)

    @staticmethod
    def process_options(
        input_data: InputMetadata, output_field: str, args: FunctionArgs = None
    ) -> ProcessingResult:
        """Checks that option is in options"""
        if "options" not in args:
            return ProcessingResult(
                datum=None,
                warnings=[],
                errors=[
                    ProcessingAnnotation(
                        source=[
                            AnnotationSource(name=output_field, type=AnnotationSourceType.METADATA)
                        ],
                        message=(
                            "Website configuration error: no options specified for field "
                            f"{output_field}, please contact an administrator.",
                        ),
                    )
                ],
            )
        input_datum = input_data["input"]
        if not input_datum:
            return ProcessingResult(datum=None, warnings=[], errors=[])

        output_datum: ProcessedMetadataValue
        standardized_input_datum = standardize_option(input_datum)
        if output_field in options_cache:
            options = options_cache[output_field]
        else:
            options = compute_options_cache(output_field, args["options"])
        error_msg = (
            f"Metadata field {output_field}:'{input_datum}' - not in list of accepted options."
        )
        if standardized_input_datum in options:
            output_datum = options[standardized_input_datum]
        # Allow ingested data to include fields not in options
        elif args["submitter"] == "insdc_ingest_user":
            return ProcessingResult(
                datum=input_datum,
                warnings=[
                    ProcessingAnnotation(
                        source=[
                            AnnotationSource(name=output_field, type=AnnotationSourceType.METADATA)
                        ],
                        message=error_msg,
                    )
                ],
                errors=[],
            )
        else:
            return ProcessingResult(
                datum=None,
                warnings=[],
                errors=[
                    ProcessingAnnotation(
                        source=[
                            AnnotationSource(name=output_field, type=AnnotationSourceType.METADATA)
                        ],
                        message=error_msg,
                    )
                ],
            )
        return ProcessingResult(datum=output_datum, warnings=[], errors=[])


def format_frameshift(input: str) -> str:
    """
    In nextclade frameshifts have the json format:
    [{
          "cdsName": "GPC",
          "nucRel": {
            "begin": 5,
            "end": 20
          },
          "nucAbs": [
            {
              "begin": 97,
              "end": 112
            }
          ],
          "codon": {
            "begin": 2,
            "end": 7
          },
          "gapsLeading": {
            "begin": 1,
            "end": 2
          },
          "gapsTrailing": {
            "begin": 7,
            "end": 8
          }
        },...
    ]

    This function:
    * converts this json object to a comma separated list of frameshift elements:
    cdsName:codon.begin-codon.end(nucAbs.begin-nucAbs.end;...)
    * Additionally, if there is only one element in this range only output the first element
    e.g. cdsName:codon.begin(nucAbs.begin)
    * Converts frameshift positions from index-0 to index-1 (this aligns with other metrics)
    * Makes the range [] have an inclusive start and inclusive end
    (the default in nextclade is exclusive end)
    """
    if input == "[]":
        return ""

    def range_string(_start: str | int, _end: str | int) -> str:
        """Converts 0-indexed exclusive range to 1-indexed inclusive range string"""
        start = int(_start) + 1
        end = int(_end)
        if end > start:
            return f"{start}-{end}"
        return str(start)

    frame_shifts = json.loads(
        input.replace("'", '"')
    )  # Required for json.loads to recognize input as json string and convert to dict
    frame_shift_strings = []
    for frame_shift in frame_shifts:
        nuc_range_list = [range_string(nuc["begin"], nuc["end"]) for nuc in frame_shift["nucAbs"]]
        codon_range = range_string(frame_shift["codon"]["begin"], frame_shift["codon"]["end"])
        frame_shift_strings.append(
            frame_shift["cdsName"] + f":{codon_range}(nt:" + ";".join(nuc_range_list) + ")"
        )
    return ",".join(frame_shift_strings)


def format_stop_codon(result: str) -> str:
    """
    In nextclade stop codons have the json format:
    [   {
            cdsName: String,
            codon: usize,
        },...
    ]

    This function:
    * converts this to a comma-separated list of strings: cdsName:codon
    * Converts stop codon positions from index-0 to index-1 (this aligns with other metrics)
    """
    if result == "[]":
        return ""
    result = result.replace("'", '"')
    stop_codons = json.loads(result)
    stop_codon_strings = []
    for stop_codon in stop_codons:
        stop_codon_string = f"{stop_codon["cdsName"]}:{stop_codon["codon"] + 1}"
        stop_codon_strings.append(stop_codon_string)
    return ",".join(stop_codon_strings)<|MERGE_RESOLUTION|>--- conflicted
+++ resolved
@@ -206,11 +206,7 @@
         output_field: str,
         args: FunctionArgs = None,  # args is essential - even if Pylance says it's not used
     ) -> ProcessingResult:
-<<<<<<< HEAD
-        """Parse date string formatted as one of YYYY | YYYY-MM | YYYY-MM-DD into a range
-=======
         """Parse date string (`input.date`) formatted as one of YYYY | YYYY-MM | YYYY-MM-DD into a range using upper bound (`input.releaseDate`)
->>>>>>> 0fdac51a
         Return value determined FunctionArgs:
         fieldType: "dateRangeString" | "dateRangeLower" | "dateRangeUpper"
         Default fieldType is "dateRangeString"
