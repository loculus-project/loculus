--- conflicted
+++ resolved
@@ -81,13 +81,16 @@
     )
 
 
-def load_aligned_nuc_sequences(result_dir: str) -> dict[AccessionVersion, NucleotideSequence]:
+def load_aligned_nuc_sequences(
+    result_dir_seg: str, segment: str
+) -> dict[AccessionVersion, NucleotideSequence]:
     aligned_nucleotide_sequences: dict[AccessionVersion, NucleotideSequence] = {}
-    with open(f"{result_dir}/nextclade.aligned.fasta", encoding="utf-8") as aligned_nucs:
-        for aligned_sequence in SeqIO.parse(aligned_nucs, "fasta"):
-            sequence_id: AccessionVersion = aligned_sequence.id
+    with open(result_dir_seg + "/nextclade.aligned.fasta", encoding="utf-8") as aligned_nucs:
+        aligned_nuc = SeqIO.parse(aligned_nucs, "fasta")
+        for aligned_sequence in aligned_nuc:
+            sequence_id: str = aligned_sequence.id
             sequence: NucleotideSequence = str(aligned_sequence.seq)
-            aligned_nucleotide_sequences[sequence_id] = mask_terminal_gaps(sequence)
+            aligned_nucleotide_sequences[sequence_id][segment] = mask_terminal_gaps(sequence)
     return aligned_nucleotide_sequences
 
 
@@ -149,60 +152,11 @@
         aligned_nucleotide_sequences[id] = {}
         for gene in config.genes:
             aligned_aminoacid_sequences[id][gene] = None
-<<<<<<< HEAD
         for segment in config.nucleotideSequences:
             aligned_nucleotide_sequences[id][segment] = None
             if segment in entry.data.unalignedNucleotideSequences:
                 unaligned_nucleotide_sequences[id][segment] = (
                     entry.data.unalignedNucleotideSequences[segment]
-=======
-
-    with TemporaryDirectory(delete=not config.keep_tmp_dir) as result_dir:
-        # TODO: Generalize for multiple segments (flu)
-        input_file = result_dir + "/input.fasta"
-        with open(input_file, "w", encoding="utf-8") as f:
-            for id, sequence in unaligned_nucleotide_sequences.items():
-                f.write(f">{id}\n")
-                f.write(f"{sequence}\n")
-
-        command = [
-            "nextclade3",
-            "run",
-            f"--output-all={result_dir}",
-            f"--input-dataset={dataset_dir}",
-            f"--output-translations={result_dir}/nextclade.cds_translation.{{cds}}.fasta",
-            "--jobs=1",
-            "--",
-            f"{input_file}",
-        ]
-        logging.debug(f"Running nextclade: {command}")
-
-        # TODO: Capture stderr and log at DEBUG level
-        exit_code = subprocess.run(command, check=False).returncode  # noqa: S603
-        if exit_code != 0:
-            msg = f"nextclade failed with exit code {exit_code}"
-            raise Exception(msg)
-
-        logging.debug(f"Nextclade results available in {result_dir}")
-
-        aligned_nucleotide_sequences = load_aligned_nuc_sequences(result_dir)
-
-        for gene in config.genes:
-            translation_path = result_dir + f"/nextclade.cds_translation.{gene}.fasta"
-            try:
-                with open(translation_path, encoding="utf-8") as aligned_translations:
-                    aligned_translation = SeqIO.parse(aligned_translations, "fasta")
-                    for aligned_sequence in aligned_translation:
-                        sequence_id = aligned_sequence.id
-                        masked_sequence = mask_terminal_gaps(
-                            str(aligned_sequence.seq), mask_char="X"
-                        )
-                        aligned_aminoacid_sequences[sequence_id][gene] = masked_sequence
-            except FileNotFoundError:
-                # TODO: Add warning to each sequence
-                logging.info(
-                    f"Gene {gene} not found in Nextclade results expected at: {translation_path}"
->>>>>>> 80426132
                 )
             else:
                 unaligned_nucleotide_sequences[id][segment] = None
@@ -243,13 +197,7 @@
 
             logging.debug("Nextclade results available in %s", result_dir)
 
-            with open(
-                result_dir_seg + "/nextclade.aligned.fasta", encoding="utf-8"
-            ) as aligned_nucs:
-                aligned_nuc = SeqIO.parse(aligned_nucs, "fasta")
-                for aligned_sequence in aligned_nuc:
-                    sequence_id: str = aligned_sequence.id
-                    aligned_nucleotide_sequences[sequence_id][segment] = str(aligned_sequence.seq)
+            aligned_nucleotide_sequences = load_aligned_nuc_sequences(result_dir_seg, segment)
 
             for gene in config.genes:
                 translation_path = result_dir_seg + f"/nextclade.cds_translation.{gene}.fasta"
@@ -258,9 +206,10 @@
                         aligned_translation = SeqIO.parse(aligned_translations, "fasta")
                         for aligned_sequence in aligned_translation:
                             sequence_id = aligned_sequence.id
-                            aligned_aminoacid_sequences[sequence_id][gene] = str(
-                                aligned_sequence.seq
+                            masked_sequence = mask_terminal_gaps(
+                                str(aligned_sequence.seq), mask_char="X"
                             )
+                            aligned_aminoacid_sequences[sequence_id][gene] = masked_sequence
                 except FileNotFoundError:
                     # TODO: Add warning to each sequence
                     logging.info(
@@ -435,50 +384,12 @@
             required=spec_dict.get("required", False),
             args=spec_dict.get("args", {}),
         )
-<<<<<<< HEAD
         processing_result = get_metadata(
             spec,
             output_field,
             unprocessed,
             errors,
             warnings,
-=======
-        input_data: InputMetadata = {}
-        for arg_name, input_path in spec.inputs.items():
-            input_data[arg_name] = None
-            # If field starts with "nextclade.", take from nextclade metadata
-            nextclade_prefix = "nextclade."
-            if input_path.startswith(nextclade_prefix):
-                # Remove "nextclade." prefix
-                if unprocessed.nextcladeMetadata is None:
-                    alignment_failed = True
-                    continue
-                sub_path = input_path[len(nextclade_prefix) :]
-                input_data[arg_name] = str(
-                    dpath.get(
-                        unprocessed.nextcladeMetadata,
-                        sub_path,
-                        separator=".",
-                        default=None,
-                    )
-                )
-                continue
-            if input_path not in unprocessed.inputMetadata:
-                # Suppress warning to prevent spamming for now until
-                # we have a more sophisticated solution
-                # warnings.append(
-                #     ProcessingAnnotation(
-                #         source=[
-                #             AnnotationSource(name=input_path, type=AnnotationSourceType.METADATA)
-                #         ],
-                #         message=f"Metadata field '{input_path}' not found in input",
-                #     )
-                # )
-                continue
-            input_data[arg_name] = unprocessed.inputMetadata[input_path]
-        processing_result = ProcessingFunctions.call_function(
-            spec.function, spec.args, input_data, output_field
->>>>>>> 80426132
         )
         output_metadata[output_field] = processing_result.datum
         if null_per_backend(processing_result.datum) and spec.required:
