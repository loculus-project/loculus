name: loculus-nextclade
channels:
  - conda-forge
  - bioconda
  - nodefaults
dependencies:
  - python=3.12.9  # Pinned to 3.12.x series, check for patch updates within 3.12
  - biopython=1.85
  - dpath=2.2.0
  - nextclade=3.18.0
  - pip=25.2
  - uv=0.9.5
  - PyYAML=6.0.3
  - pyjwt=2.10.1
  - python-dateutil=2.9.0.post0
  - pytz=2025.2
  - requests=2.32.5
  - pandas=2.3.3
  - ruff=0.14.2
  - types-PyYAML=6.0.12.20250915
  - types-requests=2.32.4.20250913
  - types-python-dateutil=2.9.0.20251115
  - types-pytz=2025.2.0.20251108
<<<<<<< HEAD
  - pytest=8.4.2
=======
  - types-python-dateutil=2.9.0.20251008
  - pytest=9.0.2
>>>>>>> f652be74
  - unidecode=1.3.8<|MERGE_RESOLUTION|>--- conflicted
+++ resolved
@@ -21,10 +21,5 @@
   - types-requests=2.32.4.20250913
   - types-python-dateutil=2.9.0.20251115
   - types-pytz=2025.2.0.20251108
-<<<<<<< HEAD
-  - pytest=8.4.2
-=======
-  - types-python-dateutil=2.9.0.20251008
   - pytest=9.0.2
->>>>>>> f652be74
   - unidecode=1.3.8