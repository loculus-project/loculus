package org.loculus.backend.service.submission

import org.hamcrest.MatcherAssert.assertThat
import org.hamcrest.Matchers.`is`
import org.jetbrains.exposed.sql.JoinType
import org.jetbrains.exposed.sql.and
import org.jetbrains.exposed.sql.selectAll
import org.jetbrains.exposed.sql.transactions.transaction
import org.junit.jupiter.api.Test
import org.loculus.backend.api.Organism
import org.loculus.backend.controller.DEFAULT_ORGANISM
import org.loculus.backend.controller.EndpointTest
import org.loculus.backend.controller.ORGANISM_WITHOUT_CONSENSUS_SEQUENCES
import org.loculus.backend.controller.OTHER_ORGANISM
import org.loculus.backend.controller.submission.PreparedProcessedData
import org.loculus.backend.controller.submission.SubmissionControllerClient
import org.loculus.backend.controller.submission.SubmissionConvenienceClient
import org.loculus.backend.utils.DateProvider
import org.springframework.beans.factory.annotation.Autowired
import org.springframework.test.web.servlet.result.MockMvcResultMatchers.status

@EndpointTest
class UseNewerProcessingPipelineVersionTaskTest(
    @Autowired val convenienceClient: SubmissionConvenienceClient,
    @Autowired val submissionControllerClient: SubmissionControllerClient,
    @Autowired val useNewerProcessingPipelineVersionTask: UseNewerProcessingPipelineVersionTask,
    @Autowired val submissionDatabaseService: SubmissionDatabaseService,
    @Autowired val dateProvider: DateProvider,
) {

    @Test
    fun `GIVEN error-free data from a newer pipeline WHEN the task is executed THEN the newer pipeline is used`() {
        assertThat(submissionDatabaseService.getCurrentProcessingPipelineVersion(Organism(DEFAULT_ORGANISM)), `is`(1L))
        val accessionVersions = convenienceClient.submitDefaultFiles().submissionIdMappings

        val processedData = accessionVersions.map {
            PreparedProcessedData.successfullyProcessed(it.accession, it.version)
        }
        val processedDataWithError = processedData.toMutableList()
        processedDataWithError[1] = PreparedProcessedData.withErrors(processedDataWithError[1].accession)

        convenienceClient.extractUnprocessedData(pipelineVersion = 1)
        convenienceClient.submitProcessedData(processedData, pipelineVersion = 1)
        useNewerProcessingPipelineVersionTask.task()
        assertThat(submissionDatabaseService.getCurrentProcessingPipelineVersion(Organism(DEFAULT_ORGANISM)), `is`(1L))

        convenienceClient.extractUnprocessedData(pipelineVersion = 2)
        convenienceClient.submitProcessedData(processedDataWithError, pipelineVersion = 2)
        useNewerProcessingPipelineVersionTask.task()
        assertThat(submissionDatabaseService.getCurrentProcessingPipelineVersion(Organism(DEFAULT_ORGANISM)), `is`(1L))

        convenienceClient.extractUnprocessedData(pipelineVersion = 3)
        convenienceClient.submitProcessedData(processedData, pipelineVersion = 3)
        useNewerProcessingPipelineVersionTask.task()
        assertThat(submissionDatabaseService.getCurrentProcessingPipelineVersion(Organism(DEFAULT_ORGANISM)), `is`(3L))

        submissionControllerClient.extractUnprocessedData(numberOfSequenceEntries = 10, pipelineVersion = 2)
            .andExpect(status().isUnprocessableEntity)
    }

    @Suppress("ktlint:standard:max-line-length")
    @Test
    fun `GIVEN the pipeline version for one organism updates THEN the pipeline version for another organism is not updated`() {
        assertThat(submissionDatabaseService.getCurrentProcessingPipelineVersion(Organism(DEFAULT_ORGANISM)), `is`(1L))
        assertThat(submissionDatabaseService.getCurrentProcessingPipelineVersion(Organism(OTHER_ORGANISM)), `is`(1L))

        val accessionVersions = convenienceClient.submitDefaultFiles().submissionIdMappings
        val processedData = accessionVersions.map {
            PreparedProcessedData.successfullyProcessed(it.accession, it.version)
        }
        convenienceClient.extractUnprocessedData(pipelineVersion = 2)
        convenienceClient.submitProcessedData(processedData, pipelineVersion = 2)
        useNewerProcessingPipelineVersionTask.task()

        assertThat(submissionDatabaseService.getCurrentProcessingPipelineVersion(Organism(DEFAULT_ORGANISM)), `is`(2L))
        assertThat(submissionDatabaseService.getCurrentProcessingPipelineVersion(Organism(OTHER_ORGANISM)), `is`(1L))
    }

    @Test
    fun `GIVEN the backend restarts THEN no faulty V1 entries are created`() {
        val rowCount = transaction {
            CurrentProcessingPipelineTable.setV1ForOrganismsIfNotExist(
                listOf(DEFAULT_ORGANISM, OTHER_ORGANISM, ORGANISM_WITHOUT_CONSENSUS_SEQUENCES),
                dateProvider.getCurrentDateTime(),
            )

            CurrentProcessingPipelineTable.selectAll().count()
        }

        // update DEFAULT_ORGANISM to V2
        val accessionVersions = convenienceClient.submitDefaultFiles().submissionIdMappings
        val processedData = accessionVersions.map {
            PreparedProcessedData.successfullyProcessed(it.accession, it.version)
        }
        convenienceClient.extractUnprocessedData(pipelineVersion = 2)
        convenienceClient.submitProcessedData(processedData, pipelineVersion = 2)
        useNewerProcessingPipelineVersionTask.task()

        val rowCountAfterV2 = transaction {
            // simulate a DB init by calling this function
            CurrentProcessingPipelineTable.setV1ForOrganismsIfNotExist(
                listOf(DEFAULT_ORGANISM, OTHER_ORGANISM, ORGANISM_WITHOUT_CONSENSUS_SEQUENCES),
                dateProvider.getCurrentDateTime(),
            )

            CurrentProcessingPipelineTable.selectAll().count()
        }

        assertThat(rowCount, `is`(rowCountAfterV2))
    }

<<<<<<< HEAD
    @Suppress("ktlint:standard:max-line-length")
    @Test
    fun `GIVEN no new processed data WHEN checking for newer pipeline multiple times THEN subsequent calls return empty map`() {
        val accessionVersions = convenienceClient.submitDefaultFiles().submissionIdMappings
        val processedData = accessionVersions.map {
            PreparedProcessedData.successfullyProcessed(it.accession, it.version)
        }
        convenienceClient.extractUnprocessedData(pipelineVersion = 1)
        convenienceClient.submitProcessedData(processedData, pipelineVersion = 1)

        val firstCall = submissionDatabaseService.useNewerProcessingPipelineIfPossible()
        val secondCall = submissionDatabaseService.useNewerProcessingPipelineIfPossible()

        assertThat(firstCall.keys, `is`(setOf(DEFAULT_ORGANISM)))
        assertThat(secondCall.isEmpty(), `is`(true))
    }
=======
    @Test
    fun `GIVEN multiple pipeline versions exist WHEN the version is bumped THEN old data is deleted`() {
        // ... but only for that organism!

        // create data for OTHER_ORGANISM - so we can check later that it doesn't get deleted
        convenienceClient.prepareDefaultSequenceEntriesToApprovedForRelease(
            organism = OTHER_ORGANISM,
        )

        val processedData = convenienceClient.submitDefaultFiles().submissionIdMappings.map {
            PreparedProcessedData.successfullyProcessed(it.accession, it.version)
        }

        convenienceClient.extractUnprocessedData(pipelineVersion = 1)
        convenienceClient.submitProcessedData(processedData, pipelineVersion = 1)
        useNewerProcessingPipelineVersionTask.task()

        convenienceClient.extractUnprocessedData(pipelineVersion = 2)
        convenienceClient.submitProcessedData(processedData, pipelineVersion = 2)
        useNewerProcessingPipelineVersionTask.task()

        transaction {
            // check that nothing got deleted yet
            assertThat(getExistingPipelineVersions(DEFAULT_ORGANISM), `is`(listOf(1L, 2L)))
            assertThat(getExistingPipelineVersions(OTHER_ORGANISM), `is`(listOf(1L)))
        }

        convenienceClient.extractUnprocessedData(pipelineVersion = 3)
        convenienceClient.submitProcessedData(processedData, pipelineVersion = 3)
        useNewerProcessingPipelineVersionTask.task()

        assertThat(submissionDatabaseService.getCurrentProcessingPipelineVersion(Organism(DEFAULT_ORGANISM)), `is`(3L))

        transaction {
            // check that v1 for DEFAULT_ORGANISM is deleted, but not for OTHER_ORGANISM
            assertThat(getExistingPipelineVersions(DEFAULT_ORGANISM), `is`(listOf(2L, 3L)))
            assertThat(getExistingPipelineVersions(OTHER_ORGANISM), `is`(listOf(1L)))
        }
    }

    /**
     * Returns an ordered list of pipeline versions for which data exists in the
     * SequenceEntriesPreprocessedDataTable table.
     */
    private fun getExistingPipelineVersions(organism: String) = SequenceEntriesPreprocessedDataTable
        .join(SequenceEntriesTable, joinType = JoinType.INNER) {
            (SequenceEntriesPreprocessedDataTable.accessionColumn eq SequenceEntriesTable.accessionColumn) and
                (SequenceEntriesPreprocessedDataTable.versionColumn eq SequenceEntriesTable.versionColumn)
        }
        .select(SequenceEntriesPreprocessedDataTable.pipelineVersionColumn)
        .where { SequenceEntriesTable.organismColumn eq organism }
        .orderBy(SequenceEntriesPreprocessedDataTable.pipelineVersionColumn)
        .groupBy(SequenceEntriesPreprocessedDataTable.pipelineVersionColumn)
        .map { it[SequenceEntriesPreprocessedDataTable.pipelineVersionColumn] }
>>>>>>> 8024af3c
}<|MERGE_RESOLUTION|>--- conflicted
+++ resolved
@@ -109,7 +109,6 @@
         assertThat(rowCount, `is`(rowCountAfterV2))
     }
 
-<<<<<<< HEAD
     @Suppress("ktlint:standard:max-line-length")
     @Test
     fun `GIVEN no new processed data WHEN checking for newer pipeline multiple times THEN subsequent calls return empty map`() {
@@ -126,7 +125,7 @@
         assertThat(firstCall.keys, `is`(setOf(DEFAULT_ORGANISM)))
         assertThat(secondCall.isEmpty(), `is`(true))
     }
-=======
+
     @Test
     fun `GIVEN multiple pipeline versions exist WHEN the version is bumped THEN old data is deleted`() {
         // ... but only for that organism!
@@ -181,5 +180,4 @@
         .orderBy(SequenceEntriesPreprocessedDataTable.pipelineVersionColumn)
         .groupBy(SequenceEntriesPreprocessedDataTable.pipelineVersionColumn)
         .map { it[SequenceEntriesPreprocessedDataTable.pipelineVersionColumn] }
->>>>>>> 8024af3c
 }