package org.loculus.backend.controller.seqsetcitations

import com.jayway.jsonpath.JsonPath
import com.ninjasquad.springmockk.MockkBean
import io.mockk.every
import org.junit.jupiter.api.BeforeEach
import org.junit.jupiter.api.Test
import org.junit.jupiter.params.ParameterizedTest
import org.junit.jupiter.params.provider.MethodSource
<<<<<<< HEAD
import org.loculus.backend.api.DataUseTerms
import org.loculus.backend.api.GetSequenceResponse
import org.loculus.backend.api.ProcessingResult
import org.loculus.backend.api.SequenceEntryStatus
import org.loculus.backend.api.Status
=======
import org.loculus.backend.api.AccessionVersion
>>>>>>> 284fed3f
import org.loculus.backend.controller.EndpointTest
import org.loculus.backend.controller.expectUnauthorizedResponse
import org.loculus.backend.service.submission.AccessionPreconditionValidator
import org.loculus.backend.service.submission.SubmissionDatabaseService
import org.springframework.beans.factory.annotation.Autowired
import org.springframework.http.MediaType
import org.springframework.test.web.servlet.ResultActions
import org.springframework.test.web.servlet.result.MockMvcResultMatchers.content
import org.springframework.test.web.servlet.result.MockMvcResultMatchers.jsonPath
import org.springframework.test.web.servlet.result.MockMvcResultMatchers.status

@EndpointTest
class CitationEndpointsTest(@Autowired private val client: SeqSetCitationsControllerClient) {
    @MockkBean
    lateinit var submissionDatabaseService: SubmissionDatabaseService

    @MockkBean
    lateinit var accessionPreconditionValidator: AccessionPreconditionValidator

    @BeforeEach
    fun setup() {
        every { accessionPreconditionValidator.validate(any()) } returns Unit
    }

    @ParameterizedTest
    @MethodSource("authorizationTestCases")
    fun `GIVEN invalid authorization token WHEN performing action THEN returns 401 Unauthorized`(scenario: Scenario) {
        expectUnauthorizedResponse(isModifyingRequest = scenario.isModifying) {
            scenario.testFunction(it, client)
        }
    }

    @Test
    fun `WHEN calling get user cited by seqSet of non-existing user THEN returns empty results`() {
        every {
<<<<<<< HEAD
            submissionDatabaseService.getSequences(any(), any(), any(), any(), any())
        } returns
            GetSequenceResponse(
                sequenceEntries = emptyList(),
                statusCounts = emptyMap(),
                processingResultCounts = emptyMap(),
            )
=======
            submissionDatabaseService.getApprovedUserAccessionVersions(any())
        } returns listOf()
>>>>>>> 284fed3f

        client.getUserCitedBySeqSet()
            .andExpect(status().isOk)
            .andExpect(content().contentType(MediaType.APPLICATION_JSON_VALUE))
            .andExpect(jsonPath("\$.years").isArray)
            .andExpect(jsonPath("\$.years").isEmpty)
            .andExpect(jsonPath("\$.citations").isArray)
            .andExpect(jsonPath("\$.citations").isEmpty)
    }

    @Test
    fun `WHEN calling get seqSet cited by publication of non-existing seqSet THEN returns empty results`() {
        client.getSeqSetCitedByPublication()
            .andExpect(status().isOk)
            .andExpect(content().contentType(MediaType.APPLICATION_JSON_VALUE))
            .andExpect(jsonPath("\$.years").isArray)
            .andExpect(jsonPath("\$.years").isEmpty)
            .andExpect(jsonPath("\$.citations").isArray)
            .andExpect(jsonPath("\$.citations").isEmpty)
    }

    @Test
    fun `WHEN calling get seqSet cited by publication of existing seqSet THEN returns results`() {
        every {
<<<<<<< HEAD
            submissionDatabaseService.getSequences(any(), any(), any(), any(), any())
        } returns GetSequenceResponse(
            sequenceEntries = listOf(
                SequenceEntryStatus(
                    accession = "mock-sequence-accession",
                    version = 1L,
                    status = Status.APPROVED_FOR_RELEASE,
                    processingResult = ProcessingResult.NO_ISSUES,
                    groupId = 123,
                    submitter = "mock-submitter",
                    isRevocation = false,
                    submissionId = "mock-submission-id",
                    dataUseTerms = DataUseTerms.Open,
                ),
            ),
            statusCounts = mapOf(Status.APPROVED_FOR_RELEASE to 1),
            processingResultCounts = mapOf(
                ProcessingResult.NO_ISSUES to 0,
                ProcessingResult.HAS_WARNINGS to 0,
                ProcessingResult.HAS_ERRORS to 0,
            ),
        )
=======
            submissionDatabaseService.getApprovedUserAccessionVersions(any())
        } returns listOf(AccessionVersion("mock-sequence-accession", 1L))
>>>>>>> 284fed3f

        val seqSetResult = client.createSeqSet()
            .andExpect(status().isOk)
            .andExpect(content().contentType(MediaType.APPLICATION_JSON_VALUE))
            .andExpect(jsonPath("\$.seqSetId").isString)
            .andExpect(jsonPath("\$.seqSetVersion").value(1))
            .andReturn()

        client.getUserCitedBySeqSet()
            .andExpect(status().isOk)
            .andExpect(content().contentType(MediaType.APPLICATION_JSON_VALUE))
            .andExpect(jsonPath("\$.years").isArray)
            .andExpect(jsonPath("\$.years").isNotEmpty)
            .andExpect(jsonPath("\$.years[0]").isNumber)
            .andExpect(jsonPath("\$.citations").isArray)
            .andExpect(jsonPath("\$.citations").isNotEmpty)
            .andExpect(jsonPath("\$.citations[0]").value(1))

        val seqSetId = JsonPath.read<String>(seqSetResult.response.contentAsString, "$.seqSetId")

        client.deleteSeqSet(seqSetId)
            .andExpect(status().isOk)
    }

    companion object {
        data class Scenario(
            val testFunction: (String?, SeqSetCitationsControllerClient) -> ResultActions,
            val isModifying: Boolean,
        )

        @JvmStatic
        fun authorizationTestCases(): List<Scenario> = listOf(
            Scenario({ jwt, client -> client.getUserCitedBySeqSet(jwt = jwt) }, false),
        )
    }
}<|MERGE_RESOLUTION|>--- conflicted
+++ resolved
@@ -7,15 +7,7 @@
 import org.junit.jupiter.api.Test
 import org.junit.jupiter.params.ParameterizedTest
 import org.junit.jupiter.params.provider.MethodSource
-<<<<<<< HEAD
-import org.loculus.backend.api.DataUseTerms
-import org.loculus.backend.api.GetSequenceResponse
-import org.loculus.backend.api.ProcessingResult
-import org.loculus.backend.api.SequenceEntryStatus
-import org.loculus.backend.api.Status
-=======
 import org.loculus.backend.api.AccessionVersion
->>>>>>> 284fed3f
 import org.loculus.backend.controller.EndpointTest
 import org.loculus.backend.controller.expectUnauthorizedResponse
 import org.loculus.backend.service.submission.AccessionPreconditionValidator
@@ -51,18 +43,8 @@
     @Test
     fun `WHEN calling get user cited by seqSet of non-existing user THEN returns empty results`() {
         every {
-<<<<<<< HEAD
-            submissionDatabaseService.getSequences(any(), any(), any(), any(), any())
-        } returns
-            GetSequenceResponse(
-                sequenceEntries = emptyList(),
-                statusCounts = emptyMap(),
-                processingResultCounts = emptyMap(),
-            )
-=======
             submissionDatabaseService.getApprovedUserAccessionVersions(any())
         } returns listOf()
->>>>>>> 284fed3f
 
         client.getUserCitedBySeqSet()
             .andExpect(status().isOk)
@@ -87,33 +69,8 @@
     @Test
     fun `WHEN calling get seqSet cited by publication of existing seqSet THEN returns results`() {
         every {
-<<<<<<< HEAD
-            submissionDatabaseService.getSequences(any(), any(), any(), any(), any())
-        } returns GetSequenceResponse(
-            sequenceEntries = listOf(
-                SequenceEntryStatus(
-                    accession = "mock-sequence-accession",
-                    version = 1L,
-                    status = Status.APPROVED_FOR_RELEASE,
-                    processingResult = ProcessingResult.NO_ISSUES,
-                    groupId = 123,
-                    submitter = "mock-submitter",
-                    isRevocation = false,
-                    submissionId = "mock-submission-id",
-                    dataUseTerms = DataUseTerms.Open,
-                ),
-            ),
-            statusCounts = mapOf(Status.APPROVED_FOR_RELEASE to 1),
-            processingResultCounts = mapOf(
-                ProcessingResult.NO_ISSUES to 0,
-                ProcessingResult.HAS_WARNINGS to 0,
-                ProcessingResult.HAS_ERRORS to 0,
-            ),
-        )
-=======
             submissionDatabaseService.getApprovedUserAccessionVersions(any())
         } returns listOf(AccessionVersion("mock-sequence-accession", 1L))
->>>>>>> 284fed3f
 
         val seqSetResult = client.createSeqSet()
             .andExpect(status().isOk)
