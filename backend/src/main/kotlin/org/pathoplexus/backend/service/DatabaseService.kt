--- conflicted
+++ resolved
@@ -579,7 +579,90 @@
         throw Exception("SequenceReview: Unknown error")
     }
 
-<<<<<<< HEAD
+    fun getReviewData(submitter: String, sequenceId: Long, version: Long): SequenceReview {
+        log.info { "Getting Sequence $sequenceId.$version that needs review by $submitter" }
+
+        val selectedSequences = SequencesTable
+            .slice(
+                SequencesTable.sequenceId,
+                SequencesTable.version,
+                SequencesTable.processedData,
+                SequencesTable.originalData,
+                SequencesTable.errors,
+                SequencesTable.warnings,
+                SequencesTable.status,
+            )
+            .select(
+                where = {
+                    (
+                        (SequencesTable.status eq Status.NEEDS_REVIEW.name)
+                            or (SequencesTable.status eq Status.PROCESSED.name)
+                        ) and
+                        (SequencesTable.sequenceId eq sequenceId) and
+                        (SequencesTable.version eq version) and
+                        (SequencesTable.submitter eq submitter)
+                },
+            )
+
+        if (selectedSequences.count().toInt() != 1) {
+            handleGetReviewDataError(submitter, sequenceId, version)
+        }
+
+        return selectedSequences.first().let {
+            SequenceReview(
+                it[SequencesTable.sequenceId],
+                it[SequencesTable.version],
+                Status.fromString(it[SequencesTable.status]),
+                it[SequencesTable.processedData]!!,
+                it[SequencesTable.originalData]!!,
+                it[SequencesTable.errors],
+                it[SequencesTable.warnings],
+            )
+        }
+    }
+
+    private fun handleGetReviewDataError(submitter: String, sequenceId: Long, version: Long): Nothing {
+        val sequenceVersion = "$sequenceId.$version"
+
+        val selectedSequences = SequencesTable
+            .slice(
+                SequencesTable.sequenceId,
+                SequencesTable.version,
+                SequencesTable.status,
+            )
+            .select(
+                where = {
+                    (SequencesTable.sequenceId eq sequenceId) and
+                        (SequencesTable.version eq version)
+                },
+            )
+
+        if (selectedSequences.count().toInt() == 0) {
+            throw NotFoundException("Sequence version $sequenceVersion does not exist")
+        }
+
+        val selectedSequence = selectedSequences.first()
+
+        val hasCorrectStatus =
+            (selectedSequence[SequencesTable.status] == Status.PROCESSED.name) ||
+                (selectedSequence[SequencesTable.status] == Status.NEEDS_REVIEW.name)
+
+        if (!hasCorrectStatus) {
+            throw UnprocessableEntityException(
+                "Sequence version $sequenceVersion is in not in state ${Status.NEEDS_REVIEW.name} or " +
+                    "${Status.PROCESSED.name} (was ${selectedSequence[SequencesTable.status]})",
+            )
+        }
+
+        if (!hasPermissionToChange(submitter, listOf(sequenceId))) {
+            throw ForbiddenException(
+                "Sequence $sequenceVersion is not owned by user $submitter",
+            )
+        }
+
+        throw RuntimeException("Get review data: Unexpected error for sequence version $sequenceVersion")
+    }
+
     // DatasetController
     fun createDataset(
         username: String,
@@ -893,90 +976,6 @@
 
     fun deleteAuthor(_authorId: Long) {
         AuthorsTable.deleteWhere { authorId eq _authorId }
-=======
-    fun getReviewData(submitter: String, sequenceId: Long, version: Long): SequenceReview {
-        log.info { "Getting Sequence $sequenceId.$version that needs review by $submitter" }
-
-        val selectedSequences = SequencesTable
-            .slice(
-                SequencesTable.sequenceId,
-                SequencesTable.version,
-                SequencesTable.processedData,
-                SequencesTable.originalData,
-                SequencesTable.errors,
-                SequencesTable.warnings,
-                SequencesTable.status,
-            )
-            .select(
-                where = {
-                    (
-                        (SequencesTable.status eq Status.NEEDS_REVIEW.name)
-                            or (SequencesTable.status eq Status.PROCESSED.name)
-                        ) and
-                        (SequencesTable.sequenceId eq sequenceId) and
-                        (SequencesTable.version eq version) and
-                        (SequencesTable.submitter eq submitter)
-                },
-            )
-
-        if (selectedSequences.count().toInt() != 1) {
-            handleGetReviewDataError(submitter, sequenceId, version)
-        }
-
-        return selectedSequences.first().let {
-            SequenceReview(
-                it[SequencesTable.sequenceId],
-                it[SequencesTable.version],
-                Status.fromString(it[SequencesTable.status]),
-                it[SequencesTable.processedData]!!,
-                it[SequencesTable.originalData]!!,
-                it[SequencesTable.errors],
-                it[SequencesTable.warnings],
-            )
-        }
-    }
-
-    private fun handleGetReviewDataError(submitter: String, sequenceId: Long, version: Long): Nothing {
-        val sequenceVersion = "$sequenceId.$version"
-
-        val selectedSequences = SequencesTable
-            .slice(
-                SequencesTable.sequenceId,
-                SequencesTable.version,
-                SequencesTable.status,
-            )
-            .select(
-                where = {
-                    (SequencesTable.sequenceId eq sequenceId) and
-                        (SequencesTable.version eq version)
-                },
-            )
-
-        if (selectedSequences.count().toInt() == 0) {
-            throw NotFoundException("Sequence version $sequenceVersion does not exist")
-        }
-
-        val selectedSequence = selectedSequences.first()
-
-        val hasCorrectStatus =
-            (selectedSequence[SequencesTable.status] == Status.PROCESSED.name) ||
-                (selectedSequence[SequencesTable.status] == Status.NEEDS_REVIEW.name)
-
-        if (!hasCorrectStatus) {
-            throw UnprocessableEntityException(
-                "Sequence version $sequenceVersion is in not in state ${Status.NEEDS_REVIEW.name} or " +
-                    "${Status.PROCESSED.name} (was ${selectedSequence[SequencesTable.status]})",
-            )
-        }
-
-        if (!hasPermissionToChange(submitter, listOf(sequenceId))) {
-            throw ForbiddenException(
-                "Sequence $sequenceVersion is not owned by user $submitter",
-            )
-        }
-
-        throw RuntimeException("Get review data: Unexpected error for sequence version $sequenceVersion")
->>>>>>> eaa69147
     }
 }
 
