--- conflicted
+++ resolved
@@ -504,13 +504,8 @@
         val accessionVersionsToUpdate = SequenceEntriesView
             .selectAll()
             .where {
-<<<<<<< HEAD
                 statusCondition and errorCondition and accessionCondition and scopeCondition and groupCondition and
-                    organismCondition
-=======
-                statusCondition and accessionCondition and scopeCondition and groupCondition and organismCondition and
-                    submitterCondition
->>>>>>> ecc3ee91
+                    organismCondition and submitterCondition
             }
             .map { AccessionVersion(it[SequenceEntriesView.accessionColumn], it[SequenceEntriesView.versionColumn]) }
 
@@ -693,7 +688,7 @@
             baseQuery.count { it[SequenceEntriesView.statusColumn] == status.name }
         }
 
-        var filteredQuery = baseQuery.andWhere {
+        val filteredQuery = baseQuery.andWhere {
             SequenceEntriesView.statusIsOneOf(listOfStatuses)
         }
 
