package org.loculus.backend.service.submission

import com.fasterxml.jackson.core.JacksonException
import com.fasterxml.jackson.databind.ObjectMapper
import com.fasterxml.jackson.module.kotlin.readValue
import kotlinx.datetime.DateTimeUnit
import kotlinx.datetime.LocalDateTime
import kotlinx.datetime.minus
import kotlinx.datetime.toLocalDateTime
import mu.KotlinLogging
import org.jetbrains.exposed.sql.Count
import org.jetbrains.exposed.sql.Database
import org.jetbrains.exposed.sql.JoinType
import org.jetbrains.exposed.sql.Op
import org.jetbrains.exposed.sql.SortOrder
import org.jetbrains.exposed.sql.SqlExpressionBuilder.less
import org.jetbrains.exposed.sql.SqlExpressionBuilder.plus
import org.jetbrains.exposed.sql.Transaction
import org.jetbrains.exposed.sql.alias
import org.jetbrains.exposed.sql.and
import org.jetbrains.exposed.sql.andWhere
import org.jetbrains.exposed.sql.batchInsert
import org.jetbrains.exposed.sql.booleanParam
import org.jetbrains.exposed.sql.deleteWhere
import org.jetbrains.exposed.sql.insert
import org.jetbrains.exposed.sql.json.extract
import org.jetbrains.exposed.sql.kotlin.datetime.dateTimeParam
import org.jetbrains.exposed.sql.max
import org.jetbrains.exposed.sql.not
import org.jetbrains.exposed.sql.notExists
import org.jetbrains.exposed.sql.or
import org.jetbrains.exposed.sql.selectAll
import org.jetbrains.exposed.sql.statements.StatementType
import org.jetbrains.exposed.sql.stringLiteral
import org.jetbrains.exposed.sql.stringParam
import org.jetbrains.exposed.sql.transactions.transaction
import org.jetbrains.exposed.sql.update
import org.loculus.backend.api.AccessionVersion
import org.loculus.backend.api.AccessionVersionInterface
import org.loculus.backend.api.AccessionVersionOriginalMetadata
import org.loculus.backend.api.ApproveDataScope
import org.loculus.backend.api.DataUseTerms
import org.loculus.backend.api.DataUseTermsType
import org.loculus.backend.api.DeleteSequenceScope
import org.loculus.backend.api.EditedSequenceEntryData
import org.loculus.backend.api.ExternalSubmittedData
import org.loculus.backend.api.GeneticSequence
import org.loculus.backend.api.GetSequenceResponse
import org.loculus.backend.api.Organism
import org.loculus.backend.api.PreprocessingStatus.IN_PROCESSING
import org.loculus.backend.api.PreprocessingStatus.PROCESSED
import org.loculus.backend.api.ProcessedData
import org.loculus.backend.api.ProcessingResult
import org.loculus.backend.api.ProcessingResult.HAS_ERRORS
import org.loculus.backend.api.ProcessingResult.HAS_WARNINGS
import org.loculus.backend.api.ProcessingResult.NO_ISSUES
import org.loculus.backend.api.SequenceEntryStatus
import org.loculus.backend.api.SequenceEntryVersionToEdit
import org.loculus.backend.api.Status
import org.loculus.backend.api.Status.APPROVED_FOR_RELEASE
import org.loculus.backend.api.SubmissionIdMapping
import org.loculus.backend.api.SubmittedProcessedData
import org.loculus.backend.api.UnprocessedData
import org.loculus.backend.auth.AuthenticatedUser
import org.loculus.backend.config.BackendSpringProperty
import org.loculus.backend.controller.BadRequestException
import org.loculus.backend.controller.ProcessingValidationException
import org.loculus.backend.controller.UnprocessableEntityException
import org.loculus.backend.log.AuditLogger
import org.loculus.backend.service.datauseterms.DataUseTermsTable
import org.loculus.backend.service.groupmanagement.GroupEntity
import org.loculus.backend.service.groupmanagement.GroupManagementDatabaseService
import org.loculus.backend.service.groupmanagement.GroupManagementPreconditionValidator
import org.loculus.backend.utils.Accession
import org.loculus.backend.utils.DateProvider
import org.loculus.backend.utils.Version
import org.loculus.backend.utils.toTimestamp
import org.springframework.beans.factory.annotation.Value
import org.springframework.stereotype.Service
import org.springframework.transaction.annotation.Transactional
import java.io.BufferedReader
import java.io.InputStream
import java.io.InputStreamReader
import java.util.Locale
import javax.sql.DataSource
import kotlin.sequences.Sequence

private val log = KotlinLogging.logger { }

@Service
@Transactional
class SubmissionDatabaseService(
    private val processedSequenceEntryValidatorFactory: ProcessedSequenceEntryValidatorFactory,
    private val externalMetadataValidatorFactory: ExternalMetadataValidatorFactory,
    private val accessionPreconditionValidator: AccessionPreconditionValidator,
    private val groupManagementPreconditionValidator: GroupManagementPreconditionValidator,
    private val groupManagementDatabaseService: GroupManagementDatabaseService,
    private val objectMapper: ObjectMapper,
    pool: DataSource,
    private val emptyProcessedDataProvider: EmptyProcessedDataProvider,
    private val compressionService: CompressionService,
    private val auditLogger: AuditLogger,
    private val dateProvider: DateProvider,
    @Value("\${${BackendSpringProperty.STREAM_BATCH_SIZE}}") private val streamBatchSize: Int,
) {

    init {
        Database.connect(pool)
    }

    fun streamUnprocessedSubmissions(
        numberOfSequenceEntries: Int,
        organism: Organism,
        pipelineVersion: Long,
    ): Sequence<UnprocessedData> {
        log.info { "Request received to stream up to $numberOfSequenceEntries unprocessed submissions for $organism." }

        return fetchUnprocessedEntriesAndUpdateToInProcessing(
            organism,
            numberOfSequenceEntries,
            pipelineVersion,
        )
    }

    fun getCurrentProcessingPipelineVersion(): Long {
        val table = CurrentProcessingPipelineTable
        return table
            .select(table.versionColumn)
            .map {
                it[table.versionColumn]
            }
            .first()
    }

    private fun fetchUnprocessedEntriesAndUpdateToInProcessing(
        organism: Organism,
        numberOfSequenceEntries: Int,
        pipelineVersion: Long,
    ): Sequence<UnprocessedData> {
        val table = SequenceEntriesTable
        val preprocessing = SequenceEntriesPreprocessedDataTable

        return table
            .select(
                table.accessionColumn,
                table.versionColumn,
                table.originalDataColumn,
                table.submissionIdColumn,
                table.submitterColumn,
                table.groupIdColumn,
                table.submittedAtTimestampColumn,
            )
            .where {
                table.organismIs(organism) and
                    not(table.isRevocationColumn) and
                    notExists(
                        preprocessing.selectAll().where {
                            (table.accessionColumn eq preprocessing.accessionColumn) and
                                (table.versionColumn eq preprocessing.versionColumn) and
                                (preprocessing.pipelineVersionColumn eq pipelineVersion)
                        },
                    )
            }
            .orderBy(table.accessionColumn)
            .limit(numberOfSequenceEntries)
            .fetchSize(streamBatchSize)
            .asSequence()
            .chunked(streamBatchSize)
            .map { chunk ->
                val chunkOfUnprocessedData = chunk.map {
                    UnprocessedData(
                        accession = it[table.accessionColumn],
                        version = it[table.versionColumn],
                        data = compressionService.decompressSequencesInOriginalData(
                            it[table.originalDataColumn]!!,
                            organism,
                        ),
                        submissionId = it[table.submissionIdColumn],
                        submitter = it[table.submitterColumn],
                        groupId = it[table.groupIdColumn],
                        submittedAt = it[table.submittedAtTimestampColumn].toTimestamp(),
                    )
                }
                updateStatusToProcessing(chunkOfUnprocessedData, pipelineVersion)
                chunkOfUnprocessedData
            }
            .flatten()
    }

    private fun updateStatusToProcessing(sequenceEntries: List<UnprocessedData>, pipelineVersion: Long) {
        log.info { "updating status to processing. Number of sequence entries: ${sequenceEntries.size}" }

        SequenceEntriesPreprocessedDataTable.batchInsert(sequenceEntries) {
            this[SequenceEntriesPreprocessedDataTable.accessionColumn] = it.accession
            this[SequenceEntriesPreprocessedDataTable.versionColumn] = it.version
            this[SequenceEntriesPreprocessedDataTable.pipelineVersionColumn] = pipelineVersion
            this[SequenceEntriesPreprocessedDataTable.processingStatusColumn] = IN_PROCESSING.name
            this[SequenceEntriesPreprocessedDataTable.startedProcessingAtColumn] = dateProvider.getCurrentDateTime()
        }
    }

    fun updateProcessedData(inputStream: InputStream, organism: Organism, pipelineVersion: Long) {
        log.info { "updating processed data" }
        val reader = BufferedReader(InputStreamReader(inputStream))

        val processedAccessionVersions = mutableListOf<String>()
        reader.lineSequence().forEach { line ->
            val submittedProcessedData = try {
                objectMapper.readValue<SubmittedProcessedData>(line)
            } catch (e: JacksonException) {
                throw BadRequestException("Failed to deserialize NDJSON line: ${e.message}", e)
            }

            insertProcessedDataWithStatus(submittedProcessedData, organism, pipelineVersion)
            processedAccessionVersions.add(submittedProcessedData.displayAccessionVersion())
        }

        log.info("Updated ${processedAccessionVersions.size} sequences to $PROCESSED")

        auditLogger.log(
            username = "<pipeline version $pipelineVersion>",
            description = "Processed ${processedAccessionVersions.size} sequences: " +
                processedAccessionVersions.joinToString(),
        )
    }

    fun updateExternalMetadata(inputStream: InputStream, organism: Organism, externalMetadataUpdater: String) {
        log.info { "Updating metadata with external metadata received from $externalMetadataUpdater" }
        val reader = BufferedReader(InputStreamReader(inputStream))

        val accessionVersions = mutableListOf<String>()
        reader.lineSequence().forEach { line ->
            val submittedExternalMetadata =
                try {
                    objectMapper.readValue<ExternalSubmittedData>(line)
                } catch (e: JacksonException) {
                    throw BadRequestException(
                        "Failed to deserialize NDJSON line: ${e.message}",
                        e,
                    )
                }
            accessionVersions.add(submittedExternalMetadata.displayAccessionVersion())

            insertExternalMetadata(
                submittedExternalMetadata,
                organism,
                externalMetadataUpdater,
            )
        }

        auditLogger.log(
            description = (
                "Updated external metadata of ${accessionVersions.size} sequences:" +
                    accessionVersions.joinToString()
                ),
            username = externalMetadataUpdater,
        )
    }

    private fun insertExternalMetadata(
        submittedExternalMetadata: ExternalSubmittedData,
        organism: Organism,
        externalMetadataUpdater: String,
    ) {
        accessionPreconditionValidator.validate {
            thatAccessionVersionExists(submittedExternalMetadata)
                .andThatSequenceEntriesAreInStates(
                    listOf(Status.APPROVED_FOR_RELEASE),
                )
                .andThatOrganismIs(organism)
        }
        validateExternalMetadata(
            submittedExternalMetadata,
            organism,
            externalMetadataUpdater,
        )

        val numberInserted =
            ExternalMetadataTable.update(
                where = {
                    (ExternalMetadataTable.accessionColumn eq submittedExternalMetadata.accession) and
                        (ExternalMetadataTable.versionColumn eq submittedExternalMetadata.version) and
                        (ExternalMetadataTable.updaterIdColumn eq externalMetadataUpdater)
                },
            ) {
                it[accessionColumn] = submittedExternalMetadata.accession
                it[versionColumn] = submittedExternalMetadata.version
                it[updaterIdColumn] = externalMetadataUpdater
                it[externalMetadataColumn] = submittedExternalMetadata.externalMetadata
                it[updatedAtColumn] = dateProvider.getCurrentDateTime()
            }

        if (numberInserted != 1) {
            ExternalMetadataTable.insert {
                it[accessionColumn] = submittedExternalMetadata.accession
                it[versionColumn] = submittedExternalMetadata.version
                it[updaterIdColumn] = externalMetadataUpdater
                it[externalMetadataColumn] = submittedExternalMetadata.externalMetadata
                it[updatedAtColumn] = dateProvider.getCurrentDateTime()
            }
        }
    }

    private fun insertProcessedDataWithStatus(
        submittedProcessedData: SubmittedProcessedData,
        organism: Organism,
        pipelineVersion: Long,
    ) {
        val submittedErrors = submittedProcessedData.errors.orEmpty()
        val submittedWarnings = submittedProcessedData.warnings.orEmpty()
        val processedData = when {
            submittedErrors.isEmpty() -> postProcessAndValidateProcessedData(submittedProcessedData, organism)
            else -> submittedProcessedData.data
        }

        val table = SequenceEntriesPreprocessedDataTable
        val numberInserted =
            table.update(
                where = {
                    table.accessionVersionEquals(submittedProcessedData) and
                        table.statusIs(IN_PROCESSING) and
                        (table.pipelineVersionColumn eq pipelineVersion)
                },
            ) {
                it[processingStatusColumn] = PROCESSED.name
                it[processedDataColumn] = compressionService.compressSequencesInProcessedData(processedData, organism)
                it[errorsColumn] = submittedErrors
                it[warningsColumn] = submittedWarnings
                it[finishedProcessingAtColumn] = dateProvider.getCurrentDateTime()
            }

        if (numberInserted != 1) {
            throwInsertFailedException(submittedProcessedData, pipelineVersion)
        }
    }

    private fun postProcessAndValidateProcessedData(
        submittedProcessedData: SubmittedProcessedData,
        organism: Organism,
    ) = try {
        throwIfIsSubmissionForWrongOrganism(submittedProcessedData, organism)
        val processedData = makeSequencesUpperCase(submittedProcessedData.data)
        processedSequenceEntryValidatorFactory.create(organism).validate(processedData)
    } catch (validationException: ProcessingValidationException) {
        throw validationException
    }

    private fun makeSequencesUpperCase(processedData: ProcessedData<GeneticSequence>) = processedData.copy(
        unalignedNucleotideSequences = processedData.unalignedNucleotideSequences.mapValues { (_, it) ->
            it?.uppercase(Locale.US)
        },
        alignedNucleotideSequences = processedData.alignedNucleotideSequences.mapValues { (_, it) ->
            it?.uppercase(Locale.US)
        },
        alignedAminoAcidSequences = processedData.alignedAminoAcidSequences.mapValues { (_, it) ->
            it?.uppercase(Locale.US)
        },
        nucleotideInsertions = processedData.nucleotideInsertions.mapValues { (_, it) ->
            it.map { insertion -> insertion.copy(sequence = insertion.sequence.uppercase(Locale.US)) }
        },
        aminoAcidInsertions = processedData.aminoAcidInsertions.mapValues { (_, it) ->
            it.map { insertion -> insertion.copy(sequence = insertion.sequence.uppercase(Locale.US)) }
        },
    )

    private fun validateExternalMetadata(
        externalSubmittedData: ExternalSubmittedData,
        organism: Organism,
        externalMetadataUpdater: String,
    ) = externalMetadataValidatorFactory
        .create(organism)
        .validate(externalSubmittedData.externalMetadata, externalMetadataUpdater)

    private fun throwIfIsSubmissionForWrongOrganism(
        submittedProcessedData: SubmittedProcessedData,
        organism: Organism,
    ) {
        val resultRow = SequenceEntriesView
            .select(SequenceEntriesView.organismColumn)
            .where { SequenceEntriesView.accessionVersionEquals(submittedProcessedData) }
            .firstOrNull() ?: return

        if (resultRow[SequenceEntriesView.organismColumn] != organism.name) {
            throw UnprocessableEntityException(
                "Accession version ${submittedProcessedData.displayAccessionVersion()} is for organism " +
                    "${resultRow[SequenceEntriesView.organismColumn]}, " +
                    "but submitted data is for organism ${organism.name}",
            )
        }
    }

    private fun throwInsertFailedException(submittedProcessedData: SubmittedProcessedData, pipelineVersion: Long) {
        val preprocessing = SequenceEntriesPreprocessedDataTable
        val selectedSequenceEntries = preprocessing
            .select(
                preprocessing.accessionColumn,
                preprocessing.versionColumn,
                preprocessing.processingStatusColumn,
                preprocessing.pipelineVersionColumn,
            )
            .where { preprocessing.accessionVersionEquals(submittedProcessedData) }

        val accessionVersion = submittedProcessedData.displayAccessionVersion()
        if (selectedSequenceEntries.all {
                it[preprocessing.processingStatusColumn] != IN_PROCESSING.name
            }
        ) {
            throw UnprocessableEntityException(
                "Accession version $accessionVersion does not exist or is not awaiting any processing results",
            )
        }
        if (selectedSequenceEntries.all { it[preprocessing.pipelineVersionColumn] != pipelineVersion }) {
            throw UnprocessableEntityException(
                "Accession version $accessionVersion is not awaiting processing results of version " +
                    "$pipelineVersion (anymore)",
            )
        }
        throw IllegalStateException(
            "Update processed data: Unexpected error for accession versions $accessionVersion",
        )
    }

    private fun getGroupCondition(groupIdsFilter: List<Int>?, authenticatedUser: AuthenticatedUser): Op<Boolean> =
        if (groupIdsFilter != null) {
            groupManagementPreconditionValidator.validateUserIsAllowedToModifyGroups(
                groupIdsFilter,
                authenticatedUser,
            )
            SequenceEntriesView.groupIsOneOf(groupIdsFilter)
        } else if (authenticatedUser.isSuperUser) {
            Op.TRUE
        } else {
            SequenceEntriesView.groupIsOneOf(groupManagementDatabaseService.getGroupIdsOfUser(authenticatedUser))
        }

    fun approveProcessedData(
        authenticatedUser: AuthenticatedUser,
        accessionVersionsFilter: List<AccessionVersion>?,
        submitterNamesFilter: List<String>?,
        groupIdsFilter: List<Int>?,
        organism: Organism,
        scope: ApproveDataScope,
    ): List<AccessionVersion> {
        if (accessionVersionsFilter == null) {
            log.info { "approving all sequences by all groups ${authenticatedUser.username} is member of" }
        } else {
            log.info { "approving ${accessionVersionsFilter.size} sequences by ${authenticatedUser.username}" }
        }

        if (accessionVersionsFilter != null) {
            accessionPreconditionValidator.validate {
                thatAccessionVersionsExist(accessionVersionsFilter)
                    .andThatOrganismIs(organism)
                    .andThatSequenceEntriesAreInStates(listOf(Status.PROCESSED))
                    .andThatSequenceEntriesHaveNoErrors()
                    .andThatUserIsAllowedToEditSequenceEntries(authenticatedUser)
            }
        }

        val statusCondition = SequenceEntriesView.statusIs(Status.PROCESSED)

        val accessionCondition = if (accessionVersionsFilter !== null) {
            SequenceEntriesView.accessionVersionIsIn(accessionVersionsFilter)
        } else if (authenticatedUser.isSuperUser) {
            Op.TRUE
        } else {
            SequenceEntriesView.groupIsOneOf(groupManagementDatabaseService.getGroupIdsOfUser(authenticatedUser))
        }

        val includedProcessingResults = mutableListOf(NO_ISSUES)
        if (scope == ApproveDataScope.ALL) {
            includedProcessingResults.add(HAS_WARNINGS)
        }
        val scopeCondition = SequenceEntriesView.processingResultIsOneOf(includedProcessingResults)

        val groupCondition = getGroupCondition(groupIdsFilter, authenticatedUser)

        val submitterCondition = if (submitterNamesFilter !== null) {
            SequenceEntriesView.submitterIsOneOf(submitterNamesFilter)
        } else {
            Op.TRUE
        }

        val organismCondition = SequenceEntriesView.organismIs(organism)

        val accessionVersionsToUpdate = SequenceEntriesView
            .selectAll()
            .where {
                statusCondition and accessionCondition and scopeCondition and groupCondition and
                    organismCondition and submitterCondition
            }
            .map { AccessionVersion(it[SequenceEntriesView.accessionColumn], it[SequenceEntriesView.versionColumn]) }

        if (accessionVersionsToUpdate.isEmpty()) {
            return emptyList()
        }

        val now = dateProvider.getCurrentDateTime()
        for (accessionVersionsChunk in accessionVersionsToUpdate.chunked(1000)) {
            SequenceEntriesTable.update(
                where = {
                    SequenceEntriesTable.accessionVersionIsIn(accessionVersionsChunk)
                },
            ) {
                it[releasedAtTimestampColumn] = now
                it[approverColumn] = authenticatedUser.username
            }
        }

        auditLogger.log(
            authenticatedUser.username,
            "Approved ${accessionVersionsToUpdate.size} sequences: " +
                accessionVersionsToUpdate.joinToString { it.displayAccessionVersion() },
        )

        return accessionVersionsToUpdate
    }

    fun getLatestVersions(organism: Organism): Map<Accession, Version> {
        val maxVersionExpression = SequenceEntriesView.versionColumn.max()
        return SequenceEntriesView
            .select(SequenceEntriesView.accessionColumn, maxVersionExpression)
            .where {
                SequenceEntriesView.statusIs(Status.APPROVED_FOR_RELEASE) and SequenceEntriesView.organismIs(
                    organism,
                )
            }
            .groupBy(SequenceEntriesView.accessionColumn)
            .associate { it[SequenceEntriesView.accessionColumn] to it[maxVersionExpression]!! }
    }

    fun getLatestRevocationVersions(organism: Organism): Map<Accession, Version> {
        val maxVersionExpression = SequenceEntriesView.versionColumn.max()

        return SequenceEntriesView.select(SequenceEntriesView.accessionColumn, maxVersionExpression)
            .where {
                SequenceEntriesView.statusIs(Status.APPROVED_FOR_RELEASE) and
                    (SequenceEntriesView.isRevocationColumn eq true) and
                    SequenceEntriesView.organismIs(organism)
            }
            .groupBy(SequenceEntriesView.accessionColumn)
            .associate { it[SequenceEntriesView.accessionColumn] to it[maxVersionExpression]!! }
    }

    // Make sure to keep in sync with streamReleasedSubmissions query
    fun countReleasedSubmissions(organism: Organism): Long = SequenceEntriesView.select(
        SequenceEntriesView.accessionColumn,
    ).where {
        SequenceEntriesView.statusIs(Status.APPROVED_FOR_RELEASE) and SequenceEntriesView.organismIs(
            organism,
        )
    }.count()

    // Make sure to keep in sync with countReleasedSubmissions query
    fun streamReleasedSubmissions(organism: Organism): Sequence<RawProcessedData> = SequenceEntriesView.join(
        DataUseTermsTable,
        JoinType.LEFT,
        additionalConstraint = {
            (SequenceEntriesView.accessionColumn eq DataUseTermsTable.accessionColumn) and
                (DataUseTermsTable.isNewestDataUseTerms)
        },
    )
        .select(
            SequenceEntriesView.accessionColumn,
            SequenceEntriesView.versionColumn,
            SequenceEntriesView.isRevocationColumn,
            SequenceEntriesView.versionCommentColumn,
            SequenceEntriesView.jointDataColumn,
            SequenceEntriesView.submitterColumn,
            SequenceEntriesView.groupIdColumn,
            SequenceEntriesView.submittedAtTimestampColumn,
            SequenceEntriesView.releasedAtTimestampColumn,
            SequenceEntriesView.submissionIdColumn,
            DataUseTermsTable.dataUseTermsTypeColumn,
            DataUseTermsTable.restrictedUntilColumn,
        )
        .where {
            SequenceEntriesView.statusIs(Status.APPROVED_FOR_RELEASE) and SequenceEntriesView.organismIs(
                organism,
            )
        }
        .orderBy(
            SequenceEntriesView.accessionColumn to SortOrder.ASC,
            SequenceEntriesView.versionColumn to SortOrder.ASC,
        )
        .fetchSize(streamBatchSize)
        .asSequence()
        .map {
            RawProcessedData(
                accession = it[SequenceEntriesView.accessionColumn],
                version = it[SequenceEntriesView.versionColumn],
                isRevocation = it[SequenceEntriesView.isRevocationColumn],
                submitter = it[SequenceEntriesView.submitterColumn],
                groupId = it[SequenceEntriesView.groupIdColumn],
                groupName = GroupEntity[it[SequenceEntriesView.groupIdColumn]].groupName,
                submissionId = it[SequenceEntriesView.submissionIdColumn],
                processedData = when (val processedData = it[SequenceEntriesView.jointDataColumn]) {
                    null -> emptyProcessedDataProvider.provide(organism)
                    else -> compressionService.decompressSequencesInProcessedData(processedData, organism)
                },
                submittedAtTimestamp = it[SequenceEntriesView.submittedAtTimestampColumn],
                releasedAtTimestamp = it[SequenceEntriesView.releasedAtTimestampColumn]!!,
                dataUseTerms = DataUseTerms.fromParameters(
                    DataUseTermsType.fromString(it[DataUseTermsTable.dataUseTermsTypeColumn]),
                    it[DataUseTermsTable.restrictedUntilColumn],
                ),
                versionComment = it[SequenceEntriesView.versionCommentColumn],
            )
        }

    /**
     * Returns a list of sequences matching the given filters, which is also paginated.
     * Also returns status counts and processing result counts.
     * Note that the counts are _not_ affected by the pagination, status or warning filter;
     * i.e. the counts are for all sequences from that group and organism.
     */
    fun getSequences(
        authenticatedUser: AuthenticatedUser,
<<<<<<< HEAD
        organism: Organism? = null,
        groupIdsFilter: List<Int>? = null,
        statusesFilter: List<Status>? = null,
        processingResultFilter: List<ProcessingResult>? = null,
=======
        organism: Organism,
        groupIdsFilter: List<Int>?,
        statusesFilter: List<Status>?,
        warningsFilter: WarningsFilter? = null,
>>>>>>> 284fed3f
        page: Int? = null,
        size: Int? = null,
    ): GetSequenceResponse {
        log.info {
            "getting sequence for user ${authenticatedUser.username} " +
                "(groupFilter: $groupIdsFilter in statuses $statusesFilter)." +
                " Page $page of size $size "
        }

        val listOfStatuses = statusesFilter ?: Status.entries

        val groupCondition = getGroupCondition(groupIdsFilter, authenticatedUser)

        val baseQuery = SequenceEntriesView
            .join(
                DataUseTermsTable,
                JoinType.LEFT,
                additionalConstraint = {
                    (SequenceEntriesView.accessionColumn eq DataUseTermsTable.accessionColumn) and
                        (DataUseTermsTable.isNewestDataUseTerms)
                },
            )
            .select(
                SequenceEntriesView.accessionColumn,
                SequenceEntriesView.versionColumn,
                SequenceEntriesView.submissionIdColumn,
                SequenceEntriesView.statusColumn,
                SequenceEntriesView.isRevocationColumn,
                SequenceEntriesView.groupIdColumn,
                SequenceEntriesView.submitterColumn,
                SequenceEntriesView.organismColumn,
                SequenceEntriesView.submittedAtTimestampColumn,
                SequenceEntriesView.errorsColumn,
                SequenceEntriesView.warningsColumn,
                SequenceEntriesView.processingResultColum,
                DataUseTermsTable.dataUseTermsTypeColumn,
                DataUseTermsTable.restrictedUntilColumn,
            )
            .where { groupCondition }
            .andWhere { SequenceEntriesView.organismIs(organism) }
            .orderBy(SequenceEntriesView.accessionColumn)

        val statusCounts: Map<Status, Int> = Status.entries.associateWith { status ->
            baseQuery.count { it[SequenceEntriesView.statusColumn] == status.name }
        }

        val filteredQuery = baseQuery.andWhere {
            SequenceEntriesView.statusIsOneOf(listOfStatuses)
        }

        processingResultFilter?.let { processingResultsToInclude ->
            filteredQuery.andWhere {
                SequenceEntriesView.processingResultIsOneOf(processingResultsToInclude) or
                    not(SequenceEntriesView.statusIs(Status.PROCESSED))
            }
        }

        val pagedQuery = if (page != null && size != null) {
            filteredQuery.limit(size).offset((page * size).toLong())
        } else {
            filteredQuery
        }

        val entries = pagedQuery
            .map { row ->
                SequenceEntryStatus(
                    accession = row[SequenceEntriesView.accessionColumn],
                    version = row[SequenceEntriesView.versionColumn],
                    status = Status.fromString(row[SequenceEntriesView.statusColumn]),
                    processingResult = if (row[SequenceEntriesView.processingResultColum] != null) {
                        ProcessingResult.fromString(row[SequenceEntriesView.processingResultColum])
                    } else {
                        null
                    },
                    groupId = row[SequenceEntriesView.groupIdColumn],
                    submitter = row[SequenceEntriesView.submitterColumn],
                    isRevocation = row[SequenceEntriesView.isRevocationColumn],
                    submissionId = row[SequenceEntriesView.submissionIdColumn],
                    dataUseTerms = DataUseTerms.fromParameters(
                        DataUseTermsType.fromString(row[DataUseTermsTable.dataUseTermsTypeColumn]),
                        row[DataUseTermsTable.restrictedUntilColumn],
                    ),
                )
            }

        val processingResultCounts = getProcessingResultCounts(groupIdsFilter, authenticatedUser, organism)

        return GetSequenceResponse(
            sequenceEntries = entries,
            statusCounts = statusCounts,
            processingResultCounts = processingResultCounts,
        )
    }

    /**
     * How many processing results have errors, just warnings, or none?
     * Considers only SequenceEntries that are PROCESSED.
     */
    private fun getProcessingResultCounts(
        groupIdsFilter: List<Int>?,
        authenticatedUser: AuthenticatedUser,
        organism: Organism?,
    ): Map<ProcessingResult, Int> {
        val processingResultColum = SequenceEntriesView.processingResultColum
        val countColumn = Count(stringLiteral("*"))

        val processingResultCounts = SequenceEntriesView
            .select(processingResultColum, countColumn)
            .where { getGroupCondition(groupIdsFilter, authenticatedUser) }
            .andWhere { SequenceEntriesView.statusIs(Status.PROCESSED) }
            .apply {
                if (organism != null) {
                    andWhere { SequenceEntriesView.organismIs(organism) }
                }
            }
            .groupBy(processingResultColum)
            .associate { ProcessingResult.fromString(it[processingResultColum]) to it[countColumn].toInt() }

        return ProcessingResult.entries.associateWith { processingResultCounts[it] ?: 0 }
    }

    fun revoke(
        accessions: List<Accession>,
        authenticatedUser: AuthenticatedUser,
        organism: Organism,
        versionComment: String?,
    ): List<SubmissionIdMapping> {
        log.info { "revoking ${accessions.size} sequences" }

        accessionPreconditionValidator.validate {
            thatAccessionsExist(accessions)
                .andThatUserIsAllowedToEditSequenceEntries(authenticatedUser)
                .andThatSequenceEntriesAreInStates(listOf(Status.APPROVED_FOR_RELEASE))
                .andThatOrganismIs(organism)
        }

        SequenceEntriesTable.insert(
            SequenceEntriesTable.select(
                SequenceEntriesTable.accessionColumn, SequenceEntriesTable.versionColumn.plus(1),
                when (versionComment) {
                    null -> Op.nullOp()
                    else -> stringParam(versionComment)
                },
                SequenceEntriesTable.submissionIdColumn,
                SequenceEntriesTable.submitterColumn,
                SequenceEntriesTable.groupIdColumn,
                dateTimeParam(dateProvider.getCurrentDateTime()),
                booleanParam(true), SequenceEntriesTable.organismColumn,
            ).where {
                (
                    SequenceEntriesTable.accessionColumn inList
                        accessions
                    ) and
                    SequenceEntriesTable.isMaxVersion
            },
            columns = listOf(
                SequenceEntriesTable.accessionColumn,
                SequenceEntriesTable.versionColumn,
                SequenceEntriesTable.versionCommentColumn,
                SequenceEntriesTable.submissionIdColumn,
                SequenceEntriesTable.submitterColumn,
                SequenceEntriesTable.groupIdColumn,
                SequenceEntriesTable.submittedAtTimestampColumn,
                SequenceEntriesTable.isRevocationColumn,
                SequenceEntriesTable.organismColumn,
            ),
        )

        auditLogger.log(
            authenticatedUser.username,
            "Revoked ${accessions.size} sequences: " +
                accessions.joinToString(),
        )

        return SequenceEntriesView
            .select(
                SequenceEntriesView.accessionColumn,
                SequenceEntriesView.versionColumn,
                SequenceEntriesView.isRevocationColumn,
                SequenceEntriesView.groupIdColumn,
                SequenceEntriesView.submissionIdColumn,
            )
            .where {
                (SequenceEntriesView.accessionColumn inList accessions) and
                    SequenceEntriesView.isMaxVersion and
                    SequenceEntriesView.statusIs(Status.PROCESSED) and
                    SequenceEntriesView.processingResultIsOneOf(
                        listOf(HAS_WARNINGS, NO_ISSUES),
                    )
            }
            .orderBy(SequenceEntriesView.accessionColumn)
            .map {
                SubmissionIdMapping(
                    it[SequenceEntriesView.accessionColumn],
                    it[SequenceEntriesView.versionColumn],
                    it[SequenceEntriesView.submissionIdColumn],
                )
            }
    }

    fun deleteSequenceEntryVersions(
        accessionVersionsFilter: List<AccessionVersion>?,
        authenticatedUser: AuthenticatedUser,
        groupIdsFilter: List<Int>?,
        organism: Organism,
        scope: DeleteSequenceScope,
    ): List<AccessionVersion> {
        if (accessionVersionsFilter == null) {
            log.info {
                "deleting all sequences of all groups ${authenticatedUser.username} is member of in the scope $scope"
            }
        } else {
            log.info {
                "deleting ${accessionVersionsFilter.size} sequences by ${authenticatedUser.username} in scope $scope"
            }
        }

        val listOfDeletableStatuses = listOf(
            Status.RECEIVED,
            Status.PROCESSED,
        )

        if (accessionVersionsFilter != null) {
            accessionPreconditionValidator.validate {
                thatAccessionVersionsExist(accessionVersionsFilter)
                    .andThatUserIsAllowedToEditSequenceEntries(authenticatedUser)
                    .andThatSequenceEntriesAreInStates(listOfDeletableStatuses)
                    .andThatOrganismIs(organism)
            }
        }

        val accessionCondition = if (accessionVersionsFilter != null) {
            SequenceEntriesView.accessionVersionIsIn(accessionVersionsFilter)
        } else if (authenticatedUser.isSuperUser) {
            Op.TRUE
        } else {
            SequenceEntriesView.groupIsOneOf(groupManagementDatabaseService.getGroupIdsOfUser(authenticatedUser))
        }

        val scopeCondition = when (scope) {
            DeleteSequenceScope.PROCESSED_WITH_ERRORS -> SequenceEntriesView.statusIs(Status.PROCESSED) and
                SequenceEntriesView.processingResultIs(HAS_ERRORS)
            DeleteSequenceScope.PROCESSED_WITH_WARNINGS -> SequenceEntriesView.statusIs(Status.PROCESSED) and
                SequenceEntriesView.processingResultIs(HAS_WARNINGS)

            DeleteSequenceScope.ALL -> SequenceEntriesView.statusIsOneOf(listOfDeletableStatuses)
        }

        val groupCondition = getGroupCondition(groupIdsFilter, authenticatedUser)
        val organismCondition = SequenceEntriesView.organismIs(organism)

        val sequenceEntriesToDelete = SequenceEntriesView
            .select(SequenceEntriesView.accessionColumn, SequenceEntriesView.versionColumn)
            .where { accessionCondition and scopeCondition and groupCondition and organismCondition }
            .map {
                AccessionVersion(
                    it[SequenceEntriesView.accessionColumn],
                    it[SequenceEntriesView.versionColumn],
                )
            }

        for (accessionVersionsChunk in sequenceEntriesToDelete.chunked(1000)) {
            SequenceEntriesTable.deleteWhere { accessionVersionIsIn(accessionVersionsChunk) }
        }

        auditLogger.log(
            authenticatedUser.username,
            "Delete ${sequenceEntriesToDelete.size} " +
                "unreleased sequences: " + sequenceEntriesToDelete.joinToString { it.displayAccessionVersion() },
        )

        return sequenceEntriesToDelete
    }

    fun submitEditedData(
        authenticatedUser: AuthenticatedUser,
        editedSequenceEntryData: EditedSequenceEntryData,
        organism: Organism,
    ) {
        log.info { "edited sequence entry submitted $editedSequenceEntryData" }

        accessionPreconditionValidator.validate {
            thatAccessionVersionExists(editedSequenceEntryData)
                .andThatUserIsAllowedToEditSequenceEntries(authenticatedUser)
                .andThatSequenceEntriesAreInStates(listOf(Status.PROCESSED))
                .andThatOrganismIs(organism)
        }

        SequenceEntriesTable.update(
            where = {
                SequenceEntriesTable.accessionVersionIsIn(listOf(editedSequenceEntryData))
            },
        ) {
            it[originalDataColumn] = compressionService
                .compressSequencesInOriginalData(editedSequenceEntryData.data, organism)
        }

        SequenceEntriesPreprocessedDataTable.deleteWhere {
            accessionVersionEquals(editedSequenceEntryData)
        }

        auditLogger.log(
            authenticatedUser.username,
            "Edited sequence: " +
                editedSequenceEntryData.displayAccessionVersion(),
        )
    }

    fun getSequenceEntryVersionToEdit(
        authenticatedUser: AuthenticatedUser,
        accessionVersion: AccessionVersion,
        organism: Organism,
    ): SequenceEntryVersionToEdit {
        log.info {
            "Getting sequence entry ${accessionVersion.displayAccessionVersion()} " +
                "by ${authenticatedUser.username} to edit"
        }

        accessionPreconditionValidator.validate {
            thatAccessionVersionExists(accessionVersion)
                .andThatUserIsAllowedToEditSequenceEntries(authenticatedUser)
                .andThatSequenceEntriesAreInStates(listOf(Status.PROCESSED))
                .andThatOrganismIs(organism)
        }

        val selectedSequenceEntry = SequenceEntriesView.select(
            SequenceEntriesView.accessionColumn,
            SequenceEntriesView.versionColumn,
            SequenceEntriesView.groupIdColumn,
            SequenceEntriesView.statusColumn,
            SequenceEntriesView.processedDataColumn,
            SequenceEntriesView.originalDataColumn,
            SequenceEntriesView.errorsColumn,
            SequenceEntriesView.warningsColumn,
            SequenceEntriesView.isRevocationColumn,
            SequenceEntriesView.submissionIdColumn,
        )
            .where { SequenceEntriesView.accessionVersionEquals(accessionVersion) }
            .first()

        if (selectedSequenceEntry[SequenceEntriesView.isRevocationColumn]) {
            throw UnprocessableEntityException(
                "Accession version ${accessionVersion.displayAccessionVersion()} is a revocation.",
            )
        }

        return SequenceEntryVersionToEdit(
            accession = selectedSequenceEntry[SequenceEntriesView.accessionColumn],
            version = selectedSequenceEntry[SequenceEntriesView.versionColumn],
            status = Status.fromString(selectedSequenceEntry[SequenceEntriesView.statusColumn]),
            groupId = selectedSequenceEntry[SequenceEntriesView.groupIdColumn],
            processedData = compressionService.decompressSequencesInProcessedData(
                selectedSequenceEntry[SequenceEntriesView.processedDataColumn]!!,
                organism,
            ),
            originalData = compressionService.decompressSequencesInOriginalData(
                selectedSequenceEntry[SequenceEntriesView.originalDataColumn]!!,
                organism,
            ),
            errors = selectedSequenceEntry[SequenceEntriesView.errorsColumn],
            warnings = selectedSequenceEntry[SequenceEntriesView.warningsColumn],
            submissionId = selectedSequenceEntry[SequenceEntriesView.submissionIdColumn],
        )
    }

    /**
     * Returns AccessionVersions submitted by groups that the given user is part of
     * and that are approved for release.
     */
    fun getApprovedUserAccessionVersions(authenticatedUser: AuthenticatedUser): List<AccessionVersion> =
        SequenceEntriesView.select(
            SequenceEntriesView.accessionColumn,
            SequenceEntriesView.versionColumn,
        )
            .where(SequenceEntriesView.statusIs(APPROVED_FOR_RELEASE))
            .groupBy(getGroupCondition(null, authenticatedUser))
            .map {
                AccessionVersion(
                    it[SequenceEntriesView.accessionColumn],
                    it[SequenceEntriesView.versionColumn],
                )
            }

    private fun originalMetadataFilter(
        authenticatedUser: AuthenticatedUser,
        organism: Organism,
        groupIdsFilter: List<Int>?,
        statusesFilter: List<Status>?,
    ): Op<Boolean> {
        val organismCondition = SequenceEntriesView.organismIs(organism)
        val groupCondition = getGroupCondition(groupIdsFilter, authenticatedUser)
        val statusCondition = if (statusesFilter != null) {
            SequenceEntriesView.statusIsOneOf(statusesFilter)
        } else {
            Op.TRUE
        }
        val conditions = organismCondition and groupCondition and statusCondition

        return conditions
    }

    fun countOriginalMetadata(
        authenticatedUser: AuthenticatedUser,
        organism: Organism,
        groupIdsFilter: List<Int>?,
        statusesFilter: List<Status>?,
    ): Long = SequenceEntriesView
        .selectAll()
        .where(
            originalMetadataFilter(
                authenticatedUser,
                organism,
                groupIdsFilter,
                statusesFilter,
            ),
        )
        .count()

    fun streamOriginalMetadata(
        authenticatedUser: AuthenticatedUser,
        organism: Organism,
        groupIdsFilter: List<Int>?,
        statusesFilter: List<Status>?,
        fields: List<String>?,
    ): Sequence<AccessionVersionOriginalMetadata> {
        val originalMetadata = SequenceEntriesView.originalDataColumn
            .extract<Map<String, String>>("metadata")
            .alias("original_metadata")

        return SequenceEntriesView
            .select(
                originalMetadata,
                SequenceEntriesView.accessionColumn,
                SequenceEntriesView.versionColumn,
                SequenceEntriesView.submitterColumn,
            )
            .where(
                originalMetadataFilter(
                    authenticatedUser,
                    organism,
                    groupIdsFilter,
                    statusesFilter,
                ),
            )
            .fetchSize(streamBatchSize)
            .asSequence()
            .map {
                val metadata = it[originalMetadata]
                val selectedMetadata = fields?.associateWith { field -> metadata[field] }
                    ?: metadata
                AccessionVersionOriginalMetadata(
                    it[SequenceEntriesView.accessionColumn],
                    it[SequenceEntriesView.versionColumn],
                    it[SequenceEntriesView.submitterColumn],
                    selectedMetadata,
                )
            }
    }

    fun cleanUpStaleSequencesInProcessing(timeToStaleInSeconds: Long) {
        val staleDateTime = dateProvider.getCurrentInstant()
            .minus(timeToStaleInSeconds, DateTimeUnit.SECOND, DateProvider.timeZone)
            .toLocalDateTime(DateProvider.timeZone)

        // Check if there are any stale sequences before attempting to delete
        val staleSequencesExist = SequenceEntriesPreprocessedDataTable
            .selectAll()
            .where {
                SequenceEntriesPreprocessedDataTable.statusIs(IN_PROCESSING) and
                    (SequenceEntriesPreprocessedDataTable.startedProcessingAtColumn.less(staleDateTime))
            }
            .limit(1)
            .count() > 0

        if (staleSequencesExist) {
            val numberDeleted = SequenceEntriesPreprocessedDataTable.deleteWhere {
                statusIs(IN_PROCESSING) and startedProcessingAtColumn.less(staleDateTime)
            }
            log.info { "Cleaned up $numberDeleted stale sequences in processing" }
        } else {
            log.info { "No stale sequences found for cleanup" }
        }
    }

    fun useNewerProcessingPipelineIfPossible(): Long? {
        log.info("Checking for newer processing pipeline versions")
        return transaction {
            val newVersion = findNewPreprocessingPipelineVersion()
                ?: return@transaction null

            val pipelineNeedsUpdate = CurrentProcessingPipelineTable
                .selectAll().where { CurrentProcessingPipelineTable.versionColumn neq newVersion }
                .limit(1)
                .empty()
                .not()

            if (pipelineNeedsUpdate) {
                log.info { "Updating current processing pipeline to newer version: $newVersion" }
                CurrentProcessingPipelineTable.update(
                    where = {
                        CurrentProcessingPipelineTable.versionColumn neq newVersion
                    },
                ) {
                    it[versionColumn] = newVersion
                    it[startedUsingAtColumn] = dateProvider.getCurrentDateTime()
                }
            }
            newVersion
        }
    }
}

private fun Transaction.findNewPreprocessingPipelineVersion(): Long? {
    val sql = """
        select
            newest.version as version
        from
            (
                select max(pipeline_version) as version
                from
                    ( -- Newer pipeline versions...
                        select distinct pipeline_version
                        from sequence_entries_preprocessed_data
                        where pipeline_version > (select version from current_processing_pipeline)
                    ) as newer
                where
                    not exists( -- ...for which no sequence exists...
                        select
                        from
                            ( -- ...that was processed successfully with the current version...
                                select accession, version
                                from sequence_entries_preprocessed_data
                                where
                                    pipeline_version = (select version from current_processing_pipeline)
                                    and processing_status = 'PROCESSED'
                                    and (errors is null or jsonb_array_length(errors) = 0)
                            ) as successful
                        where
                            -- ...but not successfully with the newer version.
                            not exists(
                                select
                                from sequence_entries_preprocessed_data this
                                where
                                    this.pipeline_version = newer.pipeline_version
                                    and this.accession = successful.accession
                                    and this.version = successful.version
                                    and processing_status = 'PROCESSED'
                                    and (errors is null or jsonb_array_length(errors) = 0)
                            )
                    )
            ) as newest;
    """.trimIndent()

    return exec(sql, explicitStatementType = StatementType.SELECT) { resultSet ->
        if (!resultSet.next()) {
            return@exec null
        }

        val version = resultSet.getLong("version")
        when {
            resultSet.wasNull() -> null
            else -> version
        }
    }
}

data class RawProcessedData(
    override val accession: Accession,
    override val version: Version,
    val isRevocation: Boolean,
    val versionComment: String?,
    val submitter: String,
    val groupId: Int,
    val groupName: String,
    val submittedAtTimestamp: LocalDateTime,
    val releasedAtTimestamp: LocalDateTime,
    val submissionId: String,
    val processedData: ProcessedData<GeneticSequence>,
    val dataUseTerms: DataUseTerms,
) : AccessionVersionInterface<|MERGE_RESOLUTION|>--- conflicted
+++ resolved
@@ -616,17 +616,10 @@
      */
     fun getSequences(
         authenticatedUser: AuthenticatedUser,
-<<<<<<< HEAD
-        organism: Organism? = null,
+        organism: Organism,
         groupIdsFilter: List<Int>? = null,
         statusesFilter: List<Status>? = null,
         processingResultFilter: List<ProcessingResult>? = null,
-=======
-        organism: Organism,
-        groupIdsFilter: List<Int>?,
-        statusesFilter: List<Status>?,
-        warningsFilter: WarningsFilter? = null,
->>>>>>> 284fed3f
         page: Int? = null,
         size: Int? = null,
     ): GetSequenceResponse {
