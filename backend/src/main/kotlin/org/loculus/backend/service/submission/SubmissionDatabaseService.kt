package org.loculus.backend.service.submission

import com.fasterxml.jackson.core.JacksonException
import com.fasterxml.jackson.databind.ObjectMapper
import com.fasterxml.jackson.module.kotlin.readValue
import kotlinx.datetime.DateTimeUnit
import kotlinx.datetime.LocalDateTime
import kotlinx.datetime.minus
import kotlinx.datetime.toLocalDateTime
import mu.KotlinLogging
import org.jetbrains.exposed.sql.Count
import org.jetbrains.exposed.sql.Database
import org.jetbrains.exposed.sql.JoinType
import org.jetbrains.exposed.sql.LongColumnType
import org.jetbrains.exposed.sql.Op
import org.jetbrains.exposed.sql.SortOrder
import org.jetbrains.exposed.sql.SqlExpressionBuilder.eq
import org.jetbrains.exposed.sql.SqlExpressionBuilder.less
import org.jetbrains.exposed.sql.SqlExpressionBuilder.plus
import org.jetbrains.exposed.sql.Transaction
import org.jetbrains.exposed.sql.VarCharColumnType
import org.jetbrains.exposed.sql.alias
import org.jetbrains.exposed.sql.and
import org.jetbrains.exposed.sql.batchInsert
import org.jetbrains.exposed.sql.booleanParam
import org.jetbrains.exposed.sql.deleteWhere
import org.jetbrains.exposed.sql.insert
import org.jetbrains.exposed.sql.json.extract
import org.jetbrains.exposed.sql.kotlin.datetime.dateTimeParam
import org.jetbrains.exposed.sql.max
import org.jetbrains.exposed.sql.not
import org.jetbrains.exposed.sql.notExists
import org.jetbrains.exposed.sql.or
import org.jetbrains.exposed.sql.selectAll
import org.jetbrains.exposed.sql.statements.StatementType
import org.jetbrains.exposed.sql.stringLiteral
import org.jetbrains.exposed.sql.stringParam
import org.jetbrains.exposed.sql.transactions.transaction
import org.jetbrains.exposed.sql.update
import org.jetbrains.exposed.sql.vendors.ForUpdateOption.PostgreSQL.ForUpdate
import org.jetbrains.exposed.sql.vendors.ForUpdateOption.PostgreSQL.MODE
import org.loculus.backend.api.AccessionVersion
import org.loculus.backend.api.AccessionVersionInterface
import org.loculus.backend.api.AccessionVersionOriginalMetadata
import org.loculus.backend.api.ApproveDataScope
import org.loculus.backend.api.DataUseTerms
import org.loculus.backend.api.DataUseTermsType
import org.loculus.backend.api.DeleteSequenceScope
import org.loculus.backend.api.EditedSequenceEntryData
import org.loculus.backend.api.ExternalSubmittedData
import org.loculus.backend.api.FileCategory
import org.loculus.backend.api.FileIdAndMaybeReleasedAt
import org.loculus.backend.api.FileIdAndNameAndReadUrl
import org.loculus.backend.api.GeneticSequence
import org.loculus.backend.api.GetSequenceResponse
import org.loculus.backend.api.Organism
import org.loculus.backend.api.OriginalDataWithFileUrls
import org.loculus.backend.api.PreprocessingStatus.IN_PROCESSING
import org.loculus.backend.api.PreprocessingStatus.PROCESSED
import org.loculus.backend.api.ProcessedData
import org.loculus.backend.api.ProcessingResult
import org.loculus.backend.api.ProcessingResult.HAS_ERRORS
import org.loculus.backend.api.ProcessingResult.HAS_WARNINGS
import org.loculus.backend.api.ProcessingResult.NO_ISSUES
import org.loculus.backend.api.SequenceEntryStatus
import org.loculus.backend.api.SequenceEntryVersionToEdit
import org.loculus.backend.api.Status
import org.loculus.backend.api.Status.APPROVED_FOR_RELEASE
import org.loculus.backend.api.SubmissionIdMapping
import org.loculus.backend.api.SubmittedProcessedData
import org.loculus.backend.api.UnprocessedData
import org.loculus.backend.api.fileIds
import org.loculus.backend.api.getFileId
import org.loculus.backend.auth.AuthenticatedUser
import org.loculus.backend.config.BackendSpringProperty
import org.loculus.backend.controller.BadRequestException
import org.loculus.backend.controller.ProcessingValidationException
import org.loculus.backend.controller.UnprocessableEntityException
import org.loculus.backend.log.AuditLogger
import org.loculus.backend.service.datauseterms.DataUseTermsTable
import org.loculus.backend.service.files.FileId
import org.loculus.backend.service.files.FilesDatabaseService
import org.loculus.backend.service.files.S3Service
import org.loculus.backend.service.groupmanagement.GroupEntity
import org.loculus.backend.service.groupmanagement.GroupManagementDatabaseService
import org.loculus.backend.service.groupmanagement.GroupManagementPreconditionValidator
import org.loculus.backend.service.submission.SequenceEntriesTable.accessionColumn
import org.loculus.backend.service.submission.SequenceEntriesTable.groupIdColumn
import org.loculus.backend.service.submission.SequenceEntriesTable.versionColumn
import org.loculus.backend.utils.Accession
import org.loculus.backend.utils.DateProvider
import org.loculus.backend.utils.Version
import org.loculus.backend.utils.toTimestamp
import org.springframework.beans.factory.annotation.Value
import org.springframework.stereotype.Service
import org.springframework.transaction.annotation.Transactional
import java.io.BufferedReader
import java.io.InputStream
import java.io.InputStreamReader
import java.util.Locale
import javax.sql.DataSource

private val log = KotlinLogging.logger { }

@Service
@Transactional
class SubmissionDatabaseService(
    private val processedSequenceEntryValidatorFactory: ProcessedSequenceEntryValidatorFactory,
    private val externalMetadataValidatorFactory: ExternalMetadataValidatorFactory,
    private val accessionPreconditionValidator: AccessionPreconditionValidator,
    private val fileMappingPreconditionValidator: FileMappingPreconditionValidator,
    private val groupManagementPreconditionValidator: GroupManagementPreconditionValidator,
    private val groupManagementDatabaseService: GroupManagementDatabaseService,
    private val s3Service: S3Service,
    private val filesDatabaseService: FilesDatabaseService,
    private val objectMapper: ObjectMapper,
    pool: DataSource,
    private val emptyProcessedDataProvider: EmptyProcessedDataProvider,
    private val compressionService: CompressionService,
    private val processedDataPostprocessor: ProcessedDataPostprocessor,
    private val auditLogger: AuditLogger,
    private val dateProvider: DateProvider,
    @Value("\${${BackendSpringProperty.STREAM_BATCH_SIZE}}") private val streamBatchSize: Int,
) {

    init {
        Database.connect(pool)
    }

    private var lastPreprocessedDataUpdate: String? = null

    fun streamUnprocessedSubmissions(
        numberOfSequenceEntries: Int,
        organism: Organism,
        pipelineVersion: Long,
    ): Sequence<UnprocessedData> {
        log.info { "Request received to stream up to $numberOfSequenceEntries unprocessed submissions for $organism." }

        return fetchUnprocessedEntriesAndUpdateToInProcessing(
            organism,
            numberOfSequenceEntries,
            pipelineVersion,
        )
    }

    fun getCurrentProcessingPipelineVersion(organism: Organism): Long {
        val table = CurrentProcessingPipelineTable
        return table
            .select(table.versionColumn)
            .where { table.organismColumn eq organism.name }
            .map {
                it[table.versionColumn]
            }
            .first()
    }

    private fun fetchUnprocessedEntriesAndUpdateToInProcessing(
        organism: Organism,
        numberOfSequenceEntries: Int,
        pipelineVersion: Long,
    ): Sequence<UnprocessedData> {
        val table = SequenceEntriesTable
        val preprocessing = SequenceEntriesPreprocessedDataTable

        return table
            .select(
                table.accessionColumn,
                table.versionColumn,
                table.originalDataColumn,
                table.submissionIdColumn,
                table.submitterColumn,
                table.groupIdColumn,
                table.submittedAtTimestampColumn,
            )
            .where {
                table.organismIs(organism) and
                    not(table.isRevocationColumn) and
                    notExists(
                        preprocessing.selectAll().where {
                            (table.accessionColumn eq preprocessing.accessionColumn) and
                                (table.versionColumn eq preprocessing.versionColumn) and
                                (preprocessing.pipelineVersionColumn eq pipelineVersion)
                        },
                    )
            }
            .orderBy(table.accessionColumn)
            .limit(numberOfSequenceEntries)
            .forUpdate(ForUpdate(mode = MODE.SKIP_LOCKED))
            .fetchSize(streamBatchSize)
            .asSequence()
            .chunked(streamBatchSize)
            .map { chunk ->
                val chunkOfUnprocessedData = chunk.map {
                    val originalData = compressionService.decompressSequencesInOriginalData(
                        it[table.originalDataColumn]!!,
                        organism,
                    )
                    val originalDataWithFileUrls = OriginalDataWithFileUrls(
                        originalData.metadata,
                        originalData.unalignedNucleotideSequences,
                        originalData.files?.let {
                            it.mapValues {
                                it.value.map { f ->
                                    val presignedUrl = s3Service.createUrlToReadPrivateFile(f.fileId)
                                    FileIdAndNameAndReadUrl(f.fileId, f.name, presignedUrl)
                                }
                            }
                        },
                    )
                    UnprocessedData(
                        accession = it[table.accessionColumn],
                        version = it[table.versionColumn],
                        data = originalDataWithFileUrls,
                        submissionId = it[table.submissionIdColumn],
                        submitter = it[table.submitterColumn],
                        groupId = it[table.groupIdColumn],
                        submittedAt = it[table.submittedAtTimestampColumn].toTimestamp(),
                    )
                }
                updateStatusToProcessing(chunkOfUnprocessedData, pipelineVersion)
                chunkOfUnprocessedData
            }
            .flatten()
    }

    private fun updateStatusToProcessing(sequenceEntries: List<UnprocessedData>, pipelineVersion: Long) {
        log.info { "updating status to processing. Number of sequence entries: ${sequenceEntries.size}" }

        SequenceEntriesPreprocessedDataTable.batchInsert(sequenceEntries) {
            this[SequenceEntriesPreprocessedDataTable.accessionColumn] = it.accession
            this[SequenceEntriesPreprocessedDataTable.versionColumn] = it.version
            this[SequenceEntriesPreprocessedDataTable.pipelineVersionColumn] = pipelineVersion
            this[SequenceEntriesPreprocessedDataTable.processingStatusColumn] = IN_PROCESSING.name
            this[SequenceEntriesPreprocessedDataTable.startedProcessingAtColumn] = dateProvider.getCurrentDateTime()
        }
    }

    fun updateProcessedData(inputStream: InputStream, organism: Organism, pipelineVersion: Long) {
        log.info { "updating processed data" }
        val reader = BufferedReader(InputStreamReader(inputStream))

        val processedAccessionVersions = mutableListOf<String>()
        val processedFiles = mutableMapOf<AccessionVersion, Set<FileId>>()
        val processingResultCounts = mutableMapOf<ProcessingResult, Int>()
        reader.lineSequence().forEach { line ->
            val submittedProcessedData = try {
                objectMapper.readValue<SubmittedProcessedData>(line)
            } catch (e: JacksonException) {
                throw BadRequestException("Failed to deserialize NDJSON line: ${e.message}", e)
            }
            submittedProcessedData.data.files?.let { fileMapping ->
                fileMappingPreconditionValidator
                    .validateFilenamesAreUnique(fileMapping)
                    .validateCategoriesMatchOutputSchema(fileMapping, organism)
                    .validateMultipartUploads(fileMapping.fileIds)
                    .validateFilesExist(fileMapping.fileIds)
                val av = AccessionVersion(submittedProcessedData.accession, submittedProcessedData.version)
                processedFiles[av] = fileMapping.fileIds
            }

            val processingResult = submittedProcessedData.processingResult()

            insertProcessedData(submittedProcessedData, organism, pipelineVersion)
            processedAccessionVersions.add(submittedProcessedData.displayAccessionVersion())
            processingResultCounts.merge(processingResult, 1, Int::plus)
        }

        if (processedFiles.isNotEmpty()) {
            val releasedEntries = getReleasedAt(processedFiles.keys.toList())
                .filter { it.value != null }
                .keys
            val releasedFiles = mutableSetOf<FileId>()
            for (entry in releasedEntries) {
                for (fileId in processedFiles[entry]!!) {
                    s3Service.setFileToPublic(fileId)
                    releasedFiles.add(fileId)
                }
            }
        }

        log.info {
            "Updated ${processedAccessionVersions.size} sequences to $PROCESSED. " +
                "Processing result counts: " +
                processingResultCounts.entries.joinToString { "${it.key}=${it.value}" }
        }

        auditLogger.log(
            username = "<pipeline version $pipelineVersion>",
            description = "Processed ${processedAccessionVersions.size} sequences: " +
                processedAccessionVersions.joinToString() +
                "Processing result counts: " +
                processingResultCounts.entries.joinToString { "${it.key}=${it.value}" },
        )
    }

    fun updateExternalMetadata(inputStream: InputStream, organism: Organism, externalMetadataUpdater: String) {
        log.info { "Updating metadata with external metadata received from $externalMetadataUpdater" }
        val reader = BufferedReader(InputStreamReader(inputStream))

        val accessionVersions = mutableListOf<String>()
        reader.lineSequence().forEach { line ->
            val submittedExternalMetadata =
                try {
                    objectMapper.readValue<ExternalSubmittedData>(line)
                } catch (e: JacksonException) {
                    throw BadRequestException(
                        "Failed to deserialize NDJSON line: ${e.message}",
                        e,
                    )
                }
            accessionVersions.add(submittedExternalMetadata.displayAccessionVersion())

            insertExternalMetadata(
                submittedExternalMetadata,
                organism,
                externalMetadataUpdater,
            )
        }

        auditLogger.log(
            description = (
                "Updated external metadata of ${accessionVersions.size} sequences:" +
                    accessionVersions.joinToString()
                ),
            username = externalMetadataUpdater,
        )
    }

    private fun insertExternalMetadata(
        submittedExternalMetadata: ExternalSubmittedData,
        organism: Organism,
        externalMetadataUpdater: String,
    ) {
        accessionPreconditionValidator.validate {
            thatAccessionVersionExists(submittedExternalMetadata)
                .andThatSequenceEntriesAreInStates(
                    listOf(Status.APPROVED_FOR_RELEASE),
                )
                .andThatOrganismIs(organism)
        }
        validateExternalMetadata(
            submittedExternalMetadata,
            organism,
            externalMetadataUpdater,
        )

        val numberInserted =
            ExternalMetadataTable.update(
                where = {
                    (ExternalMetadataTable.accessionColumn eq submittedExternalMetadata.accession) and
                        (ExternalMetadataTable.versionColumn eq submittedExternalMetadata.version) and
                        (ExternalMetadataTable.updaterIdColumn eq externalMetadataUpdater)
                },
            ) {
                it[accessionColumn] = submittedExternalMetadata.accession
                it[versionColumn] = submittedExternalMetadata.version
                it[updaterIdColumn] = externalMetadataUpdater
                it[externalMetadataColumn] = submittedExternalMetadata.externalMetadata
                it[updatedAtColumn] = dateProvider.getCurrentDateTime()
            }

        if (numberInserted != 1) {
            ExternalMetadataTable.insert {
                it[accessionColumn] = submittedExternalMetadata.accession
                it[versionColumn] = submittedExternalMetadata.version
                it[updaterIdColumn] = externalMetadataUpdater
                it[externalMetadataColumn] = submittedExternalMetadata.externalMetadata
                it[updatedAtColumn] = dateProvider.getCurrentDateTime()
            }
        }
    }

    private fun insertProcessedData(
        submittedProcessedData: SubmittedProcessedData,
        organism: Organism,
        pipelineVersion: Long,
    ) {
        val submittedErrors = submittedProcessedData.errors.orEmpty()
        val submittedWarnings = submittedProcessedData.warnings.orEmpty()
        val processedData = when {
            submittedErrors.isEmpty() -> postprocessAndValidateProcessedData(submittedProcessedData, organism)
            else -> submittedProcessedData.data // No need to validate if there are errors, can't be released anyway
        }

        val table = SequenceEntriesPreprocessedDataTable
        val numberInserted =
            table.update(
                where = {
                    table.accessionVersionEquals(submittedProcessedData) and
                        table.statusIs(IN_PROCESSING) and
                        (table.pipelineVersionColumn eq pipelineVersion)
                },
            ) {
                it[processingStatusColumn] = PROCESSED.name
                it[processedDataColumn] =
                    processedDataPostprocessor.prepareForStorage(processedData, organism)
                it[errorsColumn] = submittedErrors
                it[warningsColumn] = submittedWarnings
                it[finishedProcessingAtColumn] = dateProvider.getCurrentDateTime()
            }

        if (numberInserted != 1) {
            throwInsertFailedException(submittedProcessedData, pipelineVersion)
        }
    }

    /**
     * Returns all files associated with the given AccessionVersions.
     * Note: Also returns files from 'future' preprocessing versions!
     */
    private fun selectFilesToPublishForAccessionVersions(sequences: List<AccessionVersion>): List<FileId> {
        val preproData = SequenceEntriesPreprocessedDataTable
        val sequenceEntries = SequenceEntriesView
        val result = mutableListOf<FileId>()
        for (accessionVersionsChunk in sequences.chunked(1000)) {
            preproData
                .join(
                    sequenceEntries,
                    JoinType.INNER,
                    additionalConstraint = {
                        (preproData.accessionColumn eq sequenceEntries.accessionColumn) and
                            (preproData.versionColumn eq sequenceEntries.versionColumn) and
                            (preproData.pipelineVersionColumn greaterEq sequenceEntries.pipelineVersionColumn)
                    },
                )
                .select(preproData.processedDataColumn)
                .where {
                    sequenceEntries.accessionVersionIsIn(accessionVersionsChunk)
                }
                .flatMap {
                    it[preproData.processedDataColumn]?.files?.values.orEmpty()
                }
                .flatten()
                .forEach { result.add(it.fileId) }
        }
        return result
    }

    private fun postprocessAndValidateProcessedData(
        submittedProcessedData: SubmittedProcessedData,
        organism: Organism,
    ) = try {
        throwIfIsSubmissionForWrongOrganism(submittedProcessedData, organism)
        throwIfFilesDoNotExistOrBelongToWrongGroup(submittedProcessedData)
        val processedData = makeSequencesUpperCase(submittedProcessedData.data)
        processedSequenceEntryValidatorFactory.create(organism).validate(processedData)
    } catch (validationException: ProcessingValidationException) {
        throw validationException
    }

    private fun makeSequencesUpperCase(processedData: ProcessedData<GeneticSequence>) = processedData.copy(
        unalignedNucleotideSequences = processedData.unalignedNucleotideSequences.mapValues { (_, it) ->
            it?.uppercase(Locale.US)
        },
        alignedNucleotideSequences = processedData.alignedNucleotideSequences.mapValues { (_, it) ->
            it?.uppercase(Locale.US)
        },
        alignedAminoAcidSequences = processedData.alignedAminoAcidSequences.mapValues { (_, it) ->
            it?.uppercase(Locale.US)
        },
        nucleotideInsertions = processedData.nucleotideInsertions.mapValues { (_, it) ->
            it.map { insertion -> insertion.copy(sequence = insertion.sequence.uppercase(Locale.US)) }
        },
        aminoAcidInsertions = processedData.aminoAcidInsertions.mapValues { (_, it) ->
            it.map { insertion -> insertion.copy(sequence = insertion.sequence.uppercase(Locale.US)) }
        },
    )

    private fun validateExternalMetadata(
        externalSubmittedData: ExternalSubmittedData,
        organism: Organism,
        externalMetadataUpdater: String,
    ) = externalMetadataValidatorFactory
        .create(organism)
        .validate(externalSubmittedData.externalMetadata, externalMetadataUpdater)

    private fun throwIfIsSubmissionForWrongOrganism(
        submittedProcessedData: SubmittedProcessedData,
        organism: Organism,
    ) {
        val resultRow = SequenceEntriesView
            .select(SequenceEntriesView.organismColumn)
            .where { SequenceEntriesView.accessionVersionEquals(submittedProcessedData) }
            .firstOrNull() ?: return

        if (resultRow[SequenceEntriesView.organismColumn] != organism.name) {
            throw UnprocessableEntityException(
                "Accession version ${submittedProcessedData.displayAccessionVersion()} is for organism " +
                    "${resultRow[SequenceEntriesView.organismColumn]}, " +
                    "but submitted data is for organism ${organism.name}",
            )
        }
    }

    private fun throwInsertFailedException(submittedProcessedData: SubmittedProcessedData, pipelineVersion: Long) {
        val preprocessing = SequenceEntriesPreprocessedDataTable
        val selectedSequenceEntries = preprocessing
            .select(
                preprocessing.accessionColumn,
                preprocessing.versionColumn,
                preprocessing.processingStatusColumn,
                preprocessing.pipelineVersionColumn,
            )
            .where { preprocessing.accessionVersionEquals(submittedProcessedData) }

        val accessionVersion = submittedProcessedData.displayAccessionVersion()
        if (selectedSequenceEntries.all {
                it[preprocessing.processingStatusColumn] != IN_PROCESSING.name
            }
        ) {
            throw UnprocessableEntityException(
                "Accession version $accessionVersion does not exist or is not awaiting any processing results",
            )
        }
        if (selectedSequenceEntries.all { it[preprocessing.pipelineVersionColumn] != pipelineVersion }) {
            throw UnprocessableEntityException(
                "Accession version $accessionVersion is not awaiting processing results of version " +
                    "$pipelineVersion (anymore)",
            )
        }
        throw IllegalStateException(
            "Update processed data: Unexpected error for accession versions $accessionVersion",
        )
    }

    private fun throwIfFilesDoNotExistOrBelongToWrongGroup(submittedProcessedData: SubmittedProcessedData) {
        // TODO(#3951): This implementation is very inefficient as it makes two requests to the database for
        //  each sequence entry.
        if (submittedProcessedData.data.files == null) {
            return
        }
        val accessionVersion = submittedProcessedData.displayAccessionVersion()
        val sequenceEntryGroup = SequenceEntriesTable
            .select(groupIdColumn)
            .where {
                (accessionColumn eq submittedProcessedData.accession) and
                    (versionColumn eq submittedProcessedData.version)
            }
            .single()[groupIdColumn]
        val fileIds = submittedProcessedData.data.files.flatMap { it.value.map { it.fileId } }.toSet()
        val fileGroups = filesDatabaseService.getGroupIds(fileIds)
        val notExistingIds = fileIds.subtract(fileGroups.keys)
        if (notExistingIds.isNotEmpty()) {
            throw UnprocessableEntityException("The File IDs $notExistingIds do not exist.")
        }
        fileGroups.forEach { fileId, fileGroup ->
            if (fileGroup != sequenceEntryGroup) {
                throw UnprocessableEntityException(
                    "Accession version $accessionVersion belongs to group $sequenceEntryGroup but the attached file " +
                        "$fileId belongs to the group $fileGroup.",
                )
            }
        }
    }

    private fun getGroupCondition(groupIdsFilter: List<Int>?, authenticatedUser: AuthenticatedUser): Op<Boolean> =
        if (groupIdsFilter != null) {
            groupManagementPreconditionValidator.validateUserIsAllowedToModifyGroups(
                groupIdsFilter,
                authenticatedUser,
            )
            SequenceEntriesView.groupIsOneOf(groupIdsFilter)
        } else if (authenticatedUser.isSuperUser) {
            Op.TRUE
        } else {
            SequenceEntriesView.groupIsOneOf(groupManagementDatabaseService.getGroupIdsOfUser(authenticatedUser))
        }

    fun approveProcessedData(
        authenticatedUser: AuthenticatedUser,
        accessionVersionsFilter: List<AccessionVersion>?,
        submitterNamesFilter: List<String>?,
        groupIdsFilter: List<Int>?,
        organism: Organism,
        scope: ApproveDataScope,
    ): List<AccessionVersion> {
        if (accessionVersionsFilter == null) {
            log.info { "approving all sequences by all groups ${authenticatedUser.username} is member of" }
        } else {
            log.info { "approving ${accessionVersionsFilter.size} sequences by ${authenticatedUser.username}" }
        }

        if (accessionVersionsFilter != null) {
            accessionPreconditionValidator.validate {
                thatAccessionVersionsExist(accessionVersionsFilter)
                    .andThatOrganismIs(organism)
                    .andThatSequenceEntriesAreInStates(listOf(Status.PROCESSED))
                    .andThatSequenceEntriesHaveNoErrors()
                    .andThatUserIsAllowedToEditSequenceEntries(authenticatedUser)
            }
        }

        val statusCondition = SequenceEntriesView.statusIs(Status.PROCESSED)

        val accessionCondition = if (accessionVersionsFilter !== null) {
            SequenceEntriesView.accessionVersionIsIn(accessionVersionsFilter)
        } else if (authenticatedUser.isSuperUser) {
            Op.TRUE
        } else {
            SequenceEntriesView.groupIsOneOf(groupManagementDatabaseService.getGroupIdsOfUser(authenticatedUser))
        }

        val includedProcessingResults = mutableListOf(NO_ISSUES)
        if (scope == ApproveDataScope.ALL) {
            includedProcessingResults.add(HAS_WARNINGS)
        }
        val scopeCondition = SequenceEntriesView.processingResultIsOneOf(includedProcessingResults)

        val groupCondition = getGroupCondition(groupIdsFilter, authenticatedUser)

        val submitterCondition = if (submitterNamesFilter !== null) {
            SequenceEntriesView.submitterIsOneOf(submitterNamesFilter)
        } else {
            Op.TRUE
        }

        val organismCondition = SequenceEntriesView.organismIs(organism)

        val accessionVersionsToUpdate = SequenceEntriesView
            .select(SequenceEntriesView.accessionColumn, SequenceEntriesView.versionColumn)
            .where {
                statusCondition and accessionCondition and scopeCondition and groupCondition and
                    organismCondition and submitterCondition
            }
            .map { AccessionVersion(it[SequenceEntriesView.accessionColumn], it[SequenceEntriesView.versionColumn]) }

        if (accessionVersionsToUpdate.isEmpty()) {
            return emptyList()
        }

        val now = dateProvider.getCurrentDateTime()
        for (accessionVersionsChunk in accessionVersionsToUpdate.chunked(1000)) {
            SequenceEntriesTable.update(
                where = {
                    SequenceEntriesTable.accessionVersionIsIn(accessionVersionsChunk)
                },
            ) {
                it[releasedAtTimestampColumn] = now
                it[approverColumn] = authenticatedUser.username
            }
        }

        val filesToPublish = this.selectFilesToPublishForAccessionVersions(accessionVersionsToUpdate)
        for (fileId in filesToPublish) {
            s3Service.setFileToPublic(fileId)
        }

        auditLogger.log(
            authenticatedUser.username,
            "Approved ${accessionVersionsToUpdate.size} sequences: " +
                accessionVersionsToUpdate.joinToString { it.displayAccessionVersion() },
        )

        return accessionVersionsToUpdate
    }

    fun getLatestVersions(organism: Organism): Map<Accession, Version> {
        val maxVersionExpression = SequenceEntriesView.versionColumn.max()
        return SequenceEntriesView
            .select(SequenceEntriesView.accessionColumn, maxVersionExpression)
            .where {
                SequenceEntriesView.statusIs(Status.APPROVED_FOR_RELEASE) and SequenceEntriesView.organismIs(
                    organism,
                )
            }
            .groupBy(SequenceEntriesView.accessionColumn)
            .associate { it[SequenceEntriesView.accessionColumn] to it[maxVersionExpression]!! }
    }

    fun getLatestRevocationVersions(organism: Organism): Map<Accession, Version> {
        val maxVersionExpression = SequenceEntriesView.versionColumn.max()

        return SequenceEntriesView.select(SequenceEntriesView.accessionColumn, maxVersionExpression)
            .where {
                SequenceEntriesView.statusIs(Status.APPROVED_FOR_RELEASE) and
                    (SequenceEntriesView.isRevocationColumn eq true) and
                    SequenceEntriesView.organismIs(organism)
            }
            .groupBy(SequenceEntriesView.accessionColumn)
            .associate { it[SequenceEntriesView.accessionColumn] to it[maxVersionExpression]!! }
    }

    // Make sure to keep in sync with streamReleasedSubmissions query
    fun countReleasedSubmissions(organism: Organism): Long = SequenceEntriesView.select(
        SequenceEntriesView.accessionColumn,
    ).where {
        SequenceEntriesView.statusIs(Status.APPROVED_FOR_RELEASE) and SequenceEntriesView.organismIs(
            organism,
        )
    }.count()

    // Make sure to keep in sync with countReleasedSubmissions query
    fun streamReleasedSubmissions(organism: Organism): Sequence<RawProcessedData> = SequenceEntriesView.join(
        DataUseTermsTable,
        JoinType.LEFT,
        additionalConstraint = {
            (SequenceEntriesView.accessionColumn eq DataUseTermsTable.accessionColumn) and
                (DataUseTermsTable.isNewestDataUseTerms)
        },
    )
        .select(
            SequenceEntriesView.accessionColumn,
            SequenceEntriesView.versionColumn,
            SequenceEntriesView.isRevocationColumn,
            SequenceEntriesView.versionCommentColumn,
            SequenceEntriesView.jointDataColumn,
            SequenceEntriesView.submitterColumn,
            SequenceEntriesView.groupIdColumn,
            SequenceEntriesView.submittedAtTimestampColumn,
            SequenceEntriesView.releasedAtTimestampColumn,
            SequenceEntriesView.submissionIdColumn,
            SequenceEntriesView.pipelineVersionColumn,
            DataUseTermsTable.dataUseTermsTypeColumn,
            DataUseTermsTable.restrictedUntilColumn,
        )
        .where {
            SequenceEntriesView.statusIs(Status.APPROVED_FOR_RELEASE) and SequenceEntriesView.organismIs(
                organism,
            )
        }
        .orderBy(
            SequenceEntriesView.accessionColumn to SortOrder.ASC,
            SequenceEntriesView.versionColumn to SortOrder.ASC,
        )
        .fetchSize(streamBatchSize)
        .asSequence()
        .map {
            RawProcessedData(
                accession = it[SequenceEntriesView.accessionColumn],
                version = it[SequenceEntriesView.versionColumn],
                isRevocation = it[SequenceEntriesView.isRevocationColumn],
                submitter = it[SequenceEntriesView.submitterColumn],
                groupId = it[SequenceEntriesView.groupIdColumn],
                groupName = GroupEntity[it[SequenceEntriesView.groupIdColumn]].groupName,
                submissionId = it[SequenceEntriesView.submissionIdColumn],
                processedData = when (val processedData = it[SequenceEntriesView.jointDataColumn]) {
                    null -> emptyProcessedDataProvider.provide(organism)
                    else -> processedDataPostprocessor.retrieveFromStoredValue(processedData, organism)
                },
                pipelineVersion = it[SequenceEntriesView.pipelineVersionColumn]!!,
                submittedAtTimestamp = it[SequenceEntriesView.submittedAtTimestampColumn],
                releasedAtTimestamp = it[SequenceEntriesView.releasedAtTimestampColumn]!!,
                dataUseTerms = DataUseTerms.fromParameters(
                    DataUseTermsType.fromString(it[DataUseTermsTable.dataUseTermsTypeColumn]),
                    it[DataUseTermsTable.restrictedUntilColumn],
                ),
                versionComment = it[SequenceEntriesView.versionCommentColumn],
            )
        }

    /**
     * Returns a paginated list of sequences matching the given filters.
     * Also returns status counts and processing result counts.
     * Note that counts are totals: _not_ affected by pagination, status or processing result filter;
     * i.e. the counts are for all sequences from that group and organism.
     * Page and size are 0-indexed!
     */
    fun getSequences(
        authenticatedUser: AuthenticatedUser,
        organism: Organism,
        groupIdsFilter: List<Int>? = null,
        statusesFilter: List<Status>? = null,
        processingResultFilter: List<ProcessingResult>? = null,
        page: Int? = null,
        size: Int? = null,
    ): GetSequenceResponse {
        log.info {
            "getting sequences for user ${authenticatedUser.username} " +
                "(organism: $organism, groupFilter: $groupIdsFilter, statusFilter: $statusesFilter, " +
                "processingResultFilter: $processingResultFilter, page: $page, pageSize: $size)"
        }

        val statusCondition = when (statusesFilter) {
            null -> Op.TRUE
            else -> SequenceEntriesView.statusIsOneOf(statusesFilter)
        }
        val groupCondition = getGroupCondition(groupIdsFilter, authenticatedUser)
        val organismCondition = SequenceEntriesView.organismIs(organism)
        val processingResultCondition = when (processingResultFilter) {
            null -> Op.TRUE
            else -> SequenceEntriesView.processingResultIsOneOf(processingResultFilter) or
                // processingResultFilter has no effect on sequences in states other than PROCESSED
                not(SequenceEntriesView.statusIs(Status.PROCESSED))
        }

        val entries = SequenceEntriesView
            .join(
                DataUseTermsTable,
                JoinType.LEFT,
                additionalConstraint = {
                    (SequenceEntriesView.accessionColumn eq DataUseTermsTable.accessionColumn) and
                        (DataUseTermsTable.isNewestDataUseTerms)
                },
            )
            .select(
                SequenceEntriesView.accessionColumn,
                SequenceEntriesView.versionColumn,
                SequenceEntriesView.submissionIdColumn,
                SequenceEntriesView.statusColumn,
                SequenceEntriesView.isRevocationColumn,
                SequenceEntriesView.groupIdColumn,
                SequenceEntriesView.submitterColumn,
                SequenceEntriesView.processingResultColumn,
                DataUseTermsTable.dataUseTermsTypeColumn,
                DataUseTermsTable.restrictedUntilColumn,
            )
            .where { groupCondition and organismCondition and statusCondition and processingResultCondition }
            .orderBy(SequenceEntriesView.accessionColumn)
            .apply {
                if (page != null && size != null) {
                    limit(size).offset((page * size).toLong())
                }
            }
            .map { row ->
                SequenceEntryStatus(
                    accession = row[SequenceEntriesView.accessionColumn],
                    version = row[SequenceEntriesView.versionColumn],
                    status = Status.fromString(row[SequenceEntriesView.statusColumn]),
                    processingResult = if (row[SequenceEntriesView.processingResultColumn] != null) {
                        ProcessingResult.fromString(row[SequenceEntriesView.processingResultColumn])
                    } else {
                        null
                    },
                    groupId = row[SequenceEntriesView.groupIdColumn],
                    submitter = row[SequenceEntriesView.submitterColumn],
                    isRevocation = row[SequenceEntriesView.isRevocationColumn],
                    submissionId = row[SequenceEntriesView.submissionIdColumn],
                    dataUseTerms = DataUseTerms.fromParameters(
                        DataUseTermsType.fromString(row[DataUseTermsTable.dataUseTermsTypeColumn]),
                        row[DataUseTermsTable.restrictedUntilColumn],
                    ),
                )
            }

        val processingResultCounts = getProcessingResultCounts(organism, groupCondition)
        val statusCounts = getStatusCounts(organism, groupCondition)

        return GetSequenceResponse(
            sequenceEntries = entries,
            statusCounts = statusCounts,
            processingResultCounts = processingResultCounts,
        )
    }

    private fun getStatusCounts(organism: Organism, groupCondition: Op<Boolean>): Map<Status, Int> {
        val statusColumn = SequenceEntriesView.statusColumn
        val countColumn = Count(stringLiteral("*"))

        val statusCounts = SequenceEntriesView
            .select(statusColumn, countColumn)
            .where { SequenceEntriesView.organismIs(organism) and groupCondition }
            .groupBy(statusColumn)
            .associate { Status.fromString(it[statusColumn]) to it[countColumn].toInt() }

        return Status.entries.associateWith { statusCounts[it] ?: 0 }
    }

    /**
     * How many processing results have errors, just warnings, or none?
     * Considers only SequenceEntries that are PROCESSED.
     */
    private fun getProcessingResultCounts(
        organism: Organism,
        groupCondition: Op<Boolean>,
    ): Map<ProcessingResult, Int> {
        val processingResultColumn = SequenceEntriesView.processingResultColumn
        val countColumn = Count(stringLiteral("*"))

        val processingResultCounts = SequenceEntriesView
            .select(processingResultColumn, countColumn)
            .where {
                SequenceEntriesView.organismIs(organism) and groupCondition and
                    SequenceEntriesView.statusIs(Status.PROCESSED)
            }
            .groupBy(processingResultColumn)
            .associate { ProcessingResult.fromString(it[processingResultColumn]) to it[countColumn].toInt() }

        return ProcessingResult.entries.associateWith { processingResultCounts[it] ?: 0 }
    }

    fun getPipelineVersionStatistics(): Map<String, Map<Long, Int>> {
        val result = mutableMapOf<String, MutableMap<Long, Int>>()
        val sql = """
            SELECT se.organism, sep.pipeline_version, COUNT(*) as count
            FROM sequence_entries_preprocessed_data sep
            JOIN sequence_entries se ON se.accession = sep.accession AND se.version = sep.version
            WHERE sep.processing_status = 'PROCESSED'
            GROUP BY se.organism, sep.pipeline_version
        """.trimIndent()
        transaction {
            exec(sql) { rs ->
                while (rs.next()) {
                    val organism = rs.getString("organism")
                    val version = rs.getLong("pipeline_version")
                    val count = rs.getInt("count")
                    result.getOrPut(organism) { mutableMapOf() }[version] = count
                }
            }
        }

        return result
    }

    fun revoke(
        accessions: List<Accession>,
        authenticatedUser: AuthenticatedUser,
        organism: Organism,
        versionComment: String?,
    ): List<SubmissionIdMapping> {
        log.info { "revoking ${accessions.size} sequences" }

        accessionPreconditionValidator.validate {
            thatAccessionsExist(accessions)
                .andThatUserIsAllowedToEditSequenceEntries(authenticatedUser)
                .andThatSequenceEntriesAreInStates(listOf(Status.APPROVED_FOR_RELEASE))
                .andThatOrganismIs(organism)
        }

        SequenceEntriesTable.insert(
            SequenceEntriesTable.select(
                SequenceEntriesTable.accessionColumn, SequenceEntriesTable.versionColumn.plus(1),
                when (versionComment) {
                    null -> Op.nullOp()
                    else -> stringParam(versionComment)
                },
                SequenceEntriesTable.submissionIdColumn,
                stringParam(authenticatedUser.username),
                SequenceEntriesTable.groupIdColumn,
                dateTimeParam(dateProvider.getCurrentDateTime()),
                booleanParam(true), SequenceEntriesTable.organismColumn,
            ).where {
                (
                    SequenceEntriesTable.accessionColumn inList
                        accessions
                    ) and
                    SequenceEntriesTable.isMaxVersion
            },
            columns = listOf(
                SequenceEntriesTable.accessionColumn,
                SequenceEntriesTable.versionColumn,
                SequenceEntriesTable.versionCommentColumn,
                SequenceEntriesTable.submissionIdColumn,
                SequenceEntriesTable.submitterColumn,
                SequenceEntriesTable.groupIdColumn,
                SequenceEntriesTable.submittedAtTimestampColumn,
                SequenceEntriesTable.isRevocationColumn,
                SequenceEntriesTable.organismColumn,
            ),
        )

        auditLogger.log(
            authenticatedUser.username,
            "Revoked ${accessions.size} sequences: " +
                accessions.joinToString(),
        )

        return SequenceEntriesView
            .select(
                SequenceEntriesView.accessionColumn,
                SequenceEntriesView.versionColumn,
                SequenceEntriesView.isRevocationColumn,
                SequenceEntriesView.groupIdColumn,
                SequenceEntriesView.submissionIdColumn,
            )
            .where {
                (SequenceEntriesView.accessionColumn inList accessions) and
                    SequenceEntriesView.isMaxVersion and
                    SequenceEntriesView.statusIs(Status.PROCESSED) and
                    SequenceEntriesView.processingResultIsOneOf(
                        listOf(HAS_WARNINGS, NO_ISSUES),
                    )
            }
            .orderBy(SequenceEntriesView.accessionColumn)
            .map {
                SubmissionIdMapping(
                    it[SequenceEntriesView.accessionColumn],
                    it[SequenceEntriesView.versionColumn],
                    it[SequenceEntriesView.submissionIdColumn],
                )
            }
    }

    fun deleteSequenceEntryVersions(
        accessionVersionsFilter: List<AccessionVersion>?,
        authenticatedUser: AuthenticatedUser,
        groupIdsFilter: List<Int>?,
        organism: Organism,
        scope: DeleteSequenceScope,
    ): List<AccessionVersion> {
        if (accessionVersionsFilter == null) {
            log.info {
                "deleting all sequences of all groups ${authenticatedUser.username} is member of in the scope $scope"
            }
        } else {
            log.info {
                "deleting ${accessionVersionsFilter.size} sequences by ${authenticatedUser.username} in scope $scope"
            }
        }

        val listOfDeletableStatuses = listOf(
            Status.RECEIVED,
            Status.PROCESSED,
        )

        if (accessionVersionsFilter != null) {
            accessionPreconditionValidator.validate {
                thatAccessionVersionsExist(accessionVersionsFilter)
                    .andThatUserIsAllowedToEditSequenceEntries(authenticatedUser)
                    .andThatSequenceEntriesAreInStates(listOfDeletableStatuses)
                    .andThatOrganismIs(organism)
            }
        }

        val accessionCondition = if (accessionVersionsFilter != null) {
            SequenceEntriesView.accessionVersionIsIn(accessionVersionsFilter)
        } else if (authenticatedUser.isSuperUser) {
            Op.TRUE
        } else {
            SequenceEntriesView.groupIsOneOf(groupManagementDatabaseService.getGroupIdsOfUser(authenticatedUser))
        }

        val scopeCondition = when (scope) {
            DeleteSequenceScope.PROCESSED_WITH_ERRORS -> SequenceEntriesView.statusIs(Status.PROCESSED) and
                SequenceEntriesView.processingResultIs(HAS_ERRORS)

            DeleteSequenceScope.PROCESSED_WITH_WARNINGS -> SequenceEntriesView.statusIs(Status.PROCESSED) and
                SequenceEntriesView.processingResultIs(HAS_WARNINGS)

            DeleteSequenceScope.ALL -> SequenceEntriesView.statusIsOneOf(listOfDeletableStatuses)
        }

        val groupCondition = getGroupCondition(groupIdsFilter, authenticatedUser)
        val organismCondition = SequenceEntriesView.organismIs(organism)

        val sequenceEntriesToDelete = SequenceEntriesView
            .select(SequenceEntriesView.accessionColumn, SequenceEntriesView.versionColumn)
            .where { accessionCondition and scopeCondition and groupCondition and organismCondition }
            .map {
                AccessionVersion(
                    it[SequenceEntriesView.accessionColumn],
                    it[SequenceEntriesView.versionColumn],
                )
            }

        for (accessionVersionsChunk in sequenceEntriesToDelete.chunked(1000)) {
            SequenceEntriesTable.deleteWhere { accessionVersionIsIn(accessionVersionsChunk) }
        }

        auditLogger.log(
            authenticatedUser.username,
            "Delete ${sequenceEntriesToDelete.size} " +
                "unreleased sequences: " + sequenceEntriesToDelete.joinToString { it.displayAccessionVersion() },
        )

        return sequenceEntriesToDelete
    }

    fun submitEditedData(
        authenticatedUser: AuthenticatedUser,
        editedSequenceEntryData: EditedSequenceEntryData,
        organism: Organism,
    ) {
        log.info { "edited sequence entry submitted $editedSequenceEntryData" }

        accessionPreconditionValidator.validate {
            thatAccessionVersionExists(editedSequenceEntryData)
                .andThatUserIsAllowedToEditSequenceEntries(authenticatedUser)
                .andThatSequenceEntriesAreInStates(listOf(Status.PROCESSED))
                .andThatOrganismIs(organism)
        }

        editedSequenceEntryData.data.files?.let { fileMapping ->
            fileMappingPreconditionValidator
                .validateFilenamesAreUnique(fileMapping)
                .validateCategoriesMatchSubmissionSchema(fileMapping, organism)
                .validateFilesExist(fileMapping.fileIds)
        }

        SequenceEntriesTable.update(
            where = {
                SequenceEntriesTable.accessionVersionIsIn(listOf(editedSequenceEntryData))
            },
        ) {
            it[originalDataColumn] = compressionService
                .compressSequencesInOriginalData(editedSequenceEntryData.data, organism)
        }

        SequenceEntriesPreprocessedDataTable.deleteWhere {
            accessionVersionEquals(editedSequenceEntryData)
        }

        auditLogger.log(
            authenticatedUser.username,
            "Edited sequence: " +
                editedSequenceEntryData.displayAccessionVersion(),
        )
    }

    fun getSequenceEntryVersionToEdit(
        authenticatedUser: AuthenticatedUser,
        accessionVersion: AccessionVersion,
        organism: Organism,
    ): SequenceEntryVersionToEdit {
        log.info {
            "Getting sequence entry ${accessionVersion.displayAccessionVersion()} " +
                "by ${authenticatedUser.username} to edit"
        }

        accessionPreconditionValidator.validate {
            thatAccessionVersionExists(accessionVersion)
                .andThatUserIsAllowedToEditSequenceEntries(authenticatedUser)
                .andThatOrganismIs(organism)
        }

        val selectedSequenceEntry = SequenceEntriesView.select(
            SequenceEntriesView.accessionColumn,
            SequenceEntriesView.versionColumn,
            SequenceEntriesView.groupIdColumn,
            SequenceEntriesView.statusColumn,
            SequenceEntriesView.processedDataColumn,
            SequenceEntriesView.originalDataColumn,
            SequenceEntriesView.errorsColumn,
            SequenceEntriesView.warningsColumn,
            SequenceEntriesView.isRevocationColumn,
            SequenceEntriesView.submissionIdColumn,
        )
            .where { SequenceEntriesView.accessionVersionEquals(accessionVersion) }
            .first()

        if (selectedSequenceEntry[SequenceEntriesView.isRevocationColumn]) {
            throw UnprocessableEntityException(
                "Accession version ${accessionVersion.displayAccessionVersion()} is a revocation.",
            )
        }

        return SequenceEntryVersionToEdit(
            accession = selectedSequenceEntry[SequenceEntriesView.accessionColumn],
            version = selectedSequenceEntry[SequenceEntriesView.versionColumn],
            status = Status.fromString(selectedSequenceEntry[SequenceEntriesView.statusColumn]),
            groupId = selectedSequenceEntry[SequenceEntriesView.groupIdColumn],
            processedData = processedDataPostprocessor.retrieveFromStoredValue(
                selectedSequenceEntry[SequenceEntriesView.processedDataColumn]!!,
                organism,
            ),
            originalData = compressionService.decompressSequencesInOriginalData(
                selectedSequenceEntry[SequenceEntriesView.originalDataColumn]!!,
                organism,
            ),
            errors = selectedSequenceEntry[SequenceEntriesView.errorsColumn],
            warnings = selectedSequenceEntry[SequenceEntriesView.warningsColumn],
            submissionId = selectedSequenceEntry[SequenceEntriesView.submissionIdColumn],
        )
    }

    /**
     * Returns AccessionVersions submitted by groups that the given user is part of
     * and that are approved for release.
     */
    fun getApprovedUserAccessionVersions(authenticatedUser: AuthenticatedUser): List<AccessionVersion> =
        SequenceEntriesView.select(
            SequenceEntriesView.accessionColumn,
            SequenceEntriesView.versionColumn,
        )
            .where(SequenceEntriesView.statusIs(APPROVED_FOR_RELEASE))
            .groupBy(getGroupCondition(null, authenticatedUser))
            .map {
                AccessionVersion(
                    it[SequenceEntriesView.accessionColumn],
                    it[SequenceEntriesView.versionColumn],
                )
            }

    private fun originalMetadataFilter(
        authenticatedUser: AuthenticatedUser,
        organism: Organism,
        groupIdsFilter: List<Int>?,
        statusesFilter: List<Status>?,
    ): Op<Boolean> {
        val organismCondition = SequenceEntriesView.organismIs(organism)
        val groupCondition = getGroupCondition(groupIdsFilter, authenticatedUser)
        val statusCondition = if (statusesFilter != null) {
            SequenceEntriesView.statusIsOneOf(statusesFilter)
        } else {
            Op.TRUE
        }
        val conditions = organismCondition and groupCondition and statusCondition

        return conditions
    }

    fun countOriginalMetadata(
        authenticatedUser: AuthenticatedUser,
        organism: Organism,
        groupIdsFilter: List<Int>?,
        statusesFilter: List<Status>?,
    ): Long = SequenceEntriesView
        .selectAll()
        .where(
            originalMetadataFilter(
                authenticatedUser,
                organism,
                groupIdsFilter,
                statusesFilter,
            ),
        )
        .count()

    fun streamOriginalMetadata(
        authenticatedUser: AuthenticatedUser,
        organism: Organism,
        groupIdsFilter: List<Int>?,
        statusesFilter: List<Status>?,
        fields: List<String>?,
    ): Sequence<AccessionVersionOriginalMetadata> {
        val originalMetadata = SequenceEntriesView.originalDataColumn
            // It's actually <Map<String, String>?> but exposed does not support nullable types here
            .extract<Map<String, String>>("metadata")
            .alias("original_metadata")

        return SequenceEntriesView
            .select(
                originalMetadata,
                SequenceEntriesView.accessionColumn,
                SequenceEntriesView.versionColumn,
                SequenceEntriesView.submitterColumn,
                SequenceEntriesView.isRevocationColumn,
            )
            .where(
                originalMetadataFilter(
                    authenticatedUser,
                    organism,
                    groupIdsFilter,
                    statusesFilter,
                ),
            )
            .fetchSize(streamBatchSize)
            .asSequence()
            .map {
                // Revoked sequences have no original metdadata, hence null can happen
                @Suppress("USELESS_ELVIS")
                val metadata = it[originalMetadata] ?: null
                val selectedMetadata = fields?.associateWith { field -> metadata?.get(field) }
                    ?: metadata
                AccessionVersionOriginalMetadata(
                    it[SequenceEntriesView.accessionColumn],
                    it[SequenceEntriesView.versionColumn],
                    it[SequenceEntriesView.submitterColumn],
                    it[SequenceEntriesView.isRevocationColumn],
                    selectedMetadata,
                )
            }
    }

    fun cleanUpStaleSequencesInProcessing(timeToStaleInSeconds: Long) {
        val staleDateTime = dateProvider.getCurrentInstant()
            .minus(timeToStaleInSeconds, DateTimeUnit.SECOND, DateProvider.timeZone)
            .toLocalDateTime(DateProvider.timeZone)

        // Check if there are any stale sequences before attempting to delete
        val staleSequencesExist = SequenceEntriesPreprocessedDataTable
            .selectAll()
            .where {
                SequenceEntriesPreprocessedDataTable.statusIs(IN_PROCESSING) and
                    (SequenceEntriesPreprocessedDataTable.startedProcessingAtColumn.less(staleDateTime))
            }
            .limit(1)
            .count() > 0

        if (staleSequencesExist) {
            val numberDeleted = SequenceEntriesPreprocessedDataTable.deleteWhere {
                statusIs(IN_PROCESSING) and startedProcessingAtColumn.less(staleDateTime)
            }
            log.info { "Cleaned up $numberDeleted stale sequences in processing" }
        } else {
            log.info { "No stale sequences found for cleanup" }
        }
    }

<<<<<<< HEAD
    fun useNewerProcessingPipelineIfPossible(): Map<String, Long?> {
        val latestUpdate = transaction {
            UpdateTrackerTable
                .select(UpdateTrackerTable.lastTimeUpdatedDbColumn)
                .where { UpdateTrackerTable.tableNameColumn eq SEQUENCE_ENTRIES_PREPROCESSED_DATA_TABLE_NAME }
                .map { it[UpdateTrackerTable.lastTimeUpdatedDbColumn] }
                .firstOrNull()
        }

        if (latestUpdate == null || latestUpdate == lastPreprocessedDataUpdate) {
            log.info {
                "No updates in $SEQUENCE_ENTRIES_PREPROCESSED_DATA_TABLE_NAME; skipping pipeline version check"
            }
            return emptyMap()
        }

        lastPreprocessedDataUpdate = latestUpdate

        return SequenceEntriesTable.distinctOrganisms().associateWith { organismName ->
            useNewerProcessingPipelineIfPossible(organismName)
        }
    }
=======
    /**
     * Delete all entries from the [SequenceEntriesPreprocessedDataTable] that belong to
     * the given organism and are older than the earliest preprocessing pipeline version to keep.
     */
    fun cleanUpOutdatedPreprocessingData(organism: String, earliestVersionToKeep: Long) {
        val sql = """
        DELETE FROM sequence_entries_preprocessed_data
        WHERE pipeline_version < ? AND 
        (accession, version) IN (
            SELECT sep.accession, sep.version
            FROM sequence_entries_preprocessed_data sep
            JOIN sequence_entries se ON sep.accession = se.accession AND sep.version = se.version
            WHERE se.organism = ?
        )
        """.trimIndent()
        transaction {
            exec(
                sql,
                listOf(
                    Pair(LongColumnType(), earliestVersionToKeep),
                    Pair(VarCharColumnType(), organism),
                ),
                explicitStatementType = StatementType.DELETE,
            )
        }
    }

    /**
     * Returns a map from organism names to new versions or null if version wasn't upgraded.
     */
    fun useNewerProcessingPipelineIfPossible(): Map<String, Long?> =
        SequenceEntriesTable.distinctOrganisms().map { organismName ->
            Pair(organismName, useNewerProcessingPipelineIfPossible(organismName))
        }.toMap()
>>>>>>> 8024af3c

    /**
     * Looks for new preprocessing pipeline version with [findNewPreprocessingPipelineVersion];
     * if a new version is found, the [CurrentProcessingPipelineTable] is updated accordingly.
     * If the [CurrentProcessingPipelineTable] is updated, the newly set version is returned.
     */
    private fun useNewerProcessingPipelineIfPossible(organismName: String): Long? {
        log.info("Checking for newer processing pipeline versions for organism '$organismName'")
        return transaction {
            val newVersion = findNewPreprocessingPipelineVersion(organismName)
                ?: return@transaction null

            val pipelineNeedsUpdate = CurrentProcessingPipelineTable.pipelineNeedsUpdate(newVersion, organismName)

            if (pipelineNeedsUpdate) {
                log.info { "Updating current processing pipeline to newer version: $newVersion" }
                CurrentProcessingPipelineTable.updatePipelineVersion(
                    organismName,
                    newVersion,
                    dateProvider.getCurrentDateTime(),
                )
            }

            val logMessage = "Started using results from new processing pipeline: version $newVersion"
            log.info(logMessage)
            auditLogger.log(logMessage)
            newVersion
        }
    }

    fun getFileIdAndReleasedAt(
        accessionVersion: AccessionVersion,
        fileCategory: FileCategory,
        fileName: String,
    ): FileIdAndMaybeReleasedAt? = SequenceEntriesView.select(
        SequenceEntriesView.processedDataColumn,
        SequenceEntriesView.releasedAtTimestampColumn,
    )
        .where {
            SequenceEntriesView.accessionVersionEquals(accessionVersion)
        }
        .map {
            val fileId = it[SequenceEntriesView.processedDataColumn]?.files?.getFileId(fileCategory, fileName)
            if (fileId != null) {
                FileIdAndMaybeReleasedAt(
                    fileId,
                    it[SequenceEntriesView.releasedAtTimestampColumn],
                )
            } else {
                null
            }
        }.firstOrNull()

    fun getReleasedAt(accessionVersions: List<AccessionVersion>): Map<AccessionVersion, LocalDateTime?> =
        accessionVersions
            .chunked(32767) // PostgreSQL allows up to 65,535 query parameters, allowing for max 32767 entries
            .flatMap { chunk ->
                SequenceEntriesView
                    .select(
                        SequenceEntriesView.accessionColumn,
                        SequenceEntriesView.versionColumn,
                        SequenceEntriesView.releasedAtTimestampColumn,
                    )
                    .where(SequenceEntriesView.accessionVersionIsIn(chunk))
                    .map {
                        AccessionVersion(
                            it[SequenceEntriesView.accessionColumn],
                            it[SequenceEntriesView.versionColumn],
                        ) to it[SequenceEntriesView.releasedAtTimestampColumn]
                    }
            }
            .toMap()
}

private fun Transaction.findNewPreprocessingPipelineVersion(organism: String): Long? {
    // Maybe we want to refactor this function: https://github.com/loculus-project/loculus/issues/3571

    // This query goes into the processed data and finds _any_ processed data that was processed
    // with a pipeline version greater than the current one.
    // If such a version is found ('newer.pipeline_version'), we go in and check some stuff.
    // We look at all the data that was processed successfully with the current pipeline version,
    // and then we check whether all of these were also successfully processed with the newer version.
    // If any accession.version either was processed unsuccessfully with the new version, or just wasn't
    // processed yet -> we _don't_ return the new version yet.

    val sql = """
        select
            newest.version as version
        from
            (
                select max(pipeline_version) as version
                from
                    ( -- Newer pipeline versions...
                        select distinct sep.pipeline_version
                        from sequence_entries_preprocessed_data sep
                        join sequence_entries se
                            on se.accession = sep.accession
                            and se.version = sep.version
                        where 
                            se.organism = ?
                            and sep.pipeline_version > (select version from current_processing_pipeline
                                                        where organism = ?)
                    ) as newer
                where
                    not exists( -- ...for which no sequence exists...
                        select
                        from
                            ( -- ...that was processed successfully with the current version...
                                select sep.accession, sep.version
                                from sequence_entries_preprocessed_data sep
                                join sequence_entries se
                                    on se.accession = sep.accession
                                    and se.version = sep.version
                                where
                                    se.organism = ?
                                    and sep.pipeline_version = (select version from current_processing_pipeline
                                                                where organism = ?)
                                    and sep.processing_status = 'PROCESSED'
                                    and (sep.errors is null or jsonb_array_length(sep.errors) = 0)
                            ) as successful
                        where
                            -- ...but not successfully with the newer version.
                            not exists(
                                select
                                from sequence_entries_preprocessed_data this
                                where
                                    this.pipeline_version = newer.pipeline_version
                                    and this.accession = successful.accession
                                    and this.version = successful.version
                                    and processing_status = 'PROCESSED'
                                    and (errors is null or jsonb_array_length(errors) = 0)
                            )
                    )
            ) as newest;
    """.trimIndent()

    return exec(
        sql,
        listOf(
            Pair(VarCharColumnType(), organism),
            Pair(VarCharColumnType(), organism),
            Pair(VarCharColumnType(), organism),
            Pair(VarCharColumnType(), organism),
        ),
        explicitStatementType = StatementType.SELECT,
    ) { resultSet ->
        if (!resultSet.next()) {
            return@exec null
        }

        val version = resultSet.getLong("version")
        when {
            resultSet.wasNull() -> null
            else -> version
        }
    }
}

data class RawProcessedData(
    override val accession: Accession,
    override val version: Version,
    val isRevocation: Boolean,
    val versionComment: String?,
    val submitter: String,
    val groupId: Int,
    val groupName: String,
    val submittedAtTimestamp: LocalDateTime,
    val releasedAtTimestamp: LocalDateTime,
    val submissionId: String,
    val processedData: ProcessedData<GeneticSequence>,
    val pipelineVersion: Long,
    val dataUseTerms: DataUseTerms,
) : AccessionVersionInterface<|MERGE_RESOLUTION|>--- conflicted
+++ resolved
@@ -1276,7 +1276,6 @@
         }
     }
 
-<<<<<<< HEAD
     fun useNewerProcessingPipelineIfPossible(): Map<String, Long?> {
         val latestUpdate = transaction {
             UpdateTrackerTable
@@ -1299,7 +1298,6 @@
             useNewerProcessingPipelineIfPossible(organismName)
         }
     }
-=======
     /**
      * Delete all entries from the [SequenceEntriesPreprocessedDataTable] that belong to
      * the given organism and are older than the earliest preprocessing pipeline version to keep.
@@ -1327,14 +1325,6 @@
         }
     }
 
-    /**
-     * Returns a map from organism names to new versions or null if version wasn't upgraded.
-     */
-    fun useNewerProcessingPipelineIfPossible(): Map<String, Long?> =
-        SequenceEntriesTable.distinctOrganisms().map { organismName ->
-            Pair(organismName, useNewerProcessingPipelineIfPossible(organismName))
-        }.toMap()
->>>>>>> 8024af3c
 
     /**
      * Looks for new preprocessing pipeline version with [findNewPreprocessingPipelineVersion];
