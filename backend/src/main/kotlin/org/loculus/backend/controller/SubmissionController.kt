--- conflicted
+++ resolved
@@ -257,12 +257,11 @@
             return ResponseEntity.status(HttpStatus.NOT_MODIFIED).build()
         }
 
-<<<<<<< HEAD
         val headers = HttpHeaders()
         headers.eTag = lastDatabaseWriteETag
         headers.contentType = MediaType.APPLICATION_NDJSON
         compression?.let { headers.add(HttpHeaders.CONTENT_ENCODING, it.compressionName) }
-=======
+        
         val totalRecords = submissionDatabaseService.countReleasedSubmissions(organism)
         headers.add("x-total-records", totalRecords.toString())
         // TODO(https://github.com/loculus-project/loculus/issues/2778)
@@ -270,7 +269,7 @@
         // this is not too bad, if the client ends up with a few more records than expected
         // We just need to make sure the etag used is from before the count
         // Alternatively, we could read once to file while counting and then stream the file
->>>>>>> 9a768401
+        
         val streamBody = streamTransactioned(compression) { releasedDataModel.getReleasedData(organism) }
         return ResponseEntity.ok().headers(headers).body(streamBody)
     }
