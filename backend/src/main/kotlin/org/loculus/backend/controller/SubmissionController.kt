--- conflicted
+++ resolved
@@ -200,11 +200,7 @@
         val headers = HttpHeaders()
         headers.contentType = MediaType.parseMediaType(MediaType.APPLICATION_NDJSON_VALUE)
         headers.eTag = lastDatabaseWriteETag
-<<<<<<< HEAD
         val streamBody = streamTransactioned(endpoint = "extract-unprocessed-data", organism = organism) {
-=======
-        val streamBody = streamTransactioned(endpoint = "extract-unprocessed-data") {
->>>>>>> 2661099b
             submissionDatabaseService.streamUnprocessedSubmissions(numberOfSequenceEntries, organism, pipelineVersion)
         }
         return ResponseEntity(streamBody, headers, HttpStatus.OK)
@@ -336,11 +332,7 @@
         // We just need to make sure the etag used is from before the count
         // Alternatively, we could read once to file while counting and then stream the file
 
-<<<<<<< HEAD
         val streamBody = streamTransactioned(compression, endpoint = "get-released-data", organism = organism) {
-=======
-        val streamBody = streamTransactioned(compression, endpoint = "get-released-data") {
->>>>>>> 2661099b
             releasedDataModel.getReleasedData(organism)
         }
         return ResponseEntity.ok().headers(headers).body(streamBody)
@@ -451,11 +443,7 @@
         // We just need to make sure the etag used is from before the count
         // Alternatively, we could read once to file while counting and then stream the file
 
-<<<<<<< HEAD
         val streamBody = streamTransactioned(compression, endpoint = "get-original-metadata", organism = organism) {
-=======
-        val streamBody = streamTransactioned(compression, endpoint = "get-original-metadata") {
->>>>>>> 2661099b
             submissionDatabaseService.streamOriginalMetadata(
                 authenticatedUser,
                 organism,
@@ -513,10 +501,7 @@
     private fun <T> streamTransactioned(
         compressionFormat: CompressionFormat? = null,
         endpoint: String,
-<<<<<<< HEAD
         organism: Organism,
-=======
->>>>>>> 2661099b
         sequenceProvider: () -> Sequence<T>,
     ) = StreamingResponseBody { responseBodyStream ->
         val startTime = System.currentTimeMillis()
