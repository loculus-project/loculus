package org.loculus.backend.controller

import io.swagger.v3.oas.annotations.Operation
import io.swagger.v3.oas.annotations.security.SecurityRequirement
import org.loculus.backend.api.AuthorProfile
import org.loculus.backend.api.CitedBy
import org.loculus.backend.api.ResponseSeqSet
import org.loculus.backend.api.SeqSet
import org.loculus.backend.api.SeqSetRecord
import org.loculus.backend.api.SubmittedSeqSet
import org.loculus.backend.api.SubmittedSeqSetRecord
import org.loculus.backend.api.SubmittedSeqSetUpdate
import org.loculus.backend.auth.AuthenticatedUser
import org.loculus.backend.auth.HiddenParam
import org.loculus.backend.service.KeycloakAdapter
import org.loculus.backend.service.seqsetcitations.SeqSetCitationsDatabaseService
import org.loculus.backend.service.submission.SubmissionDatabaseService
import org.springframework.validation.annotation.Validated
import org.springframework.web.bind.annotation.DeleteMapping
import org.springframework.web.bind.annotation.GetMapping
import org.springframework.web.bind.annotation.PostMapping
import org.springframework.web.bind.annotation.PutMapping
import org.springframework.web.bind.annotation.RequestBody
import org.springframework.web.bind.annotation.RequestParam
import org.springframework.web.bind.annotation.RestController

@RestController
@Validated
@SecurityRequirement(name = "bearerAuth")
class SeqSetCitationsController(
    private val seqSetCitationsService: SeqSetCitationsDatabaseService,
    private val submissionDatabaseService: SubmissionDatabaseService,
    private val keycloakAdapter: KeycloakAdapter,
) {
    @Operation(description = "Get a SeqSet")
    @GetMapping("/get-seqset")
    fun getSeqSet(@RequestParam seqSetId: String, @RequestParam version: Long?): List<SeqSet> =
        seqSetCitationsService.getSeqSet(seqSetId, version)

    @Operation(description = "Validate SeqSet records")
    @PostMapping("/validate-seqset-records")
    fun validateSeqSetRecords(@RequestBody records: List<SubmittedSeqSetRecord>) =
        seqSetCitationsService.validateSeqSetRecords(records)

    @Operation(description = "Create a new SeqSet with the specified data")
    @PostMapping("/create-seqset")
    fun createSeqSet(
        @HiddenParam authenticatedUser: AuthenticatedUser,
        @RequestBody body: SubmittedSeqSet,
    ): ResponseSeqSet =
        seqSetCitationsService.createSeqSet(authenticatedUser, body.name, body.records, body.description)

    @Operation(description = "Update a SeqSet with the specified data")
    @PutMapping("/update-seqset")
    fun updateSeqSet(
        @HiddenParam authenticatedUser: AuthenticatedUser,
        @RequestBody body: SubmittedSeqSetUpdate,
    ): ResponseSeqSet = seqSetCitationsService.updateSeqSet(
        authenticatedUser,
        body.seqSetId,
        body.name,
        body.records,
        body.description,
    )

    @Operation(description = "Get a list of SeqSets created by the logged-in user")
    @GetMapping("/get-seqsets-of-user")
    fun getSeqSets(@HiddenParam authenticatedUser: AuthenticatedUser): List<SeqSet> =
        seqSetCitationsService.getSeqSets(authenticatedUser)

    @Operation(description = "Get records for a SeqSet")
    @GetMapping("/get-seqset-records")
    fun getSeqSetRecords(@RequestParam seqSetId: String, @RequestParam version: Long?): List<SeqSetRecord> =
        seqSetCitationsService.getSeqSetRecords(seqSetId, version)

    @Operation(description = "Delete a SeqSet")
    @DeleteMapping("/delete-seqset")
    fun deleteSeqSet(
        @HiddenParam authenticatedUser: AuthenticatedUser,
        @RequestParam seqSetId: String,
        @RequestParam version: Long,
    ) = seqSetCitationsService.deleteSeqSet(authenticatedUser, seqSetId, version)

    @Operation(description = "Create and associate a DOI to a SeqSet version")
    @PostMapping("/create-seqset-doi")
    fun createSeqSetDOI(
        @HiddenParam authenticatedUser: AuthenticatedUser,
        @RequestParam seqSetId: String,
        @RequestParam version: Long,
    ): ResponseSeqSet = seqSetCitationsService.createSeqSetDOI(authenticatedUser, seqSetId, version)

    @Operation(description = "Get count of user sequences cited by SeqSets")
    @GetMapping("/get-user-cited-by-seqset")
<<<<<<< HEAD
    fun getUserCitedBySeqSet(@HiddenParam authenticatedUser: AuthenticatedUser): CitedBy {
        val userSequences = submissionDatabaseService.getSequences(
            authenticatedUser,
            statusesFilter = listOf(APPROVED_FOR_RELEASE),
        )
        return seqSetCitationsService.getUserCitedBySeqSet(userSequences.sequenceEntries)
    }
=======
    fun getUserCitedBySeqSet(@HiddenParam authenticatedUser: AuthenticatedUser): CitedBy =
        seqSetCitationsService.getUserCitedBySeqSet(
            submissionDatabaseService.getApprovedUserAccessionVersions(authenticatedUser),
        )
>>>>>>> 284fed3f

    @Operation(description = "Get count of SeqSet cited by publications")
    @GetMapping("/get-seqset-cited-by-publication")
    fun getSeqSetCitedByPublication(@RequestParam seqSetId: String, @RequestParam version: Long): CitedBy =
        seqSetCitationsService.getSeqSetCitedByPublication(seqSetId, version)

    @Operation(description = "Get an author")
    @GetMapping("/get-author")
    fun getAuthor(@RequestParam username: String): AuthorProfile {
        val keycloakUser = keycloakAdapter.getUsersWithName(username).firstOrNull()
            ?: throw NotFoundException("Author profile $username does not exist")

        return seqSetCitationsService.transformKeycloakUserToAuthorProfile(keycloakUser)
    }
}<|MERGE_RESOLUTION|>--- conflicted
+++ resolved
@@ -91,20 +91,10 @@
 
     @Operation(description = "Get count of user sequences cited by SeqSets")
     @GetMapping("/get-user-cited-by-seqset")
-<<<<<<< HEAD
-    fun getUserCitedBySeqSet(@HiddenParam authenticatedUser: AuthenticatedUser): CitedBy {
-        val userSequences = submissionDatabaseService.getSequences(
-            authenticatedUser,
-            statusesFilter = listOf(APPROVED_FOR_RELEASE),
-        )
-        return seqSetCitationsService.getUserCitedBySeqSet(userSequences.sequenceEntries)
-    }
-=======
     fun getUserCitedBySeqSet(@HiddenParam authenticatedUser: AuthenticatedUser): CitedBy =
         seqSetCitationsService.getUserCitedBySeqSet(
             submissionDatabaseService.getApprovedUserAccessionVersions(authenticatedUser),
         )
->>>>>>> 284fed3f
 
     @Operation(description = "Get count of SeqSet cited by publications")
     @GetMapping("/get-seqset-cited-by-publication")
