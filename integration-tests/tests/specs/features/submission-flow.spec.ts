import { expect } from '@playwright/test';
import { test } from '../../fixtures/group.fixture';
import { join } from 'path';
<<<<<<< HEAD
import { approxMaxAcceptableUrlLength } from "../../../../website/src/routes/routes";
const fs = require('fs');

=======
import { SingleSequenceSubmissionPage } from '../../pages/singlesubmission.page';
>>>>>>> 3c017148

test.describe('Submission flow', () => {
    test('submission page shows group creation button when not in a group', async ({
        pageWithACreatedUser,
    }) => {
        test.setTimeout(10000);
        const page = pageWithACreatedUser;
        await page.getByRole('link', { name: 'Loculus' }).click();
        await page.getByRole('link', { name: 'Submit' }).click();
        await page.getByRole('link', { name: 'create a submitting group' }).click();
    });

    test('basic file upload submission flow works', async ({ pageWithGroup }) => {
        test.setTimeout(90000);
        const page = pageWithGroup;

        const testFilesDir = join(__dirname, '../../test-data');
        const sequencesFile = join(testFilesDir, 'cchfv_test_sequences.fasta');
        const metadataFile = join(testFilesDir, 'cchfv_test_metadata.tsv');

        await page.getByRole('link', { name: 'Loculus' }).click();
        await page.getByRole('link', { name: 'Submit' }).click();
        await page.getByRole('link', { name: 'Crimean-Congo Hemorrhagic Fever Virus' }).click();
        await page.getByRole('link', { name: 'Submit Upload New Sequences' }).click();

        await page.getByTestId('sequence_file').setInputFiles(sequencesFile);
        await page.getByTestId('metadata_file').setInputFiles(metadataFile);

        await page.getByLabel('I confirm that the data').check();
        await page.getByLabel('I confirm I have not and will').check();

        await page.getByRole('button', { name: 'Submit sequences' }).click();

        await expect(
            page.getByRole('heading', { name: 'Review current submissions' }),
        ).toBeVisible();

        await page.getByRole('button', { name: 'Release 1 valid sequence' }).click();
        await page.getByRole('button', { name: 'Release', exact: true }).click();
        await page.getByRole('link', { name: 'Released Sequences' }).click();

        await page.waitForTimeout(35000);
        await page.reload();

        await page.getByRole('cell', { name: 'Pakistan' }).click();
        await page.waitForSelector('text="test_NIHPAK-19"');
        await page.waitForSelector('text="NC_005302.1"'); // reference
    });

    test('basic form submission flow works', async ({ pageWithGroup }) => {
        test.setTimeout(90000);
        const page = pageWithGroup;
        const submissionPage = new SingleSequenceSubmissionPage(pageWithGroup);
    
<<<<<<< HEAD
  });
});


test('Download metadata and check number of cols', async ({ page }) => {
  console.log('Waiting for 30 seconds before starting the test...');
  test.setTimeout(90000);
  await page.waitForTimeout(30000);
  console.log('Continuing with test after delay');

  await page.waitForFunction(() => {
    const content = document.body.innerText;
    return /LOC_[A-Z0-9]+\.[0-9]+/.test(content);
  });

  const content = await page.content();
  const loculusIdMatch = content.match(/LOC_[A-Z0-9]+\.[0-9]+/);
  const loculusId = loculusIdMatch ? loculusIdMatch[0] : null;
  expect(loculusId).toBeTruthy();
  console.log(`Found loculus ID: ${loculusId}`);

  await page.goto('/');
  await page.getByRole('link', { name: 'Crimean-Congo Hemorrhagic Fever Virus' }).click();
  
  await page.getByRole('button', { name: 'Download all entries' }).click();
  await page.getByLabel('I agree to the data use terms.').check();

  const downloadPromise = page.waitForEvent('download');
  await page.getByTestId('start-download').click();
  const download = await downloadPromise;

  const downloadPath = await download.path();
  expect(downloadPath).toBeTruthy();

  const fileContent = fs.readFileSync(downloadPath, 'utf8');
  const lines = fileContent.split('\n');
  const firstLine = lines[0];
  const fields = firstLine.split('\t');

  expect(fields).toHaveLength(8);
  console.log(`Found ${fields.length} fields in the first line of the TSV`);
});


test('Download metadata with POST and check number of cols', async ({ page }) => {
  console.log('Waiting for 30 seconds before starting the test...');
  test.setTimeout(90000);
  await page.waitForTimeout(30000);
  console.log('Continuing with test after delay');

  await page.goto('/');
  await page.getByRole('link', { name: 'Crimean-Congo Hemorrhagic Fever Virus' }).click();

  await page.waitForFunction(() => {
    const content = document.body.innerText;
    return /LOC_[A-Z0-9]+\.[0-9]+/.test(content);
  });

  const content = await page.content();
  const loculusIdMatch = content.match(/LOC_[A-Z0-9]+\.[0-9]+/);
  const loculusId = loculusIdMatch ? loculusIdMatch[0] : null;
  expect(loculusId).toBeTruthy();
  console.log(`Found loculus ID: ${loculusId}`);

  const query = `${loculusId}\n${'A'.repeat(2000)}`;
  await page.getByLabel('Accession').type(query);
  
  await page.getByRole('button', { name: 'Download all entries' }).click();
  await page.getByLabel('I agree to the data use terms.').check();

  const downloadPromise = page.waitForEvent('download');
  await page.getByTestId('start-download').click();
  const download = await downloadPromise;

  const downloadPath = await download.path();
  expect(downloadPath).toBeTruthy();

  const fileContent = fs.readFileSync(downloadPath, 'utf8');
  const lines = fileContent.split('\n');
  const firstLine = lines[0];
  const fields = firstLine.split('\t');

  expect(fields).toHaveLength(8);
  console.log(`Found ${fields.length} fields in the first line of the TSV`);
=======
        await submissionPage.navigateToSubmissionPage('Crimean-Congo Hemorrhagic Fever Virus');
        await submissionPage.fillSubmissionForm({
            submissionId: 'XF499',
            collectionCountry: 'Colombia',
            collectionDate: '2021-12-12',
            authorAffiliations: 'Research Lab, University of Example',
        });
        await submissionPage.fillSequenceData({
            L: 'CCACATTGACACAGANAGCTCCAGTAGTGGTTCTCTGTCCTTATTAAACCATGGACTTCTTAAGAAACCTTGACTGGACTCAGGTGATTGCTAGTCAGTATGTGACCAATCCCAGGTTTAATATCTCTGATTACTTCGAGATTGTTCGACAGCCTGGTGACGGGAACTGTTTCTACCACAGTATAGCTGAGTTAACCATGCCCAACAAAACAGATCACTCATACCATAACATCAAACATCTGACTGAGGTGGCAGCACGGAAGTATTATCAGGAGGAGCCGGAGGCTAAGCTCATTGGCCTGAGTCTGGAAGACTATCTTAAGAGGATGCTATCTGACAACGAATGGGGATCGACTCTTGAGGCATCTATGTTGGCTAAGGAAATGGGTATTACTATCATCATTTGGACTGTTGCAGCCAGTGACGAAGTGGAAGCAGGCATAAAGTTTGGTGATGGTGATGTGTTTACAGCCGTGAATCTTCTGCACTCCGGACAGACACACTTTGATGCCCTCAGAATACTGCCNCANTTTGAGGCTGACACAAGAGAGNCCTTNAGTCTGGTAGACAANNTNATAGCTGTGGACCANNTGACCTCNTCTTCAAGTGATGAANTGCAGGACTANGAAGANCTTGCTTTAGCACTTACNAGNGCGGAAGAACCATNTAGACGGTCTAGCNTGGATGAGGTNACCCTNTCTAAGAAACAAGCAGAGNTATTGAGGCAGAAGGCATCTCAGTTGTCNAAACTGGTTAATAAAAGTCAGAACATACCGACTAGAGTTGGCAGGGTTCTGGACTGTATGTTTAACTGCAAACTATGTGTTGAAATATCAGCTGACACTCTAATTCTGCGACCAGAATCTAAAGAAAGAATTGG',
            M: 'GTGGATTGAGCATCTTAATTGCAGCATACTTGTCAACATCATGCATATATCATTGATGTATGCAGTTTTCTGCTTGCAGCTGTGCGGTCTAGGGAAAACTAACGGACTACACAATGGGACTGAACACAATAAGACACACGTTATGACAACGCCTGATGACAGTCAGAGCCCTGAACCGCCAGTGAGCACAGCCCTGCCTGTCACACCGGACCCTTCCACTGTCACACCTACAACACCAGCCAGCGGATTAGAAGGCTCAGGAGAGGTTCACACATCCTCTCCAATCACCACCAAGGGTTTGTCTCTGCCGGGGGCTACATCTGAGCTCCCTGCGACTACTAGCATAGTCACTTCAGGTGCAAGTGATGCCGATTCTAGCACACAGGCAGCCAGAGACACCCCTAAACCATCAGTCCGCACGAGTCTGCCCAACAGCCCTAGCACACCATCCACACCACAAGGCACACACCATCCCGTGAGGAGTCTGCTTTCAGTCACGAGCCCTAAGCCAGAAGAAACACCAACACCGTCAAAATCAAGCAAAGATAGCTCAGCAACCAACAGTCCTCACCCAGCCGCCAGCAGACCAACAACCCCTCCCACAACAGCCCAGAGACCCGCTGAAAACAACAGCCACAACACCACCGAACAGCTTGAGTCCTTAACACAATTAGCAACTTCAGGTTCAATGATCTCTCCAACACAGACAGTCCTCCCAAAGAGTGTTACTTCTATAGCCATTCAAGACATTCATCCCAGCCCAACAAATAGGTCTAAAAGAAACCTTGATATGGAAATAATCT',
            S: 'GTGTTCTCTTGAGTGTTGGCAAAATGGAAAACAAAATCGAGGTGAACAACAAAGATGAGATGAACAAATGGTTTGAGGAGTTCAAGAAAGGAAATGGACTTGTGGACACTTTCACAAACTCNTATTCCTTTTGTGAAAGCGTNCCAAATCTGGACAGNTTTGTNTTCCAGATGGCNAGTGCCACTGATGATGCACAAAANGANTCCATCTACGCATCTGCNCTGGTGGANGCAACCAAATTTTGTGCACCTATATACGAGTGTGCTTGGGCTAGCTCCACTGGCATTGTTAAAAAGGGACTGGAGTGGTTCGAGAAAAATGCAGGAACCATTAAATCCTGGGATGAGAGTTATACTGAGCTTAAAGTTGAAGTTCCCAAAATAGAACAACTCTCCAACTACCAGCAGGCTGCTCTCAAATGGAGAAAAGACATAGGCTTCCGTGTCAATGCAAATACGGCAGCTTTGAGTAACAAAGTCCTAGCAGAGTACAAAGTTCCTGGCGAGATTGTAATGTCTGTCAAAGAGATGTTGTCAGATATGATTAGAAGNAGGAACCTGATTCTCAACAGAGGTGGTGATGAGAACCCACGCGGCCCAGTTAGCCGTGAACATGTGGAGTGGTGC',
        });
        await submissionPage.acceptTerms();
        await submissionPage.submitSequence();

        await expect(
            page.getByRole('heading', { name: 'Review current submissions' }),
        ).toBeVisible();

        await page.getByRole('button', { name: 'Release 1 valid sequence' }).click();
        await page.getByRole('button', { name: 'Release', exact: true }).click();
        await page.getByRole('link', { name: 'Released Sequences' }).click();

        await page.waitForTimeout(35000);
        await page.reload();

        await page.getByRole('cell', { name: 'Colombia' }).click();
        await page.waitForSelector('text="Research Lab, University of Example"');
        await page.waitForSelector('text="NC_005301.3"'); // reference
        await page.waitForSelector('text="NC_005300.2"');
        await page.waitForSelector('text="NC_005302.1"');
    });
>>>>>>> 3c017148
});<|MERGE_RESOLUTION|>--- conflicted
+++ resolved
@@ -1,13 +1,11 @@
 import { expect } from '@playwright/test';
 import { test } from '../../fixtures/group.fixture';
 import { join } from 'path';
-<<<<<<< HEAD
+
 import { approxMaxAcceptableUrlLength } from "../../../../website/src/routes/routes";
 const fs = require('fs');
+import { SingleSequenceSubmissionPage } from '../../pages/singlesubmission.page';
 
-=======
-import { SingleSequenceSubmissionPage } from '../../pages/singlesubmission.page';
->>>>>>> 3c017148
 
 test.describe('Submission flow', () => {
     test('submission page shows group creation button when not in a group', async ({
@@ -62,8 +60,38 @@
         const page = pageWithGroup;
         const submissionPage = new SingleSequenceSubmissionPage(pageWithGroup);
     
-<<<<<<< HEAD
-  });
+        await submissionPage.navigateToSubmissionPage('Crimean-Congo Hemorrhagic Fever Virus');
+        await submissionPage.fillSubmissionForm({
+            submissionId: 'XF499',
+            collectionCountry: 'Colombia',
+            collectionDate: '2021-12-12',
+            authorAffiliations: 'Research Lab, University of Example',
+        });
+        await submissionPage.fillSequenceData({
+            L: 'CCACATTGACACAGANAGCTCCAGTAGTGGTTCTCTGTCCTTATTAAACCATGGACTTCTTAAGAAACCTTGACTGGACTCAGGTGATTGCTAGTCAGTATGTGACCAATCCCAGGTTTAATATCTCTGATTACTTCGAGATTGTTCGACAGCCTGGTGACGGGAACTGTTTCTACCACAGTATAGCTGAGTTAACCATGCCCAACAAAACAGATCACTCATACCATAACATCAAACATCTGACTGAGGTGGCAGCACGGAAGTATTATCAGGAGGAGCCGGAGGCTAAGCTCATTGGCCTGAGTCTGGAAGACTATCTTAAGAGGATGCTATCTGACAACGAATGGGGATCGACTCTTGAGGCATCTATGTTGGCTAAGGAAATGGGTATTACTATCATCATTTGGACTGTTGCAGCCAGTGACGAAGTGGAAGCAGGCATAAAGTTTGGTGATGGTGATGTGTTTACAGCCGTGAATCTTCTGCACTCCGGACAGACACACTTTGATGCCCTCAGAATACTGCCNCANTTTGAGGCTGACACAAGAGAGNCCTTNAGTCTGGTAGACAANNTNATAGCTGTGGACCANNTGACCTCNTCTTCAAGTGATGAANTGCAGGACTANGAAGANCTTGCTTTAGCACTTACNAGNGCGGAAGAACCATNTAGACGGTCTAGCNTGGATGAGGTNACCCTNTCTAAGAAACAAGCAGAGNTATTGAGGCAGAAGGCATCTCAGTTGTCNAAACTGGTTAATAAAAGTCAGAACATACCGACTAGAGTTGGCAGGGTTCTGGACTGTATGTTTAACTGCAAACTATGTGTTGAAATATCAGCTGACACTCTAATTCTGCGACCAGAATCTAAAGAAAGAATTGG',
+            M: 'GTGGATTGAGCATCTTAATTGCAGCATACTTGTCAACATCATGCATATATCATTGATGTATGCAGTTTTCTGCTTGCAGCTGTGCGGTCTAGGGAAAACTAACGGACTACACAATGGGACTGAACACAATAAGACACACGTTATGACAACGCCTGATGACAGTCAGAGCCCTGAACCGCCAGTGAGCACAGCCCTGCCTGTCACACCGGACCCTTCCACTGTCACACCTACAACACCAGCCAGCGGATTAGAAGGCTCAGGAGAGGTTCACACATCCTCTCCAATCACCACCAAGGGTTTGTCTCTGCCGGGGGCTACATCTGAGCTCCCTGCGACTACTAGCATAGTCACTTCAGGTGCAAGTGATGCCGATTCTAGCACACAGGCAGCCAGAGACACCCCTAAACCATCAGTCCGCACGAGTCTGCCCAACAGCCCTAGCACACCATCCACACCACAAGGCACACACCATCCCGTGAGGAGTCTGCTTTCAGTCACGAGCCCTAAGCCAGAAGAAACACCAACACCGTCAAAATCAAGCAAAGATAGCTCAGCAACCAACAGTCCTCACCCAGCCGCCAGCAGACCAACAACCCCTCCCACAACAGCCCAGAGACCCGCTGAAAACAACAGCCACAACACCACCGAACAGCTTGAGTCCTTAACACAATTAGCAACTTCAGGTTCAATGATCTCTCCAACACAGACAGTCCTCCCAAAGAGTGTTACTTCTATAGCCATTCAAGACATTCATCCCAGCCCAACAAATAGGTCTAAAAGAAACCTTGATATGGAAATAATCT',
+            S: 'GTGTTCTCTTGAGTGTTGGCAAAATGGAAAACAAAATCGAGGTGAACAACAAAGATGAGATGAACAAATGGTTTGAGGAGTTCAAGAAAGGAAATGGACTTGTGGACACTTTCACAAACTCNTATTCCTTTTGTGAAAGCGTNCCAAATCTGGACAGNTTTGTNTTCCAGATGGCNAGTGCCACTGATGATGCACAAAANGANTCCATCTACGCATCTGCNCTGGTGGANGCAACCAAATTTTGTGCACCTATATACGAGTGTGCTTGGGCTAGCTCCACTGGCATTGTTAAAAAGGGACTGGAGTGGTTCGAGAAAAATGCAGGAACCATTAAATCCTGGGATGAGAGTTATACTGAGCTTAAAGTTGAAGTTCCCAAAATAGAACAACTCTCCAACTACCAGCAGGCTGCTCTCAAATGGAGAAAAGACATAGGCTTCCGTGTCAATGCAAATACGGCAGCTTTGAGTAACAAAGTCCTAGCAGAGTACAAAGTTCCTGGCGAGATTGTAATGTCTGTCAAAGAGATGTTGTCAGATATGATTAGAAGNAGGAACCTGATTCTCAACAGAGGTGGTGATGAGAACCCACGCGGCCCAGTTAGCCGTGAACATGTGGAGTGGTGC',
+        });
+        await submissionPage.acceptTerms();
+        await submissionPage.submitSequence();
+
+        await expect(
+            page.getByRole('heading', { name: 'Review current submissions' }),
+        ).toBeVisible();
+
+        await page.getByRole('button', { name: 'Release 1 valid sequence' }).click();
+        await page.getByRole('button', { name: 'Release', exact: true }).click();
+        await page.getByRole('link', { name: 'Released Sequences' }).click();
+
+        await page.waitForTimeout(35000);
+        await page.reload();
+
+        await page.getByRole('cell', { name: 'Colombia' }).click();
+        await page.waitForSelector('text="Research Lab, University of Example"');
+        await page.waitForSelector('text="NC_005301.3"'); // reference
+        await page.waitForSelector('text="NC_005300.2"');
+        await page.waitForSelector('text="NC_005302.1"');
+    });
 });
 
 
@@ -147,38 +175,4 @@
 
   expect(fields).toHaveLength(8);
   console.log(`Found ${fields.length} fields in the first line of the TSV`);
-=======
-        await submissionPage.navigateToSubmissionPage('Crimean-Congo Hemorrhagic Fever Virus');
-        await submissionPage.fillSubmissionForm({
-            submissionId: 'XF499',
-            collectionCountry: 'Colombia',
-            collectionDate: '2021-12-12',
-            authorAffiliations: 'Research Lab, University of Example',
-        });
-        await submissionPage.fillSequenceData({
-            L: 'CCACATTGACACAGANAGCTCCAGTAGTGGTTCTCTGTCCTTATTAAACCATGGACTTCTTAAGAAACCTTGACTGGACTCAGGTGATTGCTAGTCAGTATGTGACCAATCCCAGGTTTAATATCTCTGATTACTTCGAGATTGTTCGACAGCCTGGTGACGGGAACTGTTTCTACCACAGTATAGCTGAGTTAACCATGCCCAACAAAACAGATCACTCATACCATAACATCAAACATCTGACTGAGGTGGCAGCACGGAAGTATTATCAGGAGGAGCCGGAGGCTAAGCTCATTGGCCTGAGTCTGGAAGACTATCTTAAGAGGATGCTATCTGACAACGAATGGGGATCGACTCTTGAGGCATCTATGTTGGCTAAGGAAATGGGTATTACTATCATCATTTGGACTGTTGCAGCCAGTGACGAAGTGGAAGCAGGCATAAAGTTTGGTGATGGTGATGTGTTTACAGCCGTGAATCTTCTGCACTCCGGACAGACACACTTTGATGCCCTCAGAATACTGCCNCANTTTGAGGCTGACACAAGAGAGNCCTTNAGTCTGGTAGACAANNTNATAGCTGTGGACCANNTGACCTCNTCTTCAAGTGATGAANTGCAGGACTANGAAGANCTTGCTTTAGCACTTACNAGNGCGGAAGAACCATNTAGACGGTCTAGCNTGGATGAGGTNACCCTNTCTAAGAAACAAGCAGAGNTATTGAGGCAGAAGGCATCTCAGTTGTCNAAACTGGTTAATAAAAGTCAGAACATACCGACTAGAGTTGGCAGGGTTCTGGACTGTATGTTTAACTGCAAACTATGTGTTGAAATATCAGCTGACACTCTAATTCTGCGACCAGAATCTAAAGAAAGAATTGG',
-            M: 'GTGGATTGAGCATCTTAATTGCAGCATACTTGTCAACATCATGCATATATCATTGATGTATGCAGTTTTCTGCTTGCAGCTGTGCGGTCTAGGGAAAACTAACGGACTACACAATGGGACTGAACACAATAAGACACACGTTATGACAACGCCTGATGACAGTCAGAGCCCTGAACCGCCAGTGAGCACAGCCCTGCCTGTCACACCGGACCCTTCCACTGTCACACCTACAACACCAGCCAGCGGATTAGAAGGCTCAGGAGAGGTTCACACATCCTCTCCAATCACCACCAAGGGTTTGTCTCTGCCGGGGGCTACATCTGAGCTCCCTGCGACTACTAGCATAGTCACTTCAGGTGCAAGTGATGCCGATTCTAGCACACAGGCAGCCAGAGACACCCCTAAACCATCAGTCCGCACGAGTCTGCCCAACAGCCCTAGCACACCATCCACACCACAAGGCACACACCATCCCGTGAGGAGTCTGCTTTCAGTCACGAGCCCTAAGCCAGAAGAAACACCAACACCGTCAAAATCAAGCAAAGATAGCTCAGCAACCAACAGTCCTCACCCAGCCGCCAGCAGACCAACAACCCCTCCCACAACAGCCCAGAGACCCGCTGAAAACAACAGCCACAACACCACCGAACAGCTTGAGTCCTTAACACAATTAGCAACTTCAGGTTCAATGATCTCTCCAACACAGACAGTCCTCCCAAAGAGTGTTACTTCTATAGCCATTCAAGACATTCATCCCAGCCCAACAAATAGGTCTAAAAGAAACCTTGATATGGAAATAATCT',
-            S: 'GTGTTCTCTTGAGTGTTGGCAAAATGGAAAACAAAATCGAGGTGAACAACAAAGATGAGATGAACAAATGGTTTGAGGAGTTCAAGAAAGGAAATGGACTTGTGGACACTTTCACAAACTCNTATTCCTTTTGTGAAAGCGTNCCAAATCTGGACAGNTTTGTNTTCCAGATGGCNAGTGCCACTGATGATGCACAAAANGANTCCATCTACGCATCTGCNCTGGTGGANGCAACCAAATTTTGTGCACCTATATACGAGTGTGCTTGGGCTAGCTCCACTGGCATTGTTAAAAAGGGACTGGAGTGGTTCGAGAAAAATGCAGGAACCATTAAATCCTGGGATGAGAGTTATACTGAGCTTAAAGTTGAAGTTCCCAAAATAGAACAACTCTCCAACTACCAGCAGGCTGCTCTCAAATGGAGAAAAGACATAGGCTTCCGTGTCAATGCAAATACGGCAGCTTTGAGTAACAAAGTCCTAGCAGAGTACAAAGTTCCTGGCGAGATTGTAATGTCTGTCAAAGAGATGTTGTCAGATATGATTAGAAGNAGGAACCTGATTCTCAACAGAGGTGGTGATGAGAACCCACGCGGCCCAGTTAGCCGTGAACATGTGGAGTGGTGC',
-        });
-        await submissionPage.acceptTerms();
-        await submissionPage.submitSequence();
-
-        await expect(
-            page.getByRole('heading', { name: 'Review current submissions' }),
-        ).toBeVisible();
-
-        await page.getByRole('button', { name: 'Release 1 valid sequence' }).click();
-        await page.getByRole('button', { name: 'Release', exact: true }).click();
-        await page.getByRole('link', { name: 'Released Sequences' }).click();
-
-        await page.waitForTimeout(35000);
-        await page.reload();
-
-        await page.getByRole('cell', { name: 'Colombia' }).click();
-        await page.waitForSelector('text="Research Lab, University of Example"');
-        await page.waitForSelector('text="NC_005301.3"'); // reference
-        await page.waitForSelector('text="NC_005300.2"');
-        await page.waitForSelector('text="NC_005302.1"');
-    });
->>>>>>> 3c017148
 });