--- conflicted
+++ resolved
@@ -22,11 +22,7 @@
     'revising sequence data works: segment can be deleted; segment can be edited',
     async ({ page, releasedSequence }) => {
         void releasedSequence;
-<<<<<<< HEAD
-        sequenceTest.setTimeout(90000);
-=======
         sequenceTest.setTimeout(200_000);
->>>>>>> ad967976
 
         const searchPage = new SearchPage(page);
         await searchPage.cchf();
