import { test as sequenceTest } from '../../fixtures/sequence.fixture';
import { test as groupTest } from '../../fixtures/group.fixture';
import { expect } from '@playwright/test';
import { SearchPage } from '../../pages/search.page';
import { ReviewPage } from '../../pages/review.page';
import { RevisionPage } from '../../pages/revision.page';
import { NavigationPage } from '../../pages/navigation.page';

<<<<<<< HEAD
test('revising sequence data works: segment can be deleted; segment can be edited', async ({
    page,
    releasedSequence,
}) => {
    // Ensure released sequence is created by depending on releasedSequence
    void releasedSequence;
    test.setTimeout(90000);
    const searchPage = new SearchPage(page);
=======
import { SingleSequenceSubmissionPage } from '../../pages/submission.page';
import {
    createTestMetadata,
    createTestSequenceData,
    createRevisionMetadataTsv,
    createFastaContent,
    EBOLA_SUDAN_SHORT_SEQUENCE,
} from '../../test-helpers/test-data';
>>>>>>> b19b92e8

const TEST_ORGANISM = 'ebola-sudan';
const SEQUENCES_TO_REVISE = 3;
const SEARCH_INDEXING_TIMEOUT = 60000;
const BULK_REVISION_TEST_TIMEOUT = 120000;

sequenceTest(
    'revising sequence data works: segment can be deleted; segment can be edited',
    async ({ page, releasedSequence }) => {
        void releasedSequence;
        sequenceTest.setTimeout(60000);

        const searchPage = new SearchPage(page);
        await searchPage.cchf();

        const navigation = new NavigationPage(page);
        await navigation.clickSubmitSequences();

        await page.getByRole('link', { name: "View View your group's" }).click();
        const loculusId = await searchPage.waitForLoculusId();
        expect(loculusId).toBeTruthy();

        await searchPage.clickOnSequence(0);

        await page.getByRole('link', { name: 'Revise this sequence' }).click({ timeout: 15000 });
        await expect(page.getByRole('heading', { name: 'Create new revision from' })).toBeVisible();

        await page.getByTestId('discard_L_segment_file').click();
        await page.getByTestId('discard_S_segment_file').click();
        await page.getByTestId('S_segment_file').setInputFiles({
            name: 'update_S.txt',
            mimeType: 'text/plain',
            buffer: Buffer.from('AAAAA'),
        });

        await page.getByRole('button', { name: 'Submit' }).click();
        await page.getByRole('button', { name: 'Confirm' }).click();

        const reviewPage = new ReviewPage(page);
        await reviewPage.waitForZeroProcessing();
        await reviewPage.viewSequences();

        const tabs = await reviewPage.getAvailableSequenceTabs();
        expect(tabs).not.toContain('L (aligned)');
        expect(tabs).not.toContain('L (unaligned)');
        expect(tabs).toContain('S (unaligned)');

        await reviewPage.switchSequenceTab('S (unaligned)');
        expect(await reviewPage.getSequenceContent()).toBe('AAAAA');

        await reviewPage.closeSequencesDialog();
    },
);

groupTest.describe('Bulk sequence revision', () => {
    groupTest('can revise multiple sequences via file upload', async ({ page, groupId }) => {
        groupTest.setTimeout(BULK_REVISION_TEST_TIMEOUT);

        const submissionPage = new SingleSequenceSubmissionPage(page);
        const timestamp = Date.now();

        for (let i = 0; i < SEQUENCES_TO_REVISE; i++) {
            await submissionPage.completeSubmission(
                createTestMetadata({ submissionId: `bulk-revise-${timestamp}-${i}` }),
                createTestSequenceData(),
            );
        }

        const reviewPage = new ReviewPage(page);
        await reviewPage.goto(groupId);
        await reviewPage.waitForZeroProcessing();
        await reviewPage.releaseValidSequences();

        const searchPage = new SearchPage(page);
        await searchPage.searchByGroupId(TEST_ORGANISM, groupId);
        const accessions = await searchPage.waitForSequencesInSearch(
            SEQUENCES_TO_REVISE,
            SEARCH_INDEXING_TIMEOUT,
        );

        const accessionsToRevise = accessions.slice(0, SEQUENCES_TO_REVISE);
        const baseSubmissionId = `bulk-revise-updated-${Date.now()}`;
        const revisionMetadata = createRevisionMetadataTsv(accessionsToRevise, baseSubmissionId);

        const revisedSequences = accessionsToRevise.map((accession, i) => ({
            id: `${baseSubmissionId}-${i}`,
            sequence: EBOLA_SUDAN_SHORT_SEQUENCE + 'GGGGGG',
        }));
        const fastaContent = createFastaContent(revisedSequences);

        const revisionPage = new RevisionPage(page);
        await revisionPage.goto(TEST_ORGANISM, groupId);
        await revisionPage.uploadMetadataFile('revision_metadata.tsv', revisionMetadata);
        await revisionPage.uploadSequenceFile('revised_sequences.fasta', fastaContent);
        await revisionPage.acceptTerms();
        await revisionPage.clickSubmit();

        await expect(page).toHaveURL(/\/review/);
        await reviewPage.waitForZeroProcessing();

        const overview = await reviewPage.getReviewPageOverview();
        expect(overview.total).toBeGreaterThanOrEqual(SEQUENCES_TO_REVISE);
    });
});<|MERGE_RESOLUTION|>--- conflicted
+++ resolved
@@ -5,17 +5,6 @@
 import { ReviewPage } from '../../pages/review.page';
 import { RevisionPage } from '../../pages/revision.page';
 import { NavigationPage } from '../../pages/navigation.page';
-
-<<<<<<< HEAD
-test('revising sequence data works: segment can be deleted; segment can be edited', async ({
-    page,
-    releasedSequence,
-}) => {
-    // Ensure released sequence is created by depending on releasedSequence
-    void releasedSequence;
-    test.setTimeout(90000);
-    const searchPage = new SearchPage(page);
-=======
 import { SingleSequenceSubmissionPage } from '../../pages/submission.page';
 import {
     createTestMetadata,
@@ -24,7 +13,6 @@
     createFastaContent,
     EBOLA_SUDAN_SHORT_SEQUENCE,
 } from '../../test-helpers/test-data';
->>>>>>> b19b92e8
 
 const TEST_ORGANISM = 'ebola-sudan';
 const SEQUENCES_TO_REVISE = 3;
@@ -35,7 +23,7 @@
     'revising sequence data works: segment can be deleted; segment can be edited',
     async ({ page, releasedSequence }) => {
         void releasedSequence;
-        sequenceTest.setTimeout(60000);
+        sequenceTest.setTimeout(90000);
 
         const searchPage = new SearchPage(page);
         await searchPage.cchf();
