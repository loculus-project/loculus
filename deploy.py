--- conflicted
+++ resolved
@@ -91,14 +91,11 @@
     "--enableIngest", action="store_true", help="Include deployment of ingest pipelines"
 )
 helm_parser.add_argument(
-<<<<<<< HEAD
     "--enableEnaSubmission",
     action="store_true",
     help="Include deployment of ena submission pipelines",
 )
 helm_parser.add_argument(
-=======
->>>>>>> 78f4df9e
     "--values", help="Values file for helm chart", default=HELM_VALUES_FILE
 )
 helm_parser.add_argument(
@@ -242,12 +239,9 @@
     if not args.enableIngest:
         parameters += ["--set", "disableIngest=true"]
 
-<<<<<<< HEAD
     if not args.enableEnaSubmission:
         parameters += ["--set", "disableEnaSubmission=true"]
 
-=======
->>>>>>> 78f4df9e
     if get_codespace_name():
         parameters += ["--set", "codespaceName=" + get_codespace_name()]
 
@@ -281,7 +275,6 @@
     codespace_name = get_codespace_name()
 
     output_dir = ROOT_DIR / "website" / "tests" / "config"
-<<<<<<< HEAD
 
     backend_config_path = TEMP_DIR / "backend_config.json"
     generate_config(
@@ -297,36 +290,19 @@
         helm_chart,
         "templates/loculus-website-config.yaml",
         website_config_path,
-=======
-
-    backend_config_path = TEMP_DIR / "backend_config.json"
-    generate_config(
-        helm_chart,
-        "templates/loculus-backend-config.yaml",
-        backend_config_path,
->>>>>>> 78f4df9e
         codespace_name,
         from_live,
     )
 
-<<<<<<< HEAD
     runtime_config_path = TEMP_DIR / "runtime_config.json"
     generate_config(
         helm_chart,
         "templates/loculus-website-config.yaml",
         runtime_config_path,
-=======
-    website_config_path = TEMP_DIR / "website_config.json"
-    generate_config(
-        helm_chart,
-        "templates/loculus-website-config.yaml",
-        website_config_path,
->>>>>>> 78f4df9e
         codespace_name,
         from_live,
     )
 
-<<<<<<< HEAD
     ingest_configmap_path = TEMP_DIR / "config.yaml"
     ingest_template_path = "templates/ingest-config.yaml"
     ingest_configout_path = TEMP_DIR / "ingest-config.yaml"
@@ -338,30 +314,7 @@
         from_live,
         ingest_configout_path,
     )
-
-=======
-    runtime_config_path = TEMP_DIR / "runtime_config.json"
-    generate_config(
-        helm_chart,
-        "templates/loculus-website-config.yaml",
-        runtime_config_path,
-        codespace_name,
-        from_live,
-    )
-
-    ingest_configmap_path = TEMP_DIR / "config.yaml"
-    ingest_template_path = "templates/ingest-config.yaml"
-    ingest_configout_path = TEMP_DIR / "ingest-config.yaml"
-    generate_config(
-        helm_chart,
-        ingest_template_path,
-        ingest_configmap_path,
-        codespace_name,
-        from_live,
-        ingest_configout_path,
-    )
-
->>>>>>> 78f4df9e
+    
     prepro_configmap_path = TEMP_DIR / "preprocessing-config.yaml"
     prepro_template_path = "templates/loculus-preprocessing-config.yaml"
     prepro_configout_path = TEMP_DIR / "preprocessing-config.yaml"
