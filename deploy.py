--- conflicted
+++ resolved
@@ -120,7 +120,7 @@
 args = parser.parse_args()
 
 
-def run_command(command: list[str], **kwargs):
+def run_command(command: list[str] | str, **kwargs): # Combined type hint for command
     if args.dry_run or args.verbose:
         if isinstance(command, str):
             print(command)
@@ -129,9 +129,18 @@
     if args.dry_run:
         return subprocess.CompletedProcess(args=command, returncode=0, stdout="", stderr="")
     else:
+        # Ensure command is a list for subprocess.run if it's a shell command string
+        if isinstance(command, str) and kwargs.get("shell") is True:
+            pass # shell=True handles string command
+        elif isinstance(command, str): # If not shell=True, string command should be split or it's an error
+            command = command.split()
+
         output = subprocess.run(command, **kwargs)
         if output.returncode != 0:
-            raise subprocess.SubprocessError(output.stderr)
+            stderr_output = output.stderr
+            if isinstance(stderr_output, bytes):
+                stderr_output = stderr_output.decode(errors='replace')
+            raise subprocess.SubprocessError(stderr_output)
         return output
 
 
@@ -143,11 +152,8 @@
     elif args.subcommand == "upgrade":
         handle_helm_upgrade()
     elif args.subcommand == "config":
-<<<<<<< HEAD
-        generate_configs(args.from_live, args.live_host, args.custom_values)
-=======
-        generate_configs(args.from_live, args.live_host, args.enableEnaSubmission)
->>>>>>> 4ec17439
+        # Merged call to generate_configs, passing both custom_values and enableEnaSubmission
+        generate_configs(args.from_live, args.live_host, args.custom_values, args.enableEnaSubmission)
 
 
 def handle_cluster():
@@ -204,7 +210,6 @@
 def handle_helm():
     if args.uninstall:
         run_command(["helm", "uninstall", HELM_RELEASE_NAME])
-
         return
 
     if args.branch:
@@ -216,9 +221,9 @@
         "helm",
         "template" if args.template else "install",
         HELM_RELEASE_NAME,
-        HELM_CHART_DIR,
+        str(HELM_CHART_DIR), # Ensure Path object is converted to string for command
         "-f",
-        args.values,
+        str(args.values), # Ensure Path object is converted to string
         "--set",
         "environment=local",
         "--set",
@@ -226,7 +231,7 @@
     ]
 
     if args.for_e2e or args.dev:
-        parameters += ["-f", HELM_CHART_DIR / "values_e2e_and_dev.yaml"]
+        parameters += ["-f", str(HELM_CHART_DIR / "values_e2e_and_dev.yaml")] # Ensure Path object is converted
         parameters += ["--skip-schema-validation"]
     if args.sha:
         parameters += ["--set", f"sha={args.sha[:7]}"]
@@ -241,13 +246,16 @@
     if not args.enableIngest:
         parameters += ["--set", "disableIngest=true"]
 
-    if args.enableEnaSubmission:
+    if args.enableEnaSubmission: # This is a global flag
         parameters += ["--set", "disableEnaSubmission=false"]
+    else: # Explicitly disable if not set, or helm chart default will apply
+        parameters += ["--set", "disableEnaSubmission=true"]
+
 
     if get_codespace_name():
         parameters += get_codespace_params(get_codespace_name())
 
-    output = run_command(parameters)
+    output = run_command(parameters, capture_output=args.template, text=args.template) # capture if templating
     if args.template:
         print(output.stdout)
 
@@ -257,8 +265,11 @@
         "helm",
         "upgrade",
         HELM_RELEASE_NAME,
-        HELM_CHART_DIR,
+        str(HELM_CHART_DIR), # Ensure Path object is converted
     ]
+    # Add other relevant parameters for upgrade if necessary, e.g., values files, set flags
+    # For example, to align with install, one might want to re-apply values:
+    # parameters.extend(["-f", str(args.values)]) # Example
     run_command(parameters)
 
 
@@ -266,11 +277,8 @@
     return os.environ.get("CODESPACE_NAME", None)
 
 
-<<<<<<< HEAD
-def generate_configs(from_live, live_host, custom_values):
-=======
-def generate_configs(from_live, live_host, enable_ena):
->>>>>>> 4ec17439
+# Merged function definition for generate_configs
+def generate_configs(from_live, live_host, custom_values_file, enable_ena_submission_flag):
     temp_dir_path = Path(tempfile.mkdtemp())
 
     print(f"Unprocessed config available in temp dir: {temp_dir_path}")
@@ -279,6 +287,7 @@
     codespace_name = get_codespace_name()
 
     output_dir = ROOT_DIR / "website" / "tests" / "config"
+    output_dir.mkdir(parents=True, exist_ok=True) # Ensure output directory exists
 
     backend_config_path = temp_dir_path / "backend_config.json"
     generate_config(
@@ -288,10 +297,7 @@
         codespace_name,
         from_live,
         live_host,
-<<<<<<< HEAD
-        custom_values
-=======
->>>>>>> 4ec17439
+        custom_values_file # Pass custom_values_file
     )
 
     website_config_path = temp_dir_path / "website_config.json"
@@ -302,27 +308,21 @@
         codespace_name,
         from_live,
         live_host,
-<<<<<<< HEAD
-        custom_values
-=======
->>>>>>> 4ec17439
+        custom_values_file # Pass custom_values_file
     )
 
     runtime_config_path = temp_dir_path / "runtime_config.json"
     generate_config(
         helm_chart,
-        "templates/loculus-website-config.yaml",
+        "templates/loculus-website-config.yaml", # Uses same template as website
         runtime_config_path,
         codespace_name,
         from_live,
         live_host,
-<<<<<<< HEAD
-        custom_values
-=======
->>>>>>> 4ec17439
-    )
-
-    if enable_ena:
+        custom_values_file # Pass custom_values_file
+    )
+
+    if enable_ena_submission_flag: # Use the flag to control ENA config generation
         ena_submission_configmap_path = temp_dir_path / "config.yaml"
         ena_submission_configout_path = temp_dir_path / "ena-submission-config.yaml"
         generate_config(
@@ -332,85 +332,80 @@
             codespace_name,
             from_live,
             live_host,
-            ena_submission_configout_path,
+            custom_values_file, # Pass custom_values_file for consistency
+            output_path=ena_submission_configout_path # Explicitly name output_path argument
         )
 
-    ingest_configmap_path = temp_dir_path / "config.yaml"
+    ingest_configmap_path = temp_dir_path / "config.yaml" # Used as key in helm output data
     ingest_template_path = "templates/ingest-config.yaml"
-    ingest_configout_path = temp_dir_path / "ingest-config.yaml"
+    ingest_configout_path = temp_dir_path / "ingest-config.yaml" # Actual output file
     generate_config(
         helm_chart,
         ingest_template_path,
-        ingest_configmap_path,
+        ingest_configmap_path, # This is the key for 'data' in ConfigMap
         codespace_name,
         from_live,
         live_host,
-<<<<<<< HEAD
-        custom_values,
-        ingest_configout_path
-=======
-        ingest_configout_path,
->>>>>>> 4ec17439
-    )
-
-    prepro_configmap_path = temp_dir_path / "preprocessing-config.yaml"
+        custom_values_file, # Pass custom_values_file
+        output_path=ingest_configout_path # Actual output file path
+    )
+
+    prepro_configmap_path = temp_dir_path / "preprocessing-config.yaml" # Used as key
     prepro_template_path = "templates/loculus-preprocessing-config.yaml"
-    prepro_configout_path = temp_dir_path / "preprocessing-config.yaml"
+    prepro_configout_path = temp_dir_path / "preprocessing-config.yaml" # Actual output file
     generate_config(
         helm_chart,
         prepro_template_path,
-        prepro_configmap_path,
+        prepro_configmap_path, # This is the key for 'data' in ConfigMap
         codespace_name,
         from_live,
         live_host,
-<<<<<<< HEAD
-        custom_values,
-        prepro_configout_path
-=======
-        prepro_configout_path,
->>>>>>> 4ec17439
+        custom_values_file, # Pass custom_values_file
+        output_path=prepro_configout_path # Actual output file path
     )
 
     run_command(
         [
             "python",
-            "kubernetes/config-processor/config-processor.py",
-            temp_dir_path,
-            output_dir,
+            str(ROOT_DIR / "kubernetes" / "config-processor" / "config-processor.py"),
+            str(temp_dir_path),
+            str(output_dir),
         ]
     )
     print(f"Config generation succeeded, processed config files available in {output_dir}")
 
 
 def generate_config(
-    helm_chart,
-    template,
-    configmap_path,
-    codespace_name=None,
-    from_live=False,
-    live_host=None,
-    custom_values=None,
-    output_path=None,
+    helm_chart: str,
+    template: str,
+    configmap_path: Path, # This Path object's name is used as a key in the YAML data
+    codespace_name: str | None = None,
+    from_live: bool = False,
+    live_host: str | None = None,
+    custom_values: str | Path | None = None, # Can be str or Path
+    output_path: Path | None = None, # Actual file path to write to
 ):
     if from_live and live_host:
         number_of_dots = live_host.count(".")
         if number_of_dots < 2:  # this is an imperfect hack
             raise ValueError("Currently only subdomains are supported as live-hosts")
             # To be able to cope with top level domains we need more logic to use the right subdomain separator - but we should probably avoid this anyway as we shouldn't use production domains
+    
     helm_template_cmd = [
         "helm",
         "template",
-        "name-does-not-matter",
+        "name-does-not-matter", # Release name for template, can be arbitrary
         helm_chart,
         "--show-only",
         template,
-        "--skip-schema-validation"
+        "--skip-schema-validation" # Added from one of the branches, kept for dev/e2e consistency
     ]
     if custom_values:
-        helm_template_cmd.extend(["-f", custom_values])
-
-    if not output_path:
-        output_path = configmap_path
+        helm_template_cmd.extend(["-f", str(custom_values)]) # Ensure Path is string
+
+    # If output_path is not specified, use configmap_path as the destination for the *content*.
+    # The name of the key in the ConfigMap (configmap_path.name) remains the same.
+    effective_output_path = output_path if output_path else configmap_path
 
     if codespace_name:
         helm_template_cmd.extend(get_codespace_params(codespace_name))
@@ -424,24 +419,95 @@
     else:
         helm_template_cmd.extend(["--set", "environment=local"])
         helm_template_cmd.extend(["--set", "testconfig=true"])
-    helm_output = run_command(helm_template_cmd, capture_output=True, text=True).stdout
-    if args.dry_run:
+    
+    helm_output_result = run_command(helm_template_cmd, capture_output=True, text=True)
+    helm_output = helm_output_result.stdout
+    
+    if args.dry_run: # If dry_run, helm_output might be empty or from a dummy CompletedProcess
+        if helm_output: print(f"Helm output for {template}:\n{helm_output[:500]}...") # Print snippet
+        print(f"Dry run: Would attempt to process helm output for {template} into {effective_output_path}")
         return
 
-    parsed_yaml = list(yaml.full_load_all(helm_output))
-    if len(parsed_yaml) == 1:
-        config_data = parsed_yaml[0]["data"][configmap_path.name]
-
-        with open(output_path, "w") as f:
-            f.write(config_data)
-
-        print(f"Wrote config to {output_path}")
-    elif any(substring in template for substring in ["ingest", "preprocessing"]):
-        for doc in parsed_yaml:
-            config_data = yaml.safe_load(doc["data"][configmap_path.name])
-            with open(output_path.with_suffix(f'.{config_data["organism"]}.yaml'), "w") as f:
-                yaml.dump(config_data, f)
-                print(f"Wrote config to {f.name}")
+    if not helm_output:
+        print(f"Warning: Helm template for {template} produced no output. Skipping write to {effective_output_path}.")
+        return
+
+    try:
+        parsed_yaml_docs = list(yaml.full_load_all(helm_output))
+    except yaml.YAMLError as ye:
+        print(f"Error parsing YAML output for {template}: {ye}")
+        print(f"Problematic YAML:\n{helm_output}")
+        return
+        
+    if not parsed_yaml_docs:
+        print(f"Warning: Helm template for {template} produced YAML but it parsed to an empty list. Skipping write to {effective_output_path}.")
+        return
+
+    # The key to extract data from is based on configmap_path.name
+    # e.g., if configmap_path is /tmp/xyz/backend_config.json, key is "backend_config.json"
+    # e.g., if configmap_path is /tmp/xyz/config.yaml (for ingest), key is "config.yaml"
+    data_key = configmap_path.name 
+
+    if any(substring in template for substring in ["ingest", "preprocessing", "ena-submission-config.yaml"]):
+        # These templates can produce multiple documents or documents needing special handling (e.g. per organism)
+        # For multi-document YAML output (common with Helm templates that output multiple resources)
+        # or for files that are YAML themselves (not JSON in YAML data field)
+        written_files = []
+        for doc_index, doc in enumerate(parsed_yaml_docs):
+            if doc and "data" in doc and data_key in doc["data"]:
+                config_content_str = doc["data"][data_key]
+                try:
+                    # Attempt to load the content as YAML, as it might be structured YAML itself
+                    config_data = yaml.safe_load(config_content_str) 
+                except yaml.YAMLError:
+                    # If it's not valid YAML, treat it as a raw string (e.g., simple JSON string)
+                    config_data = config_content_str # Keep as string
+
+                # Determine output path for multi-organism or multi-document cases
+                current_output_path = effective_output_path
+                if isinstance(config_data, dict) and "organism" in config_data:
+                    # Suffix with organism if present
+                    current_output_path = effective_output_path.with_suffix(f'.{config_data["organism"]}{effective_output_path.suffix}')
+                elif len(parsed_yaml_docs) > 1:
+                    # Suffix with index if multiple unnamed documents
+                    current_output_path = effective_output_path.with_name(f"{effective_output_path.stem}_{doc_index}{effective_output_path.suffix}")
+
+                current_output_path.parent.mkdir(parents=True, exist_ok=True)
+                with open(current_output_path, "w") as f:
+                    if isinstance(config_data, (dict, list)): # If it was parsable YAML/JSON structure
+                        yaml.dump(config_data, f)
+                    else: # If it was a raw string
+                        f.write(config_content_str)
+                print(f"Wrote config to {current_output_path}")
+                written_files.append(current_output_path)
+            else:
+                print(f"Warning: Document {doc_index} in {template} output did not contain 'data.{data_key}'. Skipping.")
+        if not written_files:
+             print(f"Warning: No data found for key '{data_key}' in any document from Helm output of {template}.")
+
+    elif len(parsed_yaml_docs) == 1: # Single document expected for simple JSON configs
+        doc = parsed_yaml_docs[0]
+        if doc and "data" in doc and data_key in doc["data"]:
+            config_content = doc["data"][data_key] # This is usually a JSON string
+            effective_output_path.parent.mkdir(parents=True, exist_ok=True)
+            with open(effective_output_path, "w") as f:
+                f.write(config_content)
+            print(f"Wrote config to {effective_output_path}")
+        else:
+            print(f"Warning: Helm template for {template} (single doc) did not contain 'data.{data_key}'. Expected structure: ConfigMap with data field '{data_key}'.")
+            print(f"YAML Doc received: {doc}")
+
+    else:
+        print(f"Warning: Helm template for {template} produced multiple YAML documents ({len(parsed_yaml_docs)}), but non-ingest/preprocessing/ENA template was not expected to. Processing first doc if possible.")
+        # Optionally handle this case, e.g. by processing only the first document like the single doc case
+        if parsed_yaml_docs and "data" in parsed_yaml_docs[0] and data_key in parsed_yaml_docs[0]["data"]:
+             config_content = parsed_yaml_docs[0]["data"][data_key]
+             effective_output_path.parent.mkdir(parents=True, exist_ok=True)
+             with open(effective_output_path, "w") as f:
+                 f.write(config_content)
+             print(f"Wrote config (first doc of multiple) to {effective_output_path}")
+        else:
+            print(f"Could not extract 'data.{data_key}' from the first document of multiple for {template}")
 
 
 def get_codespace_params(codespace_name):
@@ -475,20 +541,23 @@
     print("Installing Kubernetes Secret Generator...")
     helm_install_command = [
         "helm",
-        "upgrade",
+        "upgrade", # Use upgrade --install for idempotency
         "--install",
         "kubernetes-secret-generator",
         secret_generator_chart,
+        "--namespace", "kube-system", # Typically installed in kube-system
+        "--create-namespace",
         "--set",
         "secretLength=32",
         "--set",
-        'watchNamespace=""',
+        'watchNamespace=""', # Watch all namespaces
         "--set",
         "resources.limits.memory=400Mi",
         "--set",
         "resources.requests.memory=200Mi",
     ]
     run_command(helm_install_command)
+    print("Kubernetes Secret Generator installation/upgrade complete.")
 
 
 if __name__ == "__main__":
