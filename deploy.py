--- conflicted
+++ resolved
@@ -255,13 +255,9 @@
     return os.environ.get("CODESPACE_NAME", None)
 
 
-<<<<<<< HEAD
-def generate_configs(from_live=False, live_host=None):
-    TEMP_DIR.mkdir(parents=True, exist_ok=True)
-=======
 def generate_configs(from_live=False):
     temp_dir_path = Path(tempfile.mkdtemp())
->>>>>>> a8b30052
+
 
     print(f"Unprocessed config available in temp dir: {temp_dir_path}")
 
