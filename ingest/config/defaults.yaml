# Values here are defaults for the `config` variable in the Snakefile
# Purpose is to keep the `values.yaml` config file clean
nucleotide_sequences: ["main"]
post_start_sleep: 0
log_level: DEBUG
compound_country_field: ncbiGeoLocation
fasta_id_field: genbankAccession
keep:
  - division
  - country
  - submissionId
  - insdcAccessionBase
  - insdcVersion
  - bioprojects
  - biosampleAccession
  - ncbiHostName
  - ncbiHostTaxId
  - ncbiIsLabHost
  - ncbiReleaseDate
  - ncbiUpdateDate
  - ncbiSourceDb
  - ncbiVirusName
  - ncbiVirusTaxId
  - sequence_md5
  - genbankAccession
  - jointAccession
<<<<<<< HEAD
simple_mappings:
  "ncbiReleaseDate": "releaseDate"
  "ncbiIsAnnotated": "isAnnotated"
  "ncbiIsLabHost": "isLabHost"
  "ncbiProteinCount": "proteinCount"
  "ncbiSourceDb": "sourceDatabase"
  "ncbiIsComplete": "completeness"
  "ncbiLabHost": "labHost"
  "ncbiUpdateDate": "updateDate"
  "genbankAccession": "accession"
  "biosampleAccession": "biosample"
  "ncbi_gene_count": "geneCount"
  "bioprojects": "bioprojects"
  "ncbiSraAccessions": "sraAccessions"
location_mappings:
  "ncbiGeoLocation": "geographicLocation"
  "ncbiGeoRegion": "geographicRegion"
submitter_mappings:
  "ncbiSubmitterAffiliation": "affiliation"
  "ncbiSubmitterNames": "names"
  "ncbiSubmitterCountry": "country"
isolate_mappings:
  "ncbiIsolateName": "name"
  "ncbiIsolateSource": "source"
  "ncbiCollectionDate": "collectionDate"
virus_mappings:
  "ncbiVirusName": "organismName"
  "ncbiVirusTaxId": "taxId"
host_mappings:
  "ncbiHostTaxId": "taxId"
  "ncbiHostName": "organismName"
parse_list:
  - bioprojects
  - ncbiSraAccessions
unknown_mappings: # I don't know yet where these fields come from
  - ncbiHostCommonName
  - ncbiPurposeOfSampling
  - ncbiHostSex
group_name: insdc_ingest_group
=======
column_mapping:
  Accession: genbankAccession
  BioProjects: bioprojects
  BioSample accession: biosampleAccession
  Gene count: ncbi_gene_count
  Geographic Location: ncbiGeoLocation
  Geographic Region: ncbiGeoRegion
  Host Common Name: ncbiHostCommonName
  Host Infraspecific Names Breed: ncbiHostBreed
  Host Infraspecific Names Cultivar: ncbiHostCultivar
  Host Infraspecific Names Ecotype: ncbiHostEcotype
  Host Infraspecific Names Isolate: ncbiHostIsolate
  Host Infraspecific Names Sex: ncbiHostSex
  Host Infraspecific Names Strain: ncbiHostStrain
  Host Name: ncbiHostName
  Host Pangolin Classification: ncbiHostPangolin
  Host Taxonomic ID: ncbiHostTaxId
  Is Annotated: ncbiIsAnnotated
  Is Complete: ncbiIsComplete
  Is Lab Host: ncbiIsLabHost
  Is Vaccine Strain: ncbiIsVaccineStrain
  Isolate Collection date: ncbiCollectionDate
  Isolate Lineage: ncbiIsolateName
  Isolate Lineage source: ncbiIsolateSource
  Lab Host: ncbiLabHost
  Mature peptide count: ncbiMaturePeptideCount
  Molecule type: ncbiMolType
  Protein count: ncbiProteinCount
  Purpose of Sampling: ncbiPurposeOfSampling
  Release date: ncbiReleaseDate
  Source database: ncbiSourceDb
  SRA Accessions: ncbiSraAccessions
  Submitter Affiliation: ncbiSubmitterAffiliation
  Submitter Country: ncbiSubmitterCountry
  Submitter Names: ncbiSubmitterNames
  Update date: ncbiUpdateDate
  Virus Common Name: ncbiVirusCommonName
  Virus Infraspecific Names Breed: ncbiVirusBreed
  Virus Infraspecific Names Cultivar: ncbiVirusCultivar
  Virus Infraspecific Names Ecotype: ncbiVirusEcotype
  Virus Infraspecific Names Isolate: ncbiVirusIsolate
  Virus Infraspecific Names Sex: ncbi_virus
  Virus Infraspecific Names Strain: ncbiVirusStrain
  Virus Name: ncbiVirusName
  Virus Pangolin Classification: ncbiVirusPangolin
  Virus Taxonomic ID: ncbiVirusTaxId
group_name: insdc_ingest_group  # Used only to set the group name, never read
>>>>>>> 3ad6e423
username: insdc_ingest_user
password: insdc_ingest_user
keycloak_client_id: backend-client
subsample_fraction: 1.0
approve_timeout_min: "25" # Cronjobs run every 30min, make approve stop before it is forced to stop by argocd 
db_username: postgres
db_password: unsecure
db_url: "jdbc:postgresql://127.0.0.1:5432/loculus"<|MERGE_RESOLUTION|>--- conflicted
+++ resolved
@@ -24,7 +24,6 @@
   - sequence_md5
   - genbankAccession
   - jointAccession
-<<<<<<< HEAD
 simple_mappings:
   "ncbiReleaseDate": "releaseDate"
   "ncbiIsAnnotated": "isAnnotated"
@@ -64,55 +63,7 @@
   - ncbiPurposeOfSampling
   - ncbiHostSex
 group_name: insdc_ingest_group
-=======
-column_mapping:
-  Accession: genbankAccession
-  BioProjects: bioprojects
-  BioSample accession: biosampleAccession
-  Gene count: ncbi_gene_count
-  Geographic Location: ncbiGeoLocation
-  Geographic Region: ncbiGeoRegion
-  Host Common Name: ncbiHostCommonName
-  Host Infraspecific Names Breed: ncbiHostBreed
-  Host Infraspecific Names Cultivar: ncbiHostCultivar
-  Host Infraspecific Names Ecotype: ncbiHostEcotype
-  Host Infraspecific Names Isolate: ncbiHostIsolate
-  Host Infraspecific Names Sex: ncbiHostSex
-  Host Infraspecific Names Strain: ncbiHostStrain
-  Host Name: ncbiHostName
-  Host Pangolin Classification: ncbiHostPangolin
-  Host Taxonomic ID: ncbiHostTaxId
-  Is Annotated: ncbiIsAnnotated
-  Is Complete: ncbiIsComplete
-  Is Lab Host: ncbiIsLabHost
-  Is Vaccine Strain: ncbiIsVaccineStrain
-  Isolate Collection date: ncbiCollectionDate
-  Isolate Lineage: ncbiIsolateName
-  Isolate Lineage source: ncbiIsolateSource
-  Lab Host: ncbiLabHost
-  Mature peptide count: ncbiMaturePeptideCount
-  Molecule type: ncbiMolType
-  Protein count: ncbiProteinCount
-  Purpose of Sampling: ncbiPurposeOfSampling
-  Release date: ncbiReleaseDate
-  Source database: ncbiSourceDb
-  SRA Accessions: ncbiSraAccessions
-  Submitter Affiliation: ncbiSubmitterAffiliation
-  Submitter Country: ncbiSubmitterCountry
-  Submitter Names: ncbiSubmitterNames
-  Update date: ncbiUpdateDate
-  Virus Common Name: ncbiVirusCommonName
-  Virus Infraspecific Names Breed: ncbiVirusBreed
-  Virus Infraspecific Names Cultivar: ncbiVirusCultivar
-  Virus Infraspecific Names Ecotype: ncbiVirusEcotype
-  Virus Infraspecific Names Isolate: ncbiVirusIsolate
-  Virus Infraspecific Names Sex: ncbi_virus
-  Virus Infraspecific Names Strain: ncbiVirusStrain
-  Virus Name: ncbiVirusName
-  Virus Pangolin Classification: ncbiVirusPangolin
-  Virus Taxonomic ID: ncbiVirusTaxId
 group_name: insdc_ingest_group  # Used only to set the group name, never read
->>>>>>> 3ad6e423
 username: insdc_ingest_user
 password: insdc_ingest_user
 keycloak_client_id: backend-client
