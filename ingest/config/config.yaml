taxon_id: 186538
<<<<<<< HEAD
all_fields:
  - accession
  - bioprojects
  - biosample-acc
  - completeness
  - gene-count
  - geo-location
  - geo-region
  - host-common-name
  - host-infraspecific-breed
  - host-infraspecific-cultivar
  - host-infraspecific-ecotype
  - host-infraspecific-isolate
  - host-infraspecific-sex
  - host-infraspecific-strain
  - host-name
  - host-pangolin
  - host-tax-id
  - is-annotated
  - is-complete
  - is-lab-host
  - is-vaccine-strain
  - isolate-collection-date
  - isolate-lineage
  - isolate-lineage-source
  - lab-host
  - length
  - matpeptide-count
  - mol-type
  - nucleotide-completeness
  - protein-count
  - purpose-of-sampling
  - release-date
  - sourcedb
  - sra-accs
  - submitter-affiliation
  - submitter-country
  - submitter-names
  - update-date
  - virus-common-name
  - virus-infraspecific-breed
  - virus-infraspecific-cultivar
  - virus-infraspecific-ecotype
  - virus-infraspecific-isolate
  - virus-infraspecific-sex
  - virus-infraspecific-strain
  - virus-name
  - virus-pangolin
  - virus-tax-id
column_mapping:
  Accession: genbank_accession
  BioProjects: bioprojects
  BioSample accession: biosample_accession
  Completeness: ncbi_completeness
  Gene count: ncbi_gene_count
  Geographic Location: ncbi_geo_location
  Geographic Region: ncbi_geo_region
  Host Common Name: ncbi_host_common_name
  Host Infraspecific Names Breed: ncbi_host_breed
  Host Infraspecific Names Cultivar: ncbi_host_cultivar
  Host Infraspecific Names Ecotype: ncbi_host_ecotype
  Host Infraspecific Names Isolate: ncbi_host_isolate
  Host Infraspecific Names Sex: ncbi_host_sex
  Host Infraspecific Names Strain: ncbi_host_strain
  Host Name: ncbi_host_name
  Host Pangolin Classification: ncbi_host_pangolin
  Host Taxonomic ID: ncbi_host_tax_id
  Is Annotated: ncbi_is_annotated
  Is Complete: ncbi_is_complete
  Is Lab Host: ncbi_is_lab_host
  Is Vaccine Strain: ncbi_is_vaccine_strain
  Isolate Collection date: ncbi_collection_date
  Isolate Lineage: ncbi_isolate_name
  Isolate Lineage source: ncbi_isolate_source
  Lab Host: ncbi_lab_host
  Length: ncbi_length
  Mature peptide count: ncbi_mature_peptide_count
  Molecule type: ncbi_mol_type
  Nucleotide completeness: ncbi_nucleotide_completeness
  Protein count: ncbi_protein_count
  Purpose of Sampling: ncbi_purpose_of_sampling
  Release date: ncbi_release_date
  Source database: ncbi_sourcedb
  SRA Accessions: ncbi_sra_accessions
  Submitter Affiliation: ncbi_submitter_affiliation
  Submitter Country: ncbi_submitter_country
  Submitter Names: ncbi_submitter_names
  Update date: ncbi_update_date
  Virus Common Name: ncbi_virus_common_name
  Virus Infraspecific Names Breed: ncbi_virus_breed
  Virus Infraspecific Names Cultivar: ncbi_virus_cultivar
  Virus Infraspecific Names Ecotype: ncbi_virus_ecotype
  Virus Infraspecific Names Isolate: ncbi_virus_isolate
  Virus Infraspecific Names Sex: ncbi_virus
  Virus Infraspecific Names Strain: ncbi_virus_strain
  Virus Name: ncbi_virus_name
  Virus Pangolin Classification: ncbi_virus_pangolin
  Virus Taxonomic ID: ncbi_virus_tax_id
group_name: insdc_ingest_group
keycloak_client_id: backend-client
=======
>>>>>>> 16b97e01
backend_url: https://backend-main.loculus.org/
keycloak_token_url: https://authentication-main.loculus.org/realms/loculus/protocol/openid-connect/token
organism: ebola-zaire<|MERGE_RESOLUTION|>--- conflicted
+++ resolved
@@ -1,107 +1,4 @@
 taxon_id: 186538
-<<<<<<< HEAD
-all_fields:
-  - accession
-  - bioprojects
-  - biosample-acc
-  - completeness
-  - gene-count
-  - geo-location
-  - geo-region
-  - host-common-name
-  - host-infraspecific-breed
-  - host-infraspecific-cultivar
-  - host-infraspecific-ecotype
-  - host-infraspecific-isolate
-  - host-infraspecific-sex
-  - host-infraspecific-strain
-  - host-name
-  - host-pangolin
-  - host-tax-id
-  - is-annotated
-  - is-complete
-  - is-lab-host
-  - is-vaccine-strain
-  - isolate-collection-date
-  - isolate-lineage
-  - isolate-lineage-source
-  - lab-host
-  - length
-  - matpeptide-count
-  - mol-type
-  - nucleotide-completeness
-  - protein-count
-  - purpose-of-sampling
-  - release-date
-  - sourcedb
-  - sra-accs
-  - submitter-affiliation
-  - submitter-country
-  - submitter-names
-  - update-date
-  - virus-common-name
-  - virus-infraspecific-breed
-  - virus-infraspecific-cultivar
-  - virus-infraspecific-ecotype
-  - virus-infraspecific-isolate
-  - virus-infraspecific-sex
-  - virus-infraspecific-strain
-  - virus-name
-  - virus-pangolin
-  - virus-tax-id
-column_mapping:
-  Accession: genbank_accession
-  BioProjects: bioprojects
-  BioSample accession: biosample_accession
-  Completeness: ncbi_completeness
-  Gene count: ncbi_gene_count
-  Geographic Location: ncbi_geo_location
-  Geographic Region: ncbi_geo_region
-  Host Common Name: ncbi_host_common_name
-  Host Infraspecific Names Breed: ncbi_host_breed
-  Host Infraspecific Names Cultivar: ncbi_host_cultivar
-  Host Infraspecific Names Ecotype: ncbi_host_ecotype
-  Host Infraspecific Names Isolate: ncbi_host_isolate
-  Host Infraspecific Names Sex: ncbi_host_sex
-  Host Infraspecific Names Strain: ncbi_host_strain
-  Host Name: ncbi_host_name
-  Host Pangolin Classification: ncbi_host_pangolin
-  Host Taxonomic ID: ncbi_host_tax_id
-  Is Annotated: ncbi_is_annotated
-  Is Complete: ncbi_is_complete
-  Is Lab Host: ncbi_is_lab_host
-  Is Vaccine Strain: ncbi_is_vaccine_strain
-  Isolate Collection date: ncbi_collection_date
-  Isolate Lineage: ncbi_isolate_name
-  Isolate Lineage source: ncbi_isolate_source
-  Lab Host: ncbi_lab_host
-  Length: ncbi_length
-  Mature peptide count: ncbi_mature_peptide_count
-  Molecule type: ncbi_mol_type
-  Nucleotide completeness: ncbi_nucleotide_completeness
-  Protein count: ncbi_protein_count
-  Purpose of Sampling: ncbi_purpose_of_sampling
-  Release date: ncbi_release_date
-  Source database: ncbi_sourcedb
-  SRA Accessions: ncbi_sra_accessions
-  Submitter Affiliation: ncbi_submitter_affiliation
-  Submitter Country: ncbi_submitter_country
-  Submitter Names: ncbi_submitter_names
-  Update date: ncbi_update_date
-  Virus Common Name: ncbi_virus_common_name
-  Virus Infraspecific Names Breed: ncbi_virus_breed
-  Virus Infraspecific Names Cultivar: ncbi_virus_cultivar
-  Virus Infraspecific Names Ecotype: ncbi_virus_ecotype
-  Virus Infraspecific Names Isolate: ncbi_virus_isolate
-  Virus Infraspecific Names Sex: ncbi_virus
-  Virus Infraspecific Names Strain: ncbi_virus_strain
-  Virus Name: ncbi_virus_name
-  Virus Pangolin Classification: ncbi_virus_pangolin
-  Virus Taxonomic ID: ncbi_virus_tax_id
-group_name: insdc_ingest_group
-keycloak_client_id: backend-client
-=======
->>>>>>> 16b97e01
 backend_url: https://backend-main.loculus.org/
 keycloak_token_url: https://authentication-main.loculus.org/realms/loculus/protocol/openid-connect/token
 organism: ebola-zaire