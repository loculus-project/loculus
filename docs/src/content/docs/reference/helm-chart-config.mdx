--- conflicted
+++ resolved
@@ -536,12 +536,12 @@
             <td>Metadata fields associated with the organism.</td>
         </tr>
         <tr>
-<<<<<<< HEAD
             <td>`metadataTemplate`</td>
             <td>Array of String</td>
             <td></td>
             <td>Which input fields to add to the downloadable metadata template on the submission and revision page.</td>
-=======
+        </tr>
+        <tr>
             <td>`earliestReleaseDate`</td>
             <td>Object</td>
             <td></td>
@@ -569,7 +569,6 @@
                 Field names to use when calculating the earliest release date.
                 The fields need to be nullable strings formated with `yyyy-mm-dd`.
             </td>
->>>>>>> 43ca5e8a
         </tr>
         <tr>
             <td>`website`</td>
